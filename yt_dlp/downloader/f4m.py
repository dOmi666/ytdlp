--- conflicted
+++ resolved
@@ -7,24 +7,8 @@
 import urllib.parse
 
 from .fragment import FragmentFD
-<<<<<<< HEAD
-from ..compat import (
-    compat_b64decode,
-    compat_etree_fromstring,
-    compat_struct_pack,
-    compat_struct_unpack,
-    compat_urllib_parse_urlparse,
-    compat_urlparse,
-)
-from ..utils import (
-    fix_xml_ampersands,
-    xpath_text,
-    HTTPError
-)
-=======
 from ..compat import compat_etree_fromstring
-from ..utils import fix_xml_ampersands, xpath_text
->>>>>>> 14f25df2
+from ..utils import HTTPError, fix_xml_ampersands, xpath_text
 
 
 class DataTruncatedError(Exception):
@@ -423,11 +407,7 @@
                     if box_type == b'mdat':
                         self._append_fragment(ctx, box_data)
                         break
-<<<<<<< HEAD
             except HTTPError as err:
-=======
-            except urllib.error.HTTPError as err:
->>>>>>> 14f25df2
                 if live and (err.code == 404 or err.code == 410):
                     # We didn't keep up with the live window. Continue
                     # with the next available fragment.
