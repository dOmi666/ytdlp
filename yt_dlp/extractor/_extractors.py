--- conflicted
+++ resolved
@@ -2074,6 +2074,7 @@
 )
 from .tiktok import (
     DouyinIE,
+    TikTokCollectionIE,
     TikTokEffectIE,
     TikTokIE,
     TikTokLiveIE,
@@ -2081,12 +2082,6 @@
     TikTokTagIE,
     TikTokUserIE,
     TikTokVMIE,
-<<<<<<< HEAD
-    TikTokLiveIE,
-    DouyinIE,
-    TikTokCollectionIE,
-=======
->>>>>>> 347f13dd
 )
 from .tmz import TMZIE
 from .tnaflix import (
