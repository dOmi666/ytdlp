import itertools
import json
import re

from .common import (
    InfoExtractor,
    SearchInfoExtractor
)
from ..compat import compat_str
from ..networking import HEADRequest
from ..networking.exceptions import HTTPError
from ..utils import (
    KNOWN_EXTENSIONS,
    ExtractorError,
    error_to_compat_str,
    float_or_none,
    int_or_none,
    mimetype2ext,
    parse_qs,
    str_or_none,
<<<<<<< HEAD
    try_call,
    try_get,
=======
>>>>>>> 246571ae
    unified_timestamp,
    update_url_query,
    url_or_none,
    urlhandle_detect_ext,
)
from ..utils.traversal import traverse_obj


class SoundcloudEmbedIE(InfoExtractor):
    _VALID_URL = r'https?://(?:w|player|p)\.soundcloud\.com/player/?.*?\burl=(?P<id>.+)'
    _EMBED_REGEX = [r'<iframe[^>]+src=(["\'])(?P<url>(?:https?://)?(?:w\.)?soundcloud\.com/player.+?)\1']
    _TEST = {
        # from https://www.soundi.fi/uutiset/ennakkokuuntelussa-timo-kaukolammen-station-to-station-to-station-julkaisua-juhlitaan-tanaan-g-livelabissa/
        'url': 'https://w.soundcloud.com/player/?visual=true&url=https%3A%2F%2Fapi.soundcloud.com%2Fplaylists%2F922213810&show_artwork=true&maxwidth=640&maxheight=960&dnt=1&secret_token=s-ziYey',
        'only_matching': True,
    }

    def _real_extract(self, url):
        query = parse_qs(url)
        api_url = query['url'][0]
        secret_token = query.get('secret_token')
        if secret_token:
            api_url = update_url_query(api_url, {'secret_token': secret_token[0]})
        return self.url_result(api_url)


class SoundcloudBaseIE(InfoExtractor):
    _NETRC_MACHINE = 'soundcloud'

    _API_V2_BASE = 'https://api-v2.soundcloud.com/'
    _BASE_URL = 'https://soundcloud.com/'
    _USER_AGENT = 'Mozilla/5.0 (Windows NT 10.0; Win64; x64) AppleWebKit/537.36 (KHTML, like Gecko) Chrome/84.0.4147.105 Safari/537.36'
    _API_AUTH_QUERY_TEMPLATE = '?client_id=%s'
    _API_AUTH_URL_PW = 'https://api-auth.soundcloud.com/web-auth/sign-in/password%s'
    _API_VERIFY_AUTH_TOKEN = 'https://api-auth.soundcloud.com/connect/session%s'
    _HEADERS = {}

    _IMAGE_REPL_RE = r'-([0-9a-z]+)\.jpg'

    _ARTWORK_MAP = {
        'mini': 16,
        'tiny': 20,
        'small': 32,
        'badge': 47,
        't67x67': 67,
        'large': 100,
        't300x300': 300,
        'crop': 400,
        't500x500': 500,
        'original': 0,
    }

    def _store_client_id(self, client_id):
        self.cache.store('soundcloud', 'client_id', client_id)

    def _update_client_id(self):
        webpage = self._download_webpage('https://soundcloud.com/', None)
        for src in reversed(re.findall(r'<script[^>]+src="([^"]+)"', webpage)):
            script = self._download_webpage(src, None, fatal=False)
            if script:
                client_id = self._search_regex(
                    r'client_id\s*:\s*"([0-9a-zA-Z]{32})"',
                    script, 'client id', default=None)
                if client_id:
                    self._CLIENT_ID = client_id
                    self._store_client_id(client_id)
                    return
        raise ExtractorError('Unable to extract client id')

    def _download_json(self, *args, **kwargs):
        non_fatal = kwargs.get('fatal') is False
        if non_fatal:
            del kwargs['fatal']
        query = kwargs.get('query', {}).copy()
        for _ in range(2):
            query['client_id'] = self._CLIENT_ID
            kwargs['query'] = query
            try:
                return super()._download_json(*args, **kwargs)
            except ExtractorError as e:
                if isinstance(e.cause, HTTPError) and e.cause.status in (401, 403):
                    self._store_client_id(None)
                    self._update_client_id()
                    continue
                elif non_fatal:
                    self.report_warning(error_to_compat_str(e))
                    return False
                raise

    def _initialize_pre_login(self):
        self._CLIENT_ID = self.cache.load('soundcloud', 'client_id') or 'a3e059563d7fd3372b49b37f00a00bcf'

    def _verify_oauth_token(self, token):
        if self._request_webpage(
                self._API_VERIFY_AUTH_TOKEN % (self._API_AUTH_QUERY_TEMPLATE % self._CLIENT_ID),
                None, note='Verifying login token...', fatal=False,
                data=json.dumps({'session': {'access_token': token}}).encode()):
            self._HEADERS['Authorization'] = f'OAuth {token}'
            self.report_login()
        else:
            self.report_warning('Provided authorization token is invalid. Continuing as guest')

    def _real_initialize(self):
        if self._HEADERS:
            return
        if token := try_call(lambda: self._get_cookies(self._BASE_URL)['oauth_token'].value):
            self._verify_oauth_token(token)

    def _perform_login(self, username, password):
        if username != 'oauth':
            raise ExtractorError(
                'Login using username and password is not currently supported. '
                'Use "--username oauth --password <oauth_token>" to login using an oauth token, '
                f'or else {self._login_hint(method="cookies")}', expected=True)
        self._verify_oauth_token(password)

        r'''
        def genDevId():
            def genNumBlock():
                return ''.join([str(random.randrange(10)) for i in range(6)])
            return '-'.join([genNumBlock() for i in range(4)])

        payload = {
            'client_id': self._CLIENT_ID,
            'recaptcha_pubkey': 'null',
            'recaptcha_response': 'null',
            'credentials': {
                'identifier': username,
                'password': password
            },
            'signature': self.sign(username, password, self._CLIENT_ID),
            'device_id': genDevId(),
            'user_agent': self._USER_AGENT
        }

        response = self._download_json(
            self._API_AUTH_URL_PW % (self._API_AUTH_QUERY_TEMPLATE % self._CLIENT_ID),
            None, note='Verifying login token...', fatal=False,
            data=json.dumps(payload).encode())

        if token := traverse_obj(response, ('session', 'access_token', {str})):
            self._HEADERS = {'Authorization': f'OAuth {token}'}
            self.report_login()
            return

        raise ExtractorError('Unable to get access token, login may have failed', expected=True)
        '''

    # signature generation
    def sign(self, user, pw, clid):
        a = 33
        i = 1
        s = 440123
        w = 117
        u = 1800000
        l = 1042
        b = 37
        k = 37
        c = 5
        n = '0763ed7314c69015fd4a0dc16bbf4b90'  # _KEY
        y = '8'  # _REV
        r = 'Mozilla/5.0 (Windows NT 10.0; Win64; x64) AppleWebKit/537.36 (KHTML, like Gecko) Chrome/84.0.4147.105 Safari/537.36'  # _USER_AGENT
        e = user  # _USERNAME
        t = clid  # _CLIENT_ID

        d = '-'.join([str(mInt) for mInt in [a, i, s, w, u, l, b, k]])
        p = n + y + d + r + e + t + d + n
        h = p

        m = 8011470
        f = 0

        for f in range(f, len(h)):
            m = (m >> 1) + ((1 & m) << 23)
            m += ord(h[f])
            m &= 16777215

        # c is not even needed
        out = str(y) + ':' + str(d) + ':' + format(m, 'x') + ':' + str(c)

        return out

    def _extract_info_dict(self, info, full_title=None, secret_token=None, extract_flat=False):
        track_id = compat_str(info['id'])
        title = info['title']

        format_urls = set()
        formats = []
        query = {'client_id': self._CLIENT_ID}
        if secret_token:
            query['secret_token'] = secret_token

        if not extract_flat and info.get('downloadable') and info.get('has_downloads_left'):
            download_url = update_url_query(
                self._API_V2_BASE + 'tracks/' + track_id + '/download', query)
            redirect_url = (self._download_json(download_url, track_id, fatal=False) or {}).get('redirectUri')
            if redirect_url:
                urlh = self._request_webpage(
                    HEADRequest(redirect_url), track_id, fatal=False)
                if urlh:
                    format_url = urlh.url
                    format_urls.add(format_url)
                    formats.append({
                        'format_id': 'download',
                        'ext': urlhandle_detect_ext(urlh) or 'mp3',
                        'filesize': int_or_none(urlh.headers.get('Content-Length')),
                        'url': format_url,
                        'quality': 10,
                        'format_note': 'Original',
                    })

        def invalid_url(url):
            return not url or url in format_urls

        def add_format(f, protocol, is_preview=False):
            mobj = re.search(r'\.(?P<abr>\d+)\.(?P<ext>[0-9a-z]{3,4})(?=[/?])', stream_url)
            if mobj:
                for k, v in mobj.groupdict().items():
                    if not f.get(k):
                        f[k] = v
            format_id_list = []
            if protocol:
                format_id_list.append(protocol)
            ext = f.get('ext')
            if ext == 'aac':
                f.update({
                    'abr': 256,
                    'quality': 5,
                    'format_note': 'Premium',
                })
            for k in ('ext', 'abr'):
                v = str_or_none(f.get(k))
                if v:
                    format_id_list.append(v)
            preview = is_preview or re.search(r'/(?:preview|playlist)/0/30/', f['url'])
            if preview:
                format_id_list.append('preview')
            abr = f.get('abr')
            if abr:
                f['abr'] = int(abr)
            if protocol == 'hls':
                protocol = 'm3u8' if ext == 'aac' else 'm3u8_native'
            else:
                protocol = 'http'
            f.update({
                'format_id': '_'.join(format_id_list),
                'protocol': protocol,
                'preference': -10 if preview else None,
            })
            formats.append(f)

        # New API
        for t in traverse_obj(info, ('media', 'transcodings', lambda _, v: url_or_none(v['url']))):
            if extract_flat:
                break
            format_url = t['url']
            stream = None

            for retry in self.RetryManager(fatal=False):
                try:
                    stream = self._download_json(format_url, track_id, query=query, headers=self._HEADERS)
                except ExtractorError as e:
                    if isinstance(e.cause, HTTPError) and e.cause.status == 429:
                        self.report_warning(
                            'You have reached the API rate limit, which is ~600 requests per '
                            '10 minutes. Use the --extractor-retries and --retry-sleep options '
                            'to configure an appropriate retry count and wait time', only_once=True)
                        retry.error = e.cause
                    else:
                        self.report_warning(e.msg)

            if not isinstance(stream, dict):
                continue
            stream_url = url_or_none(stream.get('url'))
            if invalid_url(stream_url):
                continue
            format_urls.add(stream_url)
            stream_format = t.get('format') or {}
            protocol = stream_format.get('protocol')
            if protocol != 'hls' and '/hls' in format_url:
                protocol = 'hls'
            ext = None
            preset = str_or_none(t.get('preset'))
            if preset:
                ext = preset.split('_')[0]
            if ext not in KNOWN_EXTENSIONS:
                ext = mimetype2ext(stream_format.get('mime_type'))
            add_format({
                'url': stream_url,
                'ext': ext,
            }, 'http' if protocol == 'progressive' else protocol,
                t.get('snipped') or '/preview/' in format_url)

        for f in formats:
            f['vcodec'] = 'none'

        if not formats and info.get('policy') == 'BLOCK':
            self.raise_geo_restricted(metadata_available=True)

        user = info.get('user') or {}

        thumbnails = []
        artwork_url = info.get('artwork_url')
        thumbnail = artwork_url or user.get('avatar_url')
        if isinstance(thumbnail, compat_str):
            if re.search(self._IMAGE_REPL_RE, thumbnail):
                for image_id, size in self._ARTWORK_MAP.items():
                    i = {
                        'id': image_id,
                        'url': re.sub(self._IMAGE_REPL_RE, '-%s.jpg' % image_id, thumbnail),
                    }
                    if image_id == 'tiny' and not artwork_url:
                        size = 18
                    elif image_id == 'original':
                        i['preference'] = 10
                    if size:
                        i.update({
                            'width': size,
                            'height': size,
                        })
                    thumbnails.append(i)
            else:
                thumbnails = [{'url': thumbnail}]

        def extract_count(key):
            return int_or_none(info.get('%s_count' % key))

        return {
            'id': track_id,
            'uploader': user.get('username'),
            'uploader_id': str_or_none(user.get('id')) or user.get('permalink'),
            'uploader_url': user.get('permalink_url'),
            'timestamp': unified_timestamp(info.get('created_at')),
            'title': title,
            'description': info.get('description'),
            'thumbnails': thumbnails,
            'duration': float_or_none(info.get('duration'), 1000),
            'webpage_url': info.get('permalink_url'),
            'license': info.get('license'),
            'view_count': extract_count('playback'),
            'like_count': extract_count('favoritings') or extract_count('likes'),
            'comment_count': extract_count('comment'),
            'repost_count': extract_count('reposts'),
            'genre': info.get('genre'),
            'formats': formats if not extract_flat else None
        }

    @classmethod
    def _resolv_url(cls, url):
        return cls._API_V2_BASE + 'resolve?url=' + url


class SoundcloudIE(SoundcloudBaseIE):
    """Information extractor for soundcloud.com
       To access the media, the uid of the song and a stream token
       must be extracted from the page source and the script must make
       a request to media.soundcloud.com/crossdomain.xml. Then
       the media can be grabbed by requesting from an url composed
       of the stream token and uid
     """

    _VALID_URL = r'''(?x)^(?:https?://)?
                    (?:(?:(?:www\.|m\.)?soundcloud\.com/
                            (?!stations/track)
                            (?P<uploader>[\w\d-]+)/
                            (?!(?:tracks|albums|sets(?:/.+?)?|reposts|likes|spotlight)/?(?:$|[?#]))
                            (?P<title>[\w\d-]+)
                            (?:/(?P<token>(?!(?:albums|sets|recommended))[^?]+?))?
                            (?:[?].*)?$)
                       |(?:api(?:-v2)?\.soundcloud\.com/tracks/(?P<track_id>\d+)
                          (?:/?\?secret_token=(?P<secret_token>[^&]+))?)
                    )
                    '''
    IE_NAME = 'soundcloud'
    _TESTS = [
        {
            'url': 'http://soundcloud.com/ethmusic/lostin-powers-she-so-heavy',
            'md5': 'ebef0a451b909710ed1d7787dddbf0d7',
            'info_dict': {
                'id': '62986583',
                'ext': 'mp3',
                'title': 'Lostin Powers - She so Heavy (SneakPreview) Adrian Ackers Blueprint 1',
                'description': 'No Downloads untill we record the finished version this weekend, i was too pumped n i had to post it , earl is prolly gonna b hella p.o\'d',
                'uploader': 'E.T. ExTerrestrial Music',
                'uploader_id': '1571244',
                'timestamp': 1349920598,
                'upload_date': '20121011',
                'duration': 143.216,
                'license': 'all-rights-reserved',
                'view_count': int,
                'like_count': int,
                'comment_count': int,
                'repost_count': int,
            }
        },
        # geo-restricted
        {
            'url': 'https://soundcloud.com/the-concept-band/goldrushed-mastered?in=the-concept-band/sets/the-royal-concept-ep',
            'info_dict': {
                'id': '47127627',
                'ext': 'mp3',
                'title': 'Goldrushed',
                'description': 'From Stockholm Sweden\r\nPovel / Magnus / Filip / David\r\nwww.theroyalconcept.com',
                'uploader': 'The Royal Concept',
                'uploader_id': '9615865',
                'timestamp': 1337635207,
                'upload_date': '20120521',
                'duration': 227.155,
                'license': 'all-rights-reserved',
                'view_count': int,
                'like_count': int,
                'comment_count': int,
                'repost_count': int,
            },
        },
        # private link
        {
            'url': 'https://soundcloud.com/jaimemf/youtube-dl-test-video-a-y-baw/s-8Pjrp',
            'md5': 'aa0dd32bfea9b0c5ef4f02aacd080604',
            'info_dict': {
                'id': '123998367',
                'ext': 'mp3',
                'title': 'Youtube - Dl Test Video \'\' Ä↭',
                'description': 'test chars:  \"\'/\\ä↭',
                'uploader': 'jaimeMF',
                'uploader_id': '69767071',
                'timestamp': 1386604920,
                'upload_date': '20131209',
                'duration': 9.927,
                'license': 'all-rights-reserved',
                'view_count': int,
                'like_count': int,
                'comment_count': int,
                'repost_count': int,
            },
        },
        # private link (alt format)
        {
            'url': 'https://api.soundcloud.com/tracks/123998367?secret_token=s-8Pjrp',
            'md5': 'aa0dd32bfea9b0c5ef4f02aacd080604',
            'info_dict': {
                'id': '123998367',
                'ext': 'mp3',
                'title': 'Youtube - Dl Test Video \'\' Ä↭',
                'description': 'test chars:  \"\'/\\ä↭',
                'uploader': 'jaimeMF',
                'uploader_id': '69767071',
                'timestamp': 1386604920,
                'upload_date': '20131209',
                'duration': 9.927,
                'license': 'all-rights-reserved',
                'view_count': int,
                'like_count': int,
                'comment_count': int,
                'repost_count': int,
            },
        },
        # downloadable song
        {
            'url': 'https://soundcloud.com/the80m/the-following',
            'md5': '9ffcddb08c87d74fb5808a3c183a1d04',
            'info_dict': {
                'id': '343609555',
                'ext': 'wav',
            },
        },
        # private link, downloadable format
        {
            'url': 'https://soundcloud.com/oriuplift/uponly-238-no-talking-wav/s-AyZUd',
            'md5': '64a60b16e617d41d0bef032b7f55441e',
            'info_dict': {
                'id': '340344461',
                'ext': 'wav',
                'title': 'Uplifting Only 238 [No Talking] (incl. Alex Feed Guestmix) (Aug 31, 2017) [wav]',
                'description': 'md5:fa20ee0fca76a3d6df8c7e57f3715366',
                'uploader': 'Ori Uplift Music',
                'uploader_id': '12563093',
                'timestamp': 1504206263,
                'upload_date': '20170831',
                'duration': 7449.096,
                'license': 'all-rights-reserved',
                'view_count': int,
                'like_count': int,
                'comment_count': int,
                'repost_count': int,
            },
        },
        # no album art, use avatar pic for thumbnail
        {
            'url': 'https://soundcloud.com/garyvee/sideways-prod-mad-real',
            'md5': '59c7872bc44e5d99b7211891664760c2',
            'info_dict': {
                'id': '309699954',
                'ext': 'mp3',
                'title': 'Sideways (Prod. Mad Real)',
                'description': 'md5:d41d8cd98f00b204e9800998ecf8427e',
                'uploader': 'garyvee',
                'uploader_id': '2366352',
                'timestamp': 1488152409,
                'upload_date': '20170226',
                'duration': 207.012,
                'thumbnail': r're:https?://.*\.jpg',
                'license': 'all-rights-reserved',
                'view_count': int,
                'like_count': int,
                'comment_count': int,
                'repost_count': int,
            },
            'params': {
                'skip_download': True,
            },
        },
        {
            'url': 'https://soundcloud.com/giovannisarani/mezzo-valzer',
            'md5': 'e22aecd2bc88e0e4e432d7dcc0a1abf7',
            'info_dict': {
                'id': '583011102',
                'ext': 'mp3',
                'title': 'Mezzo Valzer',
                'description': 'md5:4138d582f81866a530317bae316e8b61',
                'uploader': 'Micronie',
                'uploader_id': '3352531',
                'timestamp': 1551394171,
                'upload_date': '20190228',
                'duration': 180.157,
                'thumbnail': r're:https?://.*\.jpg',
                'license': 'all-rights-reserved',
                'view_count': int,
                'like_count': int,
                'comment_count': int,
                'repost_count': int,
            },
        },
        {
            # AAC HQ format available (account with active subscription needed)
            'url': 'https://soundcloud.com/wandw/the-chainsmokers-ft-daya-dont-let-me-down-ww-remix-1',
            'only_matching': True,
        },
        {
            # Go+ (account with active subscription needed)
            'url': 'https://soundcloud.com/taylorswiftofficial/look-what-you-made-me-do',
            'only_matching': True,
        },
    ]

    def _real_extract(self, url):
        mobj = self._match_valid_url(url)

        track_id = mobj.group('track_id')

        query = {}
        if track_id:
            info_json_url = self._API_V2_BASE + 'tracks/' + track_id
            full_title = track_id
            token = mobj.group('secret_token')
            if token:
                query['secret_token'] = token
        else:
            full_title = resolve_title = '%s/%s' % mobj.group('uploader', 'title')
            token = mobj.group('token')
            if token:
                resolve_title += '/%s' % token
            info_json_url = self._resolv_url(self._BASE_URL + resolve_title)

        info = self._download_json(
            info_json_url, full_title, 'Downloading info JSON', query=query, headers=self._HEADERS)

        return self._extract_info_dict(info, full_title, token)


class SoundcloudPlaylistBaseIE(SoundcloudBaseIE):
    def _extract_set(self, playlist, token=None):
        playlist_id = compat_str(playlist['id'])
        tracks = playlist.get('tracks') or []
        if not all([t.get('permalink_url') for t in tracks]) and token:
            tracks = self._download_json(
                self._API_V2_BASE + 'tracks', playlist_id,
                'Downloading tracks', query={
                    'ids': ','.join([compat_str(t['id']) for t in tracks]),
                    'playlistId': playlist_id,
                    'playlistSecretToken': token,
                }, headers=self._HEADERS)
        entries = []
        for track in tracks:
            track_id = str_or_none(track.get('id'))
            url = track.get('permalink_url')
            if not url:
                if not track_id:
                    continue
                url = self._API_V2_BASE + 'tracks/' + track_id
                if token:
                    url += '?secret_token=' + token
            entries.append(self.url_result(
                url, SoundcloudIE.ie_key(), track_id))
        return self.playlist_result(
            entries, playlist_id,
            playlist.get('title'),
            playlist.get('description'))


class SoundcloudSetIE(SoundcloudPlaylistBaseIE):
    _VALID_URL = r'https?://(?:(?:www|m)\.)?soundcloud\.com/(?P<uploader>[\w\d-]+)/sets/(?P<slug_title>[:\w\d-]+)(?:/(?P<token>[^?/]+))?'
    IE_NAME = 'soundcloud:set'
    _TESTS = [{
        'url': 'https://soundcloud.com/the-concept-band/sets/the-royal-concept-ep',
        'info_dict': {
            'id': '2284613',
            'title': 'The Royal Concept EP',
            'description': 'md5:71d07087c7a449e8941a70a29e34671e',
        },
        'playlist_mincount': 5,
    }, {
        'url': 'https://soundcloud.com/the-concept-band/sets/the-royal-concept-ep/token',
        'only_matching': True,
    }, {
        'url': 'https://soundcloud.com/discover/sets/weekly::flacmatic',
        'only_matching': True,
    }, {
        'url': 'https://soundcloud.com/discover/sets/charts-top:all-music:de',
        'only_matching': True,
    }, {
        'url': 'https://soundcloud.com/discover/sets/charts-top:hiphoprap:kr',
        'only_matching': True,
    }]

    def _real_extract(self, url):
        mobj = self._match_valid_url(url)

        full_title = '%s/sets/%s' % mobj.group('uploader', 'slug_title')
        token = mobj.group('token')
        if token:
            full_title += '/' + token

        info = self._download_json(self._resolv_url(
            self._BASE_URL + full_title), full_title, headers=self._HEADERS)

        if 'errors' in info:
            msgs = (compat_str(err['error_message']) for err in info['errors'])
            raise ExtractorError('unable to download video webpage: %s' % ','.join(msgs))

        return self._extract_set(info, token)


class SoundcloudPagedPlaylistBaseIE(SoundcloudBaseIE):
    def _extract_playlist(self, base_url, playlist_id, playlist_title):
        return {
            '_type': 'playlist',
            'id': playlist_id,
            'title': playlist_title,
            'entries': self._entries(base_url, playlist_id),
        }

    def _entries(self, url, playlist_id):
        # Per the SoundCloud documentation, the maximum limit for a linked partitioning query is 200.
        # https://developers.soundcloud.com/blog/offset-pagination-deprecated
        query = {
            'limit': 200,
            'linked_partitioning': '1',
            'offset': 0,
        }

        for i in itertools.count():
            for retry in self.RetryManager():
                try:
                    response = self._download_json(
                        url, playlist_id, query=query, headers=self._HEADERS,
                        note=f'Downloading track page {i + 1}')
                    break
                except ExtractorError as e:
                    # Downloading page may result in intermittent 502 HTTP error
                    # See https://github.com/yt-dlp/yt-dlp/issues/872
                    if not isinstance(e.cause, HTTPError) or e.cause.status != 502:
                        raise
                    retry.error = e
                    continue

            def resolve_entry(*candidates):
                for cand in candidates:
                    if not isinstance(cand, dict):
                        continue
                    permalink_url = url_or_none(cand.get('permalink_url'))
                    if permalink_url:
                        return self.url_result(
                            permalink_url,
                            SoundcloudIE.ie_key() if SoundcloudIE.suitable(permalink_url) else None,
                            str_or_none(cand.get('id')), cand.get('title'))

            for e in response['collection'] or []:
                yield resolve_entry(e, e.get('track'), e.get('playlist'))

            url = response.get('next_href')
            if not url:
                break
            query.pop('offset', None)


class SoundcloudUserIE(SoundcloudPagedPlaylistBaseIE):
    _VALID_URL = r'''(?x)
                        https?://
                            (?:(?:www|m)\.)?soundcloud\.com/
                            (?P<user>[^/]+)
                            (?:/
                                (?P<rsrc>tracks|albums|sets|reposts|likes|spotlight)
                            )?
                            /?(?:[?#].*)?$
                    '''
    IE_NAME = 'soundcloud:user'
    _TESTS = [{
        'url': 'https://soundcloud.com/soft-cell-official',
        'info_dict': {
            'id': '207965082',
            'title': 'Soft Cell (All)',
        },
        'playlist_mincount': 28,
    }, {
        'url': 'https://soundcloud.com/soft-cell-official/tracks',
        'info_dict': {
            'id': '207965082',
            'title': 'Soft Cell (Tracks)',
        },
        'playlist_mincount': 27,
    }, {
        'url': 'https://soundcloud.com/soft-cell-official/albums',
        'info_dict': {
            'id': '207965082',
            'title': 'Soft Cell (Albums)',
        },
        'playlist_mincount': 1,
    }, {
        'url': 'https://soundcloud.com/jcv246/sets',
        'info_dict': {
            'id': '12982173',
            'title': 'Jordi / cv (Sets)',
        },
        'playlist_mincount': 2,
    }, {
        'url': 'https://soundcloud.com/jcv246/reposts',
        'info_dict': {
            'id': '12982173',
            'title': 'Jordi / cv (Reposts)',
        },
        'playlist_mincount': 6,
    }, {
        'url': 'https://soundcloud.com/clalberg/likes',
        'info_dict': {
            'id': '11817582',
            'title': 'clalberg (Likes)',
        },
        'playlist_mincount': 5,
    }, {
        'url': 'https://soundcloud.com/grynpyret/spotlight',
        'info_dict': {
            'id': '7098329',
            'title': 'Grynpyret (Spotlight)',
        },
        'playlist_mincount': 1,
    }]

    _BASE_URL_MAP = {
        'all': 'stream/users/%s',
        'tracks': 'users/%s/tracks',
        'albums': 'users/%s/albums',
        'sets': 'users/%s/playlists',
        'reposts': 'stream/users/%s/reposts',
        'likes': 'users/%s/likes',
        'spotlight': 'users/%s/spotlight',
    }

    def _real_extract(self, url):
        mobj = self._match_valid_url(url)
        uploader = mobj.group('user')

        user = self._download_json(
            self._resolv_url(self._BASE_URL + uploader),
            uploader, 'Downloading user info', headers=self._HEADERS)

        resource = mobj.group('rsrc') or 'all'

        return self._extract_playlist(
            self._API_V2_BASE + self._BASE_URL_MAP[resource] % user['id'],
            str_or_none(user.get('id')),
            '%s (%s)' % (user['username'], resource.capitalize()))


class SoundcloudUserPermalinkIE(SoundcloudPagedPlaylistBaseIE):
    _VALID_URL = r'https?://api\.soundcloud\.com/users/(?P<id>\d+)'
    IE_NAME = 'soundcloud:user:permalink'
    _TESTS = [{
        'url': 'https://api.soundcloud.com/users/30909869',
        'info_dict': {
            'id': '30909869',
            'title': 'neilcic',
        },
        'playlist_mincount': 23,
    }]

    def _real_extract(self, url):
        user_id = self._match_id(url)
        user = self._download_json(
            self._resolv_url(url), user_id, 'Downloading user info', headers=self._HEADERS)

        return self._extract_playlist(
            f'{self._API_V2_BASE}stream/users/{user["id"]}', str(user['id']), user.get('username'))


class SoundcloudTrackStationIE(SoundcloudPagedPlaylistBaseIE):
    _VALID_URL = r'https?://(?:(?:www|m)\.)?soundcloud\.com/stations/track/[^/]+/(?P<id>[^/?#&]+)'
    IE_NAME = 'soundcloud:trackstation'
    _TESTS = [{
        'url': 'https://soundcloud.com/stations/track/officialsundial/your-text',
        'info_dict': {
            'id': '286017854',
            'title': 'Track station: your text',
        },
        'playlist_mincount': 47,
    }]

    def _real_extract(self, url):
        track_name = self._match_id(url)

        track = self._download_json(self._resolv_url(url), track_name, headers=self._HEADERS)
        track_id = self._search_regex(
            r'soundcloud:track-stations:(\d+)', track['id'], 'track id')

        return self._extract_playlist(
            self._API_V2_BASE + 'stations/%s/tracks' % track['id'],
            track_id, 'Track station: %s' % track['title'])


class SoundcloudRelatedIE(SoundcloudPagedPlaylistBaseIE):
    _VALID_URL = r'https?://(?:(?:www|m)\.)?soundcloud\.com/(?P<slug>[\w\d-]+/[\w\d-]+)/(?P<relation>albums|sets|recommended)'
    IE_NAME = 'soundcloud:related'
    _TESTS = [{
        'url': 'https://soundcloud.com/wajang/sexapil-pingers-5/recommended',
        'info_dict': {
            'id': '1084577272',
            'title': 'Sexapil - Pingers 5 (Recommended)',
        },
        'playlist_mincount': 50,
    }, {
        'url': 'https://soundcloud.com/wajang/sexapil-pingers-5/albums',
        'info_dict': {
            'id': '1084577272',
            'title': 'Sexapil - Pingers 5 (Albums)',
        },
        'playlist_mincount': 1,
    }, {
        'url': 'https://soundcloud.com/wajang/sexapil-pingers-5/sets',
        'info_dict': {
            'id': '1084577272',
            'title': 'Sexapil - Pingers 5 (Sets)',
        },
        'playlist_mincount': 4,
    }]

    _BASE_URL_MAP = {
        'albums': 'tracks/%s/albums',
        'sets': 'tracks/%s/playlists_without_albums',
        'recommended': 'tracks/%s/related',
    }

    def _real_extract(self, url):
        slug, relation = self._match_valid_url(url).group('slug', 'relation')

        track = self._download_json(
            self._resolv_url(self._BASE_URL + slug),
            slug, 'Downloading track info', headers=self._HEADERS)

        if track.get('errors'):
            raise ExtractorError(f'{self.IE_NAME} said: %s' % ','.join(
                str(err['error_message']) for err in track['errors']), expected=True)

        return self._extract_playlist(
            self._API_V2_BASE + self._BASE_URL_MAP[relation] % track['id'], str(track['id']),
            '%s (%s)' % (track.get('title') or slug, relation.capitalize()))


class SoundcloudPlaylistIE(SoundcloudPlaylistBaseIE):
    _VALID_URL = r'https?://api(?:-v2)?\.soundcloud\.com/playlists/(?P<id>[0-9]+)(?:/?\?secret_token=(?P<token>[^&]+?))?$'
    IE_NAME = 'soundcloud:playlist'
    _TESTS = [{
        'url': 'https://api.soundcloud.com/playlists/4110309',
        'info_dict': {
            'id': '4110309',
            'title': 'TILT Brass - Bowery Poetry Club, August \'03 [Non-Site SCR 02]',
            'description': 're:.*?TILT Brass - Bowery Poetry Club',
        },
        'playlist_count': 6,
    }]

    def _real_extract(self, url):
        mobj = self._match_valid_url(url)
        playlist_id = mobj.group('id')

        query = {}
        token = mobj.group('token')
        if token:
            query['secret_token'] = token

        data = self._download_json(
            self._API_V2_BASE + 'playlists/' + playlist_id,
            playlist_id, 'Downloading playlist', query=query, headers=self._HEADERS)

        return self._extract_set(data, token)


class SoundcloudSearchIE(SoundcloudBaseIE, SearchInfoExtractor):
    IE_NAME = 'soundcloud:search'
    IE_DESC = 'Soundcloud search'
    _SEARCH_KEY = 'scsearch'
    _TESTS = [{
        'url': 'scsearch15:post-avant jazzcore',
        'info_dict': {
            'id': 'post-avant jazzcore',
            'title': 'post-avant jazzcore',
        },
        'playlist_count': 15,
    }]

    _MAX_RESULTS_PER_PAGE = 200
    _DEFAULT_RESULTS_PER_PAGE = 50

    def _get_collection(self, endpoint, collection_id, **query):
        limit = min(
            query.get('limit', self._DEFAULT_RESULTS_PER_PAGE),
            self._MAX_RESULTS_PER_PAGE)
        query.update({
            'limit': limit,
            'linked_partitioning': 1,
            'offset': 0,
        })
        next_url = update_url_query(self._API_V2_BASE + endpoint, query)

        for i in itertools.count(1):
            response = self._download_json(
                next_url, collection_id, f'Downloading page {i}',
                'Unable to download API page', headers=self._HEADERS)

            for item in response.get('collection') or []:
                if item:
                    yield self.url_result(
                        item['uri'], SoundcloudIE.ie_key(), **self._extract_info_dict(item, extract_flat=True))

            next_url = response.get('next_href')
            if not next_url:
                break

    def _get_n_results(self, query, n):
        return self.playlist_result(itertools.islice(
            self._get_collection('search/tracks', query, limit=n, q=query),
            0, None if n == float('inf') else n), query, query)<|MERGE_RESOLUTION|>--- conflicted
+++ resolved
@@ -18,11 +18,7 @@
     mimetype2ext,
     parse_qs,
     str_or_none,
-<<<<<<< HEAD
     try_call,
-    try_get,
-=======
->>>>>>> 246571ae
     unified_timestamp,
     update_url_query,
     url_or_none,
