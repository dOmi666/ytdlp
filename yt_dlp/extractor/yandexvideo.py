import itertools

from .common import InfoExtractor
from ..utils import (
    determine_ext,
    extract_attributes,
    int_or_none,
<<<<<<< HEAD
    parse_qs,
    traverse_obj,
=======
    lowercase_escape,
>>>>>>> 2530b68d
    try_get,
    url_or_none,
)


class YandexVideoIE(InfoExtractor):
    _VALID_URL = r'''(?x)
                    https?://
                        (?:
                            yandex\.ru(?:/(?:portal/(?:video|efir)|efir))?/?\?.*?stream_id=|
                            frontend\.vh\.yandex\.ru/player/
                        )
                        (?P<id>(?:[\da-f]{32}|[\w-]{12}))
                    '''
    _TESTS = [{
        'url': 'https://yandex.ru/portal/video?stream_id=4dbb36ec4e0526d58f9f2dc8f0ecf374',
        'md5': 'e02a05bfaf0d9615ef07ae3a10f4faf4',
        'info_dict': {
            'id': '4dbb36ec4e0526d58f9f2dc8f0ecf374',
            'ext': 'mp4',
            'title': 'Русский Вудсток - главный рок-фест в истории СССР / вДудь',
            'description': 'md5:7d6b8d4bc4a3b9a56499916c1ea5b5fa',
            'thumbnail': r're:^https?://',
            'timestamp': 1549972939,
            'duration': 5575,
            'age_limit': 18,
            'upload_date': '20190212',
            'view_count': int,
            'like_count': int,
            'dislike_count': int,
        },
    }, {
        'url': 'https://yandex.ru/portal/efir?stream_id=4dbb262b4fe5cf15a215de4f34eee34d&from=morda',
        'only_matching': True,
    }, {
        'url': 'https://yandex.ru/?stream_id=4dbb262b4fe5cf15a215de4f34eee34d',
        'only_matching': True,
    }, {
        'url': 'https://frontend.vh.yandex.ru/player/4dbb262b4fe5cf15a215de4f34eee34d?from=morda',
        'only_matching': True,
    }, {
        # vod-episode, series episode
        'url': 'https://yandex.ru/portal/video?stream_id=45b11db6e4b68797919c93751a938cee',
        'only_matching': True,
    }, {
        # episode, sports
        'url': 'https://yandex.ru/?stream_channel=1538487871&stream_id=4132a07f71fb0396be93d74b3477131d',
        'only_matching': True,
    }, {
        # DASH with DRM
        'url': 'https://yandex.ru/portal/video?from=morda&stream_id=485a92d94518d73a9d0ff778e13505f8',
        'only_matching': True,
    }, {
        'url': 'https://yandex.ru/efir?stream_active=watching&stream_id=v7a2dZ-v5mSI&from_block=efir_newtab',
        'only_matching': True,
    }]

    def _real_extract(self, url):
        video_id = self._match_id(url)

        player = try_get((self._download_json(
            'https://frontend.vh.yandex.ru/graphql', video_id, data=('''{
  player(content_id: "%s") {
    computed_title
    content_url
    description
    dislikes
    duration
    likes
    program_title
    release_date
    release_date_ut
    release_year
    restriction_age
    season
    start_time
    streams
    thumbnail
    title
    views_count
  }
}''' % video_id).encode(), fatal=False)), lambda x: x['player']['content'])
        if not player or player.get('error'):
            player = self._download_json(
                'https://frontend.vh.yandex.ru/v23/player/%s.json' % video_id,
                video_id, query={
                    'stream_options': 'hires',
                    'disable_trackings': 1,
                })
        content = player['content']

        title = content.get('title') or content['computed_title']

        formats = []
        streams = content.get('streams') or []
        streams.append({'url': content.get('content_url')})
        for stream in streams:
            content_url = url_or_none(stream.get('url'))
            if not content_url:
                continue
            ext = determine_ext(content_url)
            if ext == 'ismc':
                continue
            elif ext == 'm3u8':
                formats.extend(self._extract_m3u8_formats(
                    content_url, video_id, 'mp4',
                    'm3u8_native', m3u8_id='hls', fatal=False))
            elif ext == 'mpd':
                formats.extend(self._extract_mpd_formats(
                    content_url, video_id, mpd_id='dash', fatal=False))
            else:
                formats.append({'url': content_url})

        self._sort_formats(formats)

        timestamp = (int_or_none(content.get('release_date'))
                     or int_or_none(content.get('release_date_ut'))
                     or int_or_none(content.get('start_time')))
        season = content.get('season') or {}

        return {
            'id': video_id,
            'title': title,
            'description': content.get('description'),
            'thumbnail': content.get('thumbnail'),
            'timestamp': timestamp,
            'duration': int_or_none(content.get('duration')),
            'series': content.get('program_title'),
            'age_limit': int_or_none(content.get('restriction_age')),
            'view_count': int_or_none(content.get('views_count')),
            'like_count': int_or_none(content.get('likes')),
            'dislike_count': int_or_none(content.get('dislikes')),
            'season_number': int_or_none(season.get('season_number')),
            'season_id': season.get('id'),
            'release_year': int_or_none(content.get('release_year')),
            'formats': formats,
        }


class YandexVideoPreviewIE(InfoExtractor):
    _VALID_URL = r'https?://(?:www\.)?yandex\.\w{2,3}(?:\.(?:am|ge|il|tr))?/video/preview(?:/?\?.*?filmId=|/)(?P<id>\d+)'
    _TESTS = [{  # Odnoklassniki
        'url': 'https://yandex.ru/video/preview/?filmId=10682852472978372885&text=summer',
        'info_dict': {
            'id': '1352565459459',
            'ext': 'mp4',
            'like_count': int,
            'upload_date': '20191202',
            'age_limit': 0,
            'duration': 196,
            'thumbnail': 'https://i.mycdn.me/videoPreview?id=544866765315&type=37&idx=13&tkn=TY5qjLYZHxpmcnK8U2LgzYkgmaU&fn=external_8',
            'uploader_id': '481054701571',
            'title': 'LOFT - summer, summer, summer HD',
            'uploader': 'АРТЁМ КУДРОВ',
        },
    }, {  # youtube
        'url': 'https://yandex.ru/video/preview/?filmId=4479424425337895262&source=main_redirect&text=видео&utm_source=main_stripe_big',
        'only_matching': True,
    }, {  # YandexVideo
        'url': 'https://yandex.ru/video/preview/5275069442094787341',
        'only_matching': True,
    }, {  # youtube
        'url': 'https://yandex.ru/video/preview/?filmId=16658118429797832897&from=tabbar&p=1&text=%D0%BF%D1%80%D0%BE%D1%81%D0%BC%D0%BE%D1%82%D1%80+%D1%84%D1%80%D0%B0%D0%B3%D0%BC%D0%B5%D0%BD%D1%82%D0%B0+%D0%BC%D0%B0%D0%BB%D0%B5%D0%BD%D1%8C%D0%BA%D0%B8%D0%B9+%D0%BF%D1%80%D0%B8%D0%BD%D1%86+%D0%BC%D1%8B+%D0%B2+%D0%BE%D1%82%D0%B2%D0%B5%D1%82%D0%B5+%D0%B7%D0%B0+%D1%82%D0%B5%D1%85+%D0%BA%D0%BE%D0%B3%D0%BE+%D0%BF%D1%80%D0%B8%D1%80%D1%83%D1%87%D0%B8%D0%BB%D0%B8',
        'only_matching': True,
    }, {  # Odnoklassniki
        'url': 'https://yandex.ru/video/preview/?text=Francis%20Lai%20-%20Le%20Bon%20Et%20Les%20MC)chants&path=wizard&parent-reqid=1643208087979310-1481782809207673478-sas3-0931-2f9-sas-l7-balancer-8080-BAL-9380&wiz_type=vital&filmId=12508152936505397283',
        'only_matching': True,
    }, {  # Odnoklassniki
        'url': 'https://yandex.com/video/preview/?text=dossier%2051%20film%201978&path=yandex_search&parent-reqid=1664361087754492-8727541069609384458-sas2-0340-sas-l7-balancer-8080-BAL-8045&noreask=1&from_type=vast&filmId=5794987234584444632',
        'only_matching': True,
    }]

    def _real_extract(self, url):
        id = self._match_id(url)
        webpage = self._download_webpage(url, id)
        data_raw = self._search_regex(r'window.Ya.__inline_params__\s*=\s*JSON.parse\(\'([^"]+?\\u0022video\\u0022:[^"]+?})\'\);', webpage, 'data_raw')
        data_json = self._parse_json(data_raw, id, transform_source=lowercase_escape)
        return self.url_result(data_json['video']['url'])


class ZenYandexIE(InfoExtractor):
    _VALID_URL = r'https?://zen\.yandex\.ru(?:/video)?/(media|watch)/(?:(?:id/[^/]+/|[^/]+/)(?:[a-z0-9-]+)-)?(?P<id>[a-z0-9-]+)'
    _TESTS = [{
        'url': 'https://zen.yandex.ru/media/popmech/izverjenie-vulkana-iz-spichek-zreliscnyi-opyt-6002240ff8b1af50bb2da5e3',
        'info_dict': {
            'id': '6002240ff8b1af50bb2da5e3',
            'ext': 'mp4',
            'title': 'Извержение вулкана из спичек: зрелищный опыт',
            'description': 'md5:053ad3c61b5596d510c9a199dc8ee633',
            'thumbnail': 're:^https://avatars.mds.yandex.net/',
            'uploader': 'Популярная механика',
        },
        'params': {
            'skip_download': 'm3u8',
        },
    }, {
        'url': 'https://zen.yandex.ru/media/id/606fd806cc13cb3c58c05cf5/vot-eto-focus-dedy-morozy-na-gidrociklah-60c7c443da18892ebfe85ed7',
        'info_dict': {
            'id': '60c7c443da18892ebfe85ed7',
            'ext': 'mp4',
            'title': 'ВОТ ЭТО Focus. Деды Морозы на гидроциклах',
            'description': 'md5:f3db3d995763b9bbb7b56d4ccdedea89',
            'thumbnail': 're:^https://avatars.mds.yandex.net/',
            'uploader': 'AcademeG DailyStream',
            'upload_date': '20191111',
            'timestamp': 1573465585,
        },
        'params': {
            'skip_download': 'm3u8',
            'format': 'bestvideo',
        },
    }, {
        'url': 'https://zen.yandex.ru/video/watch/6002240ff8b1af50bb2da5e3',
        'info_dict': {
            'id': '6002240ff8b1af50bb2da5e3',
            'ext': 'mp4',
            'title': 'Извержение вулкана из спичек: зрелищный опыт',
            'description': 'md5:053ad3c61b5596d510c9a199dc8ee633',
            'uploader': 'Популярная механика',
        },
        'params': {
            'skip_download': 'm3u8',
        },
    }, {
        'url': 'https://zen.yandex.ru/media/id/606fd806cc13cb3c58c05cf5/novyi-samsung-fold-3-moskvich-barahlit-612f93b7f8d48e7e945792a2?from=channel&rid=2286618386.482.1630817595976.42360',
        'only_matching': True,
    }]

    def _real_extract(self, url):
        id = self._match_id(url)
        webpage = self._download_webpage(url, id)
        data_json = self._search_json(
            r'data\s*=', webpage, 'metadata', id, contains_pattern=r'["\']_*serverState_*video.+')
        serverstate = self._search_regex(r'(_+serverState_+video-site_[^_]+_+)',
                                         webpage, 'server state').replace('State', 'Settings')
        uploader = self._search_regex(r'(<a\s*class=["\']card-channel-link[^"\']+["\'][^>]+>)',
                                      webpage, 'uploader', default='<a>')
        uploader_name = extract_attributes(uploader).get('aria-label')
        video_json = try_get(data_json, lambda x: x[serverstate]['exportData']['video'], dict)
        stream_urls = try_get(video_json, lambda x: x['video']['streams'])
        formats = []
        for s_url in stream_urls:
            ext = determine_ext(s_url)
            if ext == 'mpd':
                formats.extend(self._extract_mpd_formats(s_url, id, mpd_id='dash'))
            elif ext == 'm3u8':
                formats.extend(self._extract_m3u8_formats(s_url, id, 'mp4'))
        self._sort_formats(formats)
        return {
            'id': id,
            'title': video_json.get('title') or self._og_search_title(webpage),
            'formats': formats,
            'duration': int_or_none(video_json.get('duration')),
            'view_count': int_or_none(video_json.get('views')),
            'timestamp': int_or_none(video_json.get('publicationDate')),
            'uploader': uploader_name or data_json.get('authorName') or try_get(data_json, lambda x: x['publisher']['name']),
            'description': self._og_search_description(webpage) or try_get(data_json, lambda x: x['og']['description']),
            'thumbnail': self._og_search_thumbnail(webpage) or try_get(data_json, lambda x: x['og']['imageUrl']),
        }


class ZenYandexChannelIE(InfoExtractor):
    _VALID_URL = r'https?://zen\.yandex\.ru/(?!media|video)(?:id/)?(?P<id>[a-z0-9-_]+)'
    _TESTS = [{
        'url': 'https://zen.yandex.ru/tok_media',
        'info_dict': {
            'id': 'tok_media',
            'description': 'md5:84d2fb177e478e44690f131805d7c842',
            'title': 'ТОК',
        },
        'playlist_mincount': 169,
    }, {
        'url': 'https://zen.yandex.ru/id/606fd806cc13cb3c58c05cf5',
        'info_dict': {
            'id': '606fd806cc13cb3c58c05cf5',
            'description': 'md5:517b7c97d8ca92e940f5af65448fd928',
            'title': 'AcademeG DailyStream',
        },
        'playlist_mincount': 657,
    }, {
        # Test that the playlist extractor finishes extracting
        # when the channel has only a few entries, less than one page
        'url': 'https://zen.yandex.ru/jony_me',
        'info_dict': {
            'id': 'jony_me',
            'description': 'md5:50d5d275333b4b5735872e6bc5c5b1da',
            'title': 'JONY ',
        },
        'playlist_maxcount': 1000,
    }, {
        # Test that the playlist extractor finishes extracting
        # when the channel has more than one page of entries
        #
        # For the test to be valid the maxcount value specified in
        # 'entries': 'maxcount:***' must be strictly less than the value specified for
        # 'playlist_maxcount': ***,
        'url': 'https://zen.yandex.ru/tatyanareva',
        'info_dict': {
            'id': 'tatyanareva',
            'description': 'md5:296b588d60841c3756c9105f237b70c6',
            'title': 'Татьяна Рева',
            'entries': 'maxcount:200',
        },
        # Adding a playlist_maxcount field as well to ensure that the test
        # eventually stops in case the playlist extractor is broken and loops forever.
        'playlist_mincount': 2,
        'playlist_maxcount': 250,
    }]

    def _entries(self, item_id, server_state_json, server_settings_json):
        items = (traverse_obj(server_state_json, ('feed', 'items', ...))
                 or traverse_obj(server_settings_json, ('exportData', 'items', ...)))

        more = (traverse_obj(server_state_json, ('links', 'more'))
                or traverse_obj(server_settings_json, ('exportData', 'more', 'link')))

        next_page_id = None
        for page in itertools.count(1):
            for item in items or []:
                if item.get('type') != 'gif':
                    continue
                video_id = traverse_obj(item, 'publication_id', 'publicationId') or ''
                yield self.url_result(item['link'], ZenYandexIE, video_id.split(':')[-1])

            current_page_id = next_page_id
            next_page_id = traverse_obj(parse_qs(more), ('next_page_id', -1))
            if not all((more, items, next_page_id, next_page_id != current_page_id)):
                break

            data = self._download_json(more, item_id, note=f'Downloading Page {page}')
            items, more = data.get('items'), traverse_obj(data, ('more', 'link'))

    def _real_extract(self, url):
        item_id = self._match_id(url)
        webpage = self._download_webpage(url, item_id)
        data = self._search_json(
            r'var\s+data\s*=', webpage, 'channel data', item_id, contains_pattern=r'\"__serverState__.+')
        server_state_json = traverse_obj(data, lambda k, _: k.startswith('__serverState__'), get_all=False)
        server_settings_json = traverse_obj(data, lambda k, _: k.startswith('__serverSettings__'), get_all=False)

        return self.playlist_result(
            self._entries(item_id, server_state_json, server_settings_json),
            item_id, traverse_obj(server_state_json, ('channel', 'source', 'title')),
            traverse_obj(server_state_json, ('channel', 'source', 'description')))<|MERGE_RESOLUTION|>--- conflicted
+++ resolved
@@ -5,12 +5,9 @@
     determine_ext,
     extract_attributes,
     int_or_none,
-<<<<<<< HEAD
+    lowercase_escape,
     parse_qs,
     traverse_obj,
-=======
-    lowercase_escape,
->>>>>>> 2530b68d
     try_get,
     url_or_none,
 )
@@ -243,7 +240,7 @@
         id = self._match_id(url)
         webpage = self._download_webpage(url, id)
         data_json = self._search_json(
-            r'data\s*=', webpage, 'metadata', id, contains_pattern=r'["\']_*serverState_*video.+')
+            r'data\s*=', webpage, 'metadata', id, contains_pattern=r'{["\']_*serverState_*video.+}')
         serverstate = self._search_regex(r'(_+serverState_+video-site_[^_]+_+)',
                                          webpage, 'server state').replace('State', 'Settings')
         uploader = self._search_regex(r'(<a\s*class=["\']card-channel-link[^"\']+["\'][^>]+>)',
