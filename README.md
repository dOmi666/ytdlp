<!-- MANPAGE: BEGIN EXCLUDED SECTION -->
<div align="center">

[![YT-DLP](https://raw.githubusercontent.com/yt-dlp/yt-dlp/master/.github/banner.svg)](#readme)

[![Release version](https://img.shields.io/github/v/release/yt-dlp/yt-dlp?color=brightgreen&label=Download&style=for-the-badge)](#installation "Installation")
[![PyPi](https://img.shields.io/badge/-PyPi-blue.svg?logo=pypi&labelColor=555555&style=for-the-badge)](https://pypi.org/project/yt-dlp "PyPi")
[![Donate](https://img.shields.io/badge/_-Donate-red.svg?logo=githubsponsors&labelColor=555555&style=for-the-badge)](Collaborators.md#collaborators "Donate")
[![Matrix](https://img.shields.io/matrix/yt-dlp:matrix.org?color=brightgreen&labelColor=555555&label=&logo=element&style=for-the-badge)](https://matrix.to/#/#yt-dlp:matrix.org "Matrix")
[![Discord](https://img.shields.io/discord/807245652072857610?color=blue&labelColor=555555&label=&logo=discord&style=for-the-badge)](https://discord.gg/H5MNcFW63r "Discord")
[![Supported Sites](https://img.shields.io/badge/-Supported_Sites-brightgreen.svg?style=for-the-badge)](supportedsites.md "Supported Sites")
[![License: Unlicense](https://img.shields.io/badge/-Unlicense-blue.svg?style=for-the-badge)](LICENSE "License")
[![CI Status](https://img.shields.io/github/actions/workflow/status/yt-dlp/yt-dlp/core.yml?branch=master&label=Tests&style=for-the-badge)](https://github.com/yt-dlp/yt-dlp/actions "CI Status")
[![Commits](https://img.shields.io/github/commit-activity/m/yt-dlp/yt-dlp?label=commits&style=for-the-badge)](https://github.com/yt-dlp/yt-dlp/commits "Commit History")
[![Last Commit](https://img.shields.io/github/last-commit/yt-dlp/yt-dlp/master?label=&style=for-the-badge&display_timestamp=committer)](https://github.com/yt-dlp/yt-dlp/pulse/monthly "Last activity")

</div>
<!-- MANPAGE: END EXCLUDED SECTION -->

yt-dlp is a feature-rich command-line audio/video downloader with support for [thousands of sites](supportedsites.md). The project is a fork of [youtube-dl](https://github.com/ytdl-org/youtube-dl) based on the now inactive [youtube-dlc](https://github.com/blackjack4494/yt-dlc).

<!-- MANPAGE: MOVE "USAGE AND OPTIONS" SECTION HERE -->

<!-- MANPAGE: BEGIN EXCLUDED SECTION -->
* [INSTALLATION](#installation)
    * [Detailed instructions](https://github.com/yt-dlp/yt-dlp/wiki/Installation)
    * [Release Files](#release-files)
    * [Update](#update)
    * [Dependencies](#dependencies)
    * [Compile](#compile)
* [USAGE AND OPTIONS](#usage-and-options)
    * [General Options](#general-options)
    * [Network Options](#network-options)
    * [Geo-restriction](#geo-restriction)
    * [Video Selection](#video-selection)
    * [Download Options](#download-options)
    * [Filesystem Options](#filesystem-options)
    * [Thumbnail Options](#thumbnail-options)
    * [Internet Shortcut Options](#internet-shortcut-options)
    * [Verbosity and Simulation Options](#verbosity-and-simulation-options)
    * [Workarounds](#workarounds)
    * [Video Format Options](#video-format-options)
    * [Subtitle Options](#subtitle-options)
    * [Authentication Options](#authentication-options)
    * [Post-processing Options](#post-processing-options)
    * [SponsorBlock Options](#sponsorblock-options)
    * [Extractor Options](#extractor-options)
* [CONFIGURATION](#configuration)
    * [Configuration file encoding](#configuration-file-encoding)
    * [Authentication with netrc](#authentication-with-netrc)
    * [Notes about environment variables](#notes-about-environment-variables)
* [OUTPUT TEMPLATE](#output-template)
    * [Output template examples](#output-template-examples)
* [FORMAT SELECTION](#format-selection)
    * [Filtering Formats](#filtering-formats)
    * [Sorting Formats](#sorting-formats)
    * [Format Selection examples](#format-selection-examples)
* [MODIFYING METADATA](#modifying-metadata)
    * [Modifying metadata examples](#modifying-metadata-examples)
* [EXTRACTOR ARGUMENTS](#extractor-arguments)
* [PLUGINS](#plugins)
    * [Installing Plugins](#installing-plugins)
    * [Developing Plugins](#developing-plugins)
* [EMBEDDING YT-DLP](#embedding-yt-dlp)
    * [Embedding examples](#embedding-examples)
* [CHANGES FROM YOUTUBE-DL](#changes-from-youtube-dl)
    * [New features](#new-features)
    * [Differences in default behavior](#differences-in-default-behavior)
    * [Deprecated options](#deprecated-options)
* [CONTRIBUTING](CONTRIBUTING.md#contributing-to-yt-dlp)
    * [Opening an Issue](CONTRIBUTING.md#opening-an-issue)
    * [Developer Instructions](CONTRIBUTING.md#developer-instructions)
* [WIKI](https://github.com/yt-dlp/yt-dlp/wiki)
    * [FAQ](https://github.com/yt-dlp/yt-dlp/wiki/FAQ)
<!-- MANPAGE: END EXCLUDED SECTION -->


# INSTALLATION

<!-- MANPAGE: BEGIN EXCLUDED SECTION -->
[![Windows](https://img.shields.io/badge/-Windows_x64-blue.svg?style=for-the-badge&logo=windows)](https://github.com/yt-dlp/yt-dlp/releases/latest/download/yt-dlp.exe)
[![Unix](https://img.shields.io/badge/-Linux/BSD-red.svg?style=for-the-badge&logo=linux)](https://github.com/yt-dlp/yt-dlp/releases/latest/download/yt-dlp)
[![MacOS](https://img.shields.io/badge/-MacOS-lightblue.svg?style=for-the-badge&logo=apple)](https://github.com/yt-dlp/yt-dlp/releases/latest/download/yt-dlp_macos)
[![PyPi](https://img.shields.io/badge/-PyPi-blue.svg?logo=pypi&labelColor=555555&style=for-the-badge)](https://pypi.org/project/yt-dlp)
[![Source Tarball](https://img.shields.io/badge/-Source_tar-green.svg?style=for-the-badge)](https://github.com/yt-dlp/yt-dlp/releases/latest/download/yt-dlp.tar.gz)
[![Other variants](https://img.shields.io/badge/-Other-grey.svg?style=for-the-badge)](#release-files)
[![All versions](https://img.shields.io/badge/-All_Versions-lightgrey.svg?style=for-the-badge)](https://github.com/yt-dlp/yt-dlp/releases)
<!-- MANPAGE: END EXCLUDED SECTION -->

You can install yt-dlp using [the binaries](#release-files), [pip](https://pypi.org/project/yt-dlp) or one using a third-party package manager. See [the wiki](https://github.com/yt-dlp/yt-dlp/wiki/Installation) for detailed instructions


<!-- MANPAGE: BEGIN EXCLUDED SECTION -->
## RELEASE FILES

#### Recommended

File|Description
:---|:---
[yt-dlp](https://github.com/yt-dlp/yt-dlp/releases/latest/download/yt-dlp)|Platform-independent [zipimport](https://docs.python.org/3/library/zipimport.html) binary. Needs Python (recommended for **Linux/BSD**)
[yt-dlp.exe](https://github.com/yt-dlp/yt-dlp/releases/latest/download/yt-dlp.exe)|Windows (Win7 SP1+) standalone x64 binary (recommended for **Windows**)
[yt-dlp_macos](https://github.com/yt-dlp/yt-dlp/releases/latest/download/yt-dlp_macos)|Universal MacOS (10.15+) standalone executable (recommended for **MacOS**)

#### Alternatives

File|Description
:---|:---
[yt-dlp_x86.exe](https://github.com/yt-dlp/yt-dlp/releases/latest/download/yt-dlp_x86.exe)|Windows (Win7 SP1+) standalone x86 (32-bit) binary
[yt-dlp_min.exe](https://github.com/yt-dlp/yt-dlp/releases/latest/download/yt-dlp_min.exe)|Windows (Win7 SP1+) standalone x64 binary built with `py2exe`<br/> ([Not recommended](#standalone-py2exe-builds-windows))
[yt-dlp_linux](https://github.com/yt-dlp/yt-dlp/releases/latest/download/yt-dlp_linux)|Linux standalone x64 binary
[yt-dlp_linux_armv7l](https://github.com/yt-dlp/yt-dlp/releases/latest/download/yt-dlp_linux_armv7l)|Linux standalone armv7l (32-bit) binary
[yt-dlp_linux_aarch64](https://github.com/yt-dlp/yt-dlp/releases/latest/download/yt-dlp_linux_aarch64)|Linux standalone aarch64 (64-bit) binary
[yt-dlp_win.zip](https://github.com/yt-dlp/yt-dlp/releases/latest/download/yt-dlp_win.zip)|Unpackaged Windows executable (no auto-update)
[yt-dlp_macos.zip](https://github.com/yt-dlp/yt-dlp/releases/latest/download/yt-dlp_macos.zip)|Unpackaged MacOS (10.15+) executable (no auto-update)
[yt-dlp_macos_legacy](https://github.com/yt-dlp/yt-dlp/releases/latest/download/yt-dlp_macos_legacy)|MacOS (10.9+) standalone x64 executable

#### Misc

File|Description
:---|:---
[yt-dlp.tar.gz](https://github.com/yt-dlp/yt-dlp/releases/latest/download/yt-dlp.tar.gz)|Source tarball
[SHA2-512SUMS](https://github.com/yt-dlp/yt-dlp/releases/latest/download/SHA2-512SUMS)|GNU-style SHA512 sums
[SHA2-512SUMS.sig](https://github.com/yt-dlp/yt-dlp/releases/latest/download/SHA2-512SUMS.sig)|GPG signature file for SHA512 sums
[SHA2-256SUMS](https://github.com/yt-dlp/yt-dlp/releases/latest/download/SHA2-256SUMS)|GNU-style SHA256 sums
[SHA2-256SUMS.sig](https://github.com/yt-dlp/yt-dlp/releases/latest/download/SHA2-256SUMS.sig)|GPG signature file for SHA256 sums

The public key that can be used to verify the GPG signatures is [available here](https://github.com/yt-dlp/yt-dlp/blob/master/public.key)
Example usage:
```
curl -L https://github.com/yt-dlp/yt-dlp/raw/master/public.key | gpg --import
gpg --verify SHA2-256SUMS.sig SHA2-256SUMS
gpg --verify SHA2-512SUMS.sig SHA2-512SUMS
```
<!-- MANPAGE: END EXCLUDED SECTION -->

**Note**: The manpages, shell completion (autocomplete) files etc. are available inside the [source tarball](https://github.com/yt-dlp/yt-dlp/releases/latest/download/yt-dlp.tar.gz)


## UPDATE
You can use `yt-dlp -U` to update if you are using the [release binaries](#release-files)

If you [installed with pip](https://github.com/yt-dlp/yt-dlp/wiki/Installation#with-pip), simply re-run the same command that was used to install the program

For other third-party package managers, see [the wiki](https://github.com/yt-dlp/yt-dlp/wiki/Installation#third-party-package-managers) or refer to their documentation

<a id="update-channels"></a>

There are currently three release channels for binaries: `stable`, `nightly` and `master`.

* `stable` is the default channel, and many of its changes have been tested by users of the `nightly` and `master` channels.
* The `nightly` channel has releases scheduled to build every day around midnight UTC, for a snapshot of the project's new patches and changes. This is the **recommended channel for regular users** of yt-dlp. The `nightly` releases are available from [yt-dlp/yt-dlp-nightly-builds](https://github.com/yt-dlp/yt-dlp-nightly-builds/releases) or as development releases of the `yt-dlp` PyPI package (which can be installed with pip's `--pre` flag).
* The `master` channel features releases that are built after each push to the master branch, and these will have the very latest fixes and additions, but may also be more prone to regressions. They are available from [yt-dlp/yt-dlp-master-builds](https://github.com/yt-dlp/yt-dlp-master-builds/releases).

When using `--update`/`-U`, a release binary will only update to its current channel.
`--update-to CHANNEL` can be used to switch to a different channel when a newer version is available. `--update-to [CHANNEL@]TAG` can also be used to upgrade or downgrade to specific tags from a channel.

You may also use `--update-to <repository>` (`<owner>/<repository>`) to update to a channel on a completely different repository. Be careful with what repository you are updating to though, there is no verification done for binaries from different repositories.

Example usage:

* `yt-dlp --update-to master` switch to the `master` channel and update to its latest release
* `yt-dlp --update-to stable@2023.07.06` upgrade/downgrade to release to `stable` channel tag `2023.07.06`
* `yt-dlp --update-to 2023.10.07` upgrade/downgrade to tag `2023.10.07` if it exists on the current channel
* `yt-dlp --update-to example/yt-dlp@2023.09.24` upgrade/downgrade to the release from the `example/yt-dlp` repository, tag `2023.09.24`

**Important**: Any user experiencing an issue with the `stable` release should install or update to the `nightly` release before submitting a bug report:
```
# To update to nightly from stable executable/binary:
yt-dlp --update-to nightly

# To install nightly with pip:
python3 -m pip install -U --pre "yt-dlp[default]"
```

## DEPENDENCIES
Python versions 3.8+ (CPython and PyPy) are supported. Other versions and implementations may or may not work correctly.

<!-- Python 3.5+ uses VC++14 and it is already embedded in the binary created
<!x-- https://www.microsoft.com/en-us/download/details.aspx?id=26999 --x>
On windows, [Microsoft Visual C++ 2010 SP1 Redistributable Package (x86)](https://download.microsoft.com/download/1/6/5/165255E7-1014-4D0A-B094-B6A430A6BFFC/vcredist_x86.exe) is also necessary to run yt-dlp. You probably already have this, but if the executable throws an error due to missing `MSVCR100.dll` you need to install it manually.
-->

While all the other dependencies are optional, `ffmpeg` and `ffprobe` are highly recommended

### Strongly recommended

* [**ffmpeg** and **ffprobe**](https://www.ffmpeg.org) - Required for [merging separate video and audio files](#format-selection), as well as for various [post-processing](#post-processing-options) tasks. License [depends on the build](https://www.ffmpeg.org/legal.html)

    There are bugs in ffmpeg that cause various issues when used alongside yt-dlp. Since ffmpeg is such an important dependency, we provide [custom builds](https://github.com/yt-dlp/FFmpeg-Builds#ffmpeg-static-auto-builds) with patches for some of these issues at [yt-dlp/FFmpeg-Builds](https://github.com/yt-dlp/FFmpeg-Builds). See [the readme](https://github.com/yt-dlp/FFmpeg-Builds#patches-applied) for details on the specific issues solved by these builds

    **Important**: What you need is ffmpeg *binary*, **NOT** [the Python package of the same name](https://pypi.org/project/ffmpeg)

### Networking
* [**certifi**](https://github.com/certifi/python-certifi)\* - Provides Mozilla's root certificate bundle. Licensed under [MPLv2](https://github.com/certifi/python-certifi/blob/master/LICENSE)
* [**brotli**](https://github.com/google/brotli)\* or [**brotlicffi**](https://github.com/python-hyper/brotlicffi) - [Brotli](https://en.wikipedia.org/wiki/Brotli) content encoding support. Both licensed under MIT <sup>[1](https://github.com/google/brotli/blob/master/LICENSE) [2](https://github.com/python-hyper/brotlicffi/blob/master/LICENSE) </sup>
* [**websockets**](https://github.com/aaugustin/websockets)\* - For downloading over websocket. Licensed under [BSD-3-Clause](https://github.com/aaugustin/websockets/blob/main/LICENSE)
* [**requests**](https://github.com/psf/requests)\* - HTTP library. For HTTPS proxy and persistent connections support. Licensed under [Apache-2.0](https://github.com/psf/requests/blob/main/LICENSE)

#### Impersonation

The following provide support for impersonating browser requests. This may be required for some sites that employ TLS fingerprinting.

* [**curl_cffi**](https://github.com/yifeikong/curl_cffi) (recommended) - Python binding for [curl-impersonate](https://github.com/lwthiker/curl-impersonate). Provides impersonation targets for Chrome, Edge and Safari. Licensed under [MIT](https://github.com/yifeikong/curl_cffi/blob/main/LICENSE)
  * Can be installed with the `curl-cffi` group, e.g. `pip install "yt-dlp[default,curl-cffi]"`
  * Currently only included in `yt-dlp.exe` and `yt-dlp_macos` builds


### Metadata

* [**mutagen**](https://github.com/quodlibet/mutagen)\* - For `--embed-thumbnail` in certain formats. Licensed under [GPLv2+](https://github.com/quodlibet/mutagen/blob/master/COPYING)
* [**AtomicParsley**](https://github.com/wez/atomicparsley) - For `--embed-thumbnail` in `mp4`/`m4a` files when `mutagen`/`ffmpeg` cannot. Licensed under [GPLv2+](https://github.com/wez/atomicparsley/blob/master/COPYING)
* [**xattr**](https://github.com/xattr/xattr), [**pyxattr**](https://github.com/iustin/pyxattr) or [**setfattr**](http://savannah.nongnu.org/projects/attr) - For writing xattr metadata (`--xattr`) on **Mac** and **BSD**. Licensed under [MIT](https://github.com/xattr/xattr/blob/master/LICENSE.txt), [LGPL2.1](https://github.com/iustin/pyxattr/blob/master/COPYING) and [GPLv2+](http://git.savannah.nongnu.org/cgit/attr.git/tree/doc/COPYING) respectively

### Misc

* [**pycryptodomex**](https://github.com/Legrandin/pycryptodome)\* - For decrypting AES-128 HLS streams and various other data. Licensed under [BSD-2-Clause](https://github.com/Legrandin/pycryptodome/blob/master/LICENSE.rst)
* [**phantomjs**](https://github.com/ariya/phantomjs) - Used in extractors where javascript needs to be run. Licensed under [BSD-3-Clause](https://github.com/ariya/phantomjs/blob/master/LICENSE.BSD)
* [**secretstorage**](https://github.com/mitya57/secretstorage)\* - For `--cookies-from-browser` to access the **Gnome** keyring while decrypting cookies of **Chromium**-based browsers on **Linux**. Licensed under [BSD-3-Clause](https://github.com/mitya57/secretstorage/blob/master/LICENSE)
* Any external downloader that you want to use with `--downloader`

### Deprecated

* [**avconv** and **avprobe**](https://www.libav.org) - Now **deprecated** alternative to ffmpeg. License [depends on the build](https://libav.org/legal)
* [**sponskrub**](https://github.com/faissaloo/SponSkrub) - For using the now **deprecated** [sponskrub options](#sponskrub-options). Licensed under [GPLv3+](https://github.com/faissaloo/SponSkrub/blob/master/LICENCE.md)
* [**rtmpdump**](http://rtmpdump.mplayerhq.hu) - For downloading `rtmp` streams. ffmpeg can be used instead with `--downloader ffmpeg`. Licensed under [GPLv2+](http://rtmpdump.mplayerhq.hu)
* [**mplayer**](http://mplayerhq.hu/design7/info.html) or [**mpv**](https://mpv.io) - For downloading `rstp`/`mms` streams. ffmpeg can be used instead with `--downloader ffmpeg`. Licensed under [GPLv2+](https://github.com/mpv-player/mpv/blob/master/Copyright)

To use or redistribute the dependencies, you must agree to their respective licensing terms.

The standalone release binaries are built with the Python interpreter and the packages marked with **\*** included.

If you do not have the necessary dependencies for a task you are attempting, yt-dlp will warn you. All the currently available dependencies are visible at the top of the `--verbose` output


## COMPILE

### Standalone PyInstaller Builds
To build the standalone executable, you must have Python and `pyinstaller` (plus any of yt-dlp's [optional dependencies](#dependencies) if needed). The executable will be built for the same CPU architecture as the Python used.

You can run the following commands:

```
python3 devscripts/install_deps.py --include pyinstaller
python3 devscripts/make_lazy_extractors.py
python3 -m bundle.pyinstaller
```

On some systems, you may need to use `py` or `python` instead of `python3`.

`python -m bundle.pyinstaller` accepts any arguments that can be passed to `pyinstaller`, such as `--onefile/-F` or `--onedir/-D`, which is further [documented here](https://pyinstaller.org/en/stable/usage.html#what-to-generate).

**Note**: Pyinstaller versions below 4.4 [do not support](https://github.com/pyinstaller/pyinstaller#requirements-and-tested-platforms) Python installed from the Windows store without using a virtual environment.

**Important**: Running `pyinstaller` directly **instead of** using `python -m bundle.pyinstaller` is **not** officially supported. This may or may not work correctly.

### Platform-independent Binary (UNIX)
You will need the build tools `python` (3.8+), `zip`, `make` (GNU), `pandoc`\* and `pytest`\*.

After installing these, simply run `make`.

You can also run `make yt-dlp` instead to compile only the binary without updating any of the additional files. (The build tools marked with **\*** are not needed for this)

### Standalone Py2Exe Builds (Windows)

While we provide the option to build with [py2exe](https://www.py2exe.org), it is recommended to build [using PyInstaller](#standalone-pyinstaller-builds) instead since the py2exe builds **cannot contain `pycryptodomex`/`certifi`/`requests` and need VC++14** on the target computer to run.

If you wish to build it anyway, install Python (if it is not already installed) and you can run the following commands:

```
py devscripts/install_deps.py --include py2exe
py devscripts/make_lazy_extractors.py
py -m bundle.py2exe
```

### Related scripts

* **`devscripts/install_deps.py`** - Install dependencies for yt-dlp.
* **`devscripts/update-version.py`** - Update the version number based on the current date.
* **`devscripts/set-variant.py`** - Set the build variant of the executable.
* **`devscripts/make_changelog.py`** - Create a markdown changelog using short commit messages and update `CONTRIBUTORS` file.
* **`devscripts/make_lazy_extractors.py`** - Create lazy extractors. Running this before building the binaries (any variant) will improve their startup performance. Set the environment variable `YTDLP_NO_LAZY_EXTRACTORS=1` if you wish to forcefully disable lazy extractor loading.

Note: See their `--help` for more info.

### Forking the project
If you fork the project on GitHub, you can run your fork's [build workflow](.github/workflows/build.yml) to automatically build the selected version(s) as artifacts. Alternatively, you can run the [release workflow](.github/workflows/release.yml) or enable the [nightly workflow](.github/workflows/release-nightly.yml) to create full (pre-)releases.

# USAGE AND OPTIONS

<!-- MANPAGE: BEGIN EXCLUDED SECTION -->
    yt-dlp [OPTIONS] [--] URL [URL...]

`Ctrl+F` is your friend :D
<!-- MANPAGE: END EXCLUDED SECTION -->

<!-- Auto generated -->
## General Options:
    -h, --help                      Print this help text and exit
    --version                       Print program version and exit
    -U, --update                    Update this program to the latest version
    --no-update                     Do not check for updates (default)
    --update-to [CHANNEL]@[TAG]     Upgrade/downgrade to a specific version.
                                    CHANNEL can be a repository as well. CHANNEL
                                    and TAG default to "stable" and "latest"
                                    respectively if omitted; See "UPDATE" for
                                    details. Supported channels: stable,
                                    nightly, master
    -i, --ignore-errors             Ignore download and postprocessing errors.
                                    The download will be considered successful
                                    even if the postprocessing fails
    --no-abort-on-error             Continue with next video on download errors;
                                    e.g. to skip unavailable videos in a
                                    playlist (default)
    --abort-on-error                Abort downloading of further videos if an
                                    error occurs (Alias: --no-ignore-errors)
    --dump-user-agent               Display the current user-agent and exit
    --list-extractors               List all supported extractors and exit
    --extractor-descriptions        Output descriptions of all supported
                                    extractors and exit
    --use-extractors NAMES          Extractor names to use separated by commas.
                                    You can also use regexes, "all", "default"
                                    and "end" (end URL matching); e.g. --ies
                                    "holodex.*,end,youtube". Prefix the name
                                    with a "-" to exclude it, e.g. --ies
                                    default,-generic. Use --list-extractors for
                                    a list of extractor names. (Alias: --ies)
    --default-search PREFIX         Use this prefix for unqualified URLs. E.g.
                                    "gvsearch2:python" downloads two videos from
                                    google videos for the search term "python".
                                    Use the value "auto" to let yt-dlp guess
                                    ("auto_warning" to emit a warning when
                                    guessing). "error" just throws an error. The
                                    default value "fixup_error" repairs broken
                                    URLs, but emits an error if this is not
                                    possible instead of searching
    --ignore-config                 Don't load any more configuration files
                                    except those given to --config-locations.
                                    For backward compatibility, if this option
                                    is found inside the system configuration
                                    file, the user configuration is not loaded.
                                    (Alias: --no-config)
    --no-config-locations           Do not load any custom configuration files
                                    (default). When given inside a configuration
                                    file, ignore all previous --config-locations
                                    defined in the current file
    --config-locations PATH         Location of the main configuration file;
                                    either the path to the config or its
                                    containing directory ("-" for stdin). Can be
                                    used multiple times and inside other
                                    configuration files
    --flat-playlist                 Do not extract the videos of a playlist,
                                    only list them
    --no-flat-playlist              Fully extract the videos of a playlist
                                    (default)
    --live-from-start               Download livestreams from the start.
                                    Currently only supported for YouTube
                                    (Experimental)
    --no-live-from-start            Download livestreams from the current time
                                    (default)
    --wait-for-video MIN[-MAX]      Wait for scheduled streams to become
                                    available. Pass the minimum number of
                                    seconds (or range) to wait between retries
    --no-wait-for-video             Do not wait for scheduled streams (default)
    --mark-watched                  Mark videos watched (even with --simulate)
    --no-mark-watched               Do not mark videos watched (default)
    --color [STREAM:]POLICY         Whether to emit color codes in output,
                                    optionally prefixed by the STREAM (stdout or
                                    stderr) to apply the setting to. Can be one
                                    of "always", "auto" (default), "never", or
                                    "no_color" (use non color terminal
                                    sequences). Can be used multiple times
    --compat-options OPTS           Options that can help keep compatibility
                                    with youtube-dl or youtube-dlc
                                    configurations by reverting some of the
                                    changes made in yt-dlp. See "Differences in
                                    default behavior" for details
    --alias ALIASES OPTIONS         Create aliases for an option string. Unless
                                    an alias starts with a dash "-", it is
                                    prefixed with "--". Arguments are parsed
                                    according to the Python string formatting
                                    mini-language. E.g. --alias get-audio,-X
                                    "-S=aext:{0},abr -x --audio-format {0}"
                                    creates options "--get-audio" and "-X" that
                                    takes an argument (ARG0) and expands to
                                    "-S=aext:ARG0,abr -x --audio-format ARG0".
                                    All defined aliases are listed in the --help
                                    output. Alias options can trigger more
                                    aliases; so be careful to avoid defining
                                    recursive options. As a safety measure, each
                                    alias may be triggered a maximum of 100
                                    times. This option can be used multiple times

## Network Options:
    --proxy URL                     Use the specified HTTP/HTTPS/SOCKS proxy. To
                                    enable SOCKS proxy, specify a proper scheme,
                                    e.g. socks5://user:pass@127.0.0.1:1080/.
                                    Pass in an empty string (--proxy "") for
                                    direct connection
    --socket-timeout SECONDS        Time to wait before giving up, in seconds
    --source-address IP             Client-side IP address to bind to
    --impersonate CLIENT[:OS]       Client to impersonate for requests. E.g.
                                    chrome, chrome-110, chrome:windows-10. Pass
                                    --impersonate="" to impersonate any client.
                                    Note that forcing impersonation for all
                                    requests may have a detrimental impact on
                                    download speed and stability
    --list-impersonate-targets      List available clients to impersonate.
    -4, --force-ipv4                Make all connections via IPv4
    -6, --force-ipv6                Make all connections via IPv6
    --enable-file-urls              Enable file:// URLs. This is disabled by
                                    default for security reasons.

## Geo-restriction:
    --geo-verification-proxy URL    Use this proxy to verify the IP address for
                                    some geo-restricted sites. The default proxy
                                    specified by --proxy (or none, if the option
                                    is not present) is used for the actual
                                    downloading
    --xff VALUE                     How to fake X-Forwarded-For HTTP header to
                                    try bypassing geographic restriction. One of
                                    "default" (only when known to be useful),
                                    "never", an IP block in CIDR notation, or a
                                    two-letter ISO 3166-2 country code

## Video Selection:
    -I, --playlist-items ITEM_SPEC  Comma separated playlist_index of the items
                                    to download. You can specify a range using
                                    "[START]:[STOP][:STEP]". For backward
                                    compatibility, START-STOP is also supported.
                                    Use negative indices to count from the right
                                    and negative STEP to download in reverse
                                    order. E.g. "-I 1:3,7,-5::2" used on a
                                    playlist of size 15 will download the items
                                    at index 1,2,3,7,11,13,15
    --min-filesize SIZE             Abort download if filesize is smaller than
                                    SIZE, e.g. 50k or 44.6M
    --max-filesize SIZE             Abort download if filesize is larger than
                                    SIZE, e.g. 50k or 44.6M
    --date DATE                     Download only videos uploaded on this date.
                                    The date can be "YYYYMMDD" or in the format 
                                    [now|today|yesterday][-N[day|week|month|year]].
                                    E.g. "--date today-2weeks" downloads only
                                    videos uploaded on the same day two weeks ago
    --datebefore DATE               Download only videos uploaded on or before
                                    this date. The date formats accepted is the
                                    same as --date
    --dateafter DATE                Download only videos uploaded on or after
                                    this date. The date formats accepted is the
                                    same as --date
    --match-filters FILTER          Generic video filter. Any "OUTPUT TEMPLATE"
                                    field can be compared with a number or a
                                    string using the operators defined in
                                    "Filtering Formats". You can also simply
                                    specify a field to match if the field is
                                    present, use "!field" to check if the field
                                    is not present, and "&" to check multiple
                                    conditions. Use a "\" to escape "&" or
                                    quotes if needed. If used multiple times,
                                    the filter matches if atleast one of the
                                    conditions are met. E.g. --match-filter
                                    !is_live --match-filter "like_count>?100 &
                                    description~='(?i)\bcats \& dogs\b'" matches
                                    only videos that are not live OR those that
                                    have a like count more than 100 (or the like
                                    field is not available) and also has a
                                    description that contains the phrase "cats &
                                    dogs" (caseless). Use "--match-filter -" to
                                    interactively ask whether to download each
                                    video
    --no-match-filters              Do not use any --match-filter (default)
    --break-match-filters FILTER    Same as "--match-filters" but stops the
                                    download process when a video is rejected
    --no-break-match-filters        Do not use any --break-match-filters (default)
    --no-playlist                   Download only the video, if the URL refers
                                    to a video and a playlist
    --yes-playlist                  Download the playlist, if the URL refers to
                                    a video and a playlist
    --age-limit YEARS               Download only videos suitable for the given
                                    age
    --download-archive FILE         Download only videos not listed in the
                                    archive file. Record the IDs of all
                                    downloaded videos in it
    --no-download-archive           Do not use archive file (default)
    --max-downloads NUMBER          Abort after downloading NUMBER files
    --break-on-existing             Stop the download process when encountering
                                    a file that is in the archive
    --no-break-on-existing          Do not stop the download process when
                                    encountering a file that is in the archive
                                    (default)
    --break-per-input               Alters --max-downloads, --break-on-existing,
                                    --break-match-filter, and autonumber to
                                    reset per input URL
    --no-break-per-input            --break-on-existing and similar options
                                    terminates the entire download queue
    --skip-playlist-after-errors N  Number of allowed failures until the rest of
                                    the playlist is skipped

## Download Options:
    -N, --concurrent-fragments N    Number of fragments of a dash/hlsnative
                                    video that should be downloaded concurrently
                                    (default is 1)
    -r, --limit-rate RATE           Maximum download rate in bytes per second,
                                    e.g. 50K or 4.2M
    --throttled-rate RATE           Minimum download rate in bytes per second
                                    below which throttling is assumed and the
                                    video data is re-extracted, e.g. 100K
    -R, --retries RETRIES           Number of retries (default is 10), or
                                    "infinite"
    --file-access-retries RETRIES   Number of times to retry on file access
                                    error (default is 3), or "infinite"
    --fragment-retries RETRIES      Number of retries for a fragment (default is
                                    10), or "infinite" (DASH, hlsnative and ISM)
    --retry-sleep [TYPE:]EXPR       Time to sleep between retries in seconds
                                    (optionally) prefixed by the type of retry
                                    (http (default), fragment, file_access,
                                    extractor) to apply the sleep to. EXPR can
                                    be a number, linear=START[:END[:STEP=1]] or
                                    exp=START[:END[:BASE=2]]. This option can be
                                    used multiple times to set the sleep for the
                                    different retry types, e.g. --retry-sleep
                                    linear=1::2 --retry-sleep fragment:exp=1:20
    --skip-unavailable-fragments    Skip unavailable fragments for DASH,
                                    hlsnative and ISM downloads (default)
                                    (Alias: --no-abort-on-unavailable-fragments)
    --abort-on-unavailable-fragments
                                    Abort download if a fragment is unavailable
                                    (Alias: --no-skip-unavailable-fragments)
    --keep-fragments                Keep downloaded fragments on disk after
                                    downloading is finished
    --no-keep-fragments             Delete downloaded fragments after
                                    downloading is finished (default)
    --buffer-size SIZE              Size of download buffer, e.g. 1024 or 16K
                                    (default is 1024)
    --resize-buffer                 The buffer size is automatically resized
                                    from an initial value of --buffer-size
                                    (default)
    --no-resize-buffer              Do not automatically adjust the buffer size
    --http-chunk-size SIZE          Size of a chunk for chunk-based HTTP
                                    downloading, e.g. 10485760 or 10M (default
                                    is disabled). May be useful for bypassing
                                    bandwidth throttling imposed by a webserver
                                    (experimental)
    --playlist-random               Download playlist videos in random order
    --lazy-playlist                 Process entries in the playlist as they are
                                    received. This disables n_entries,
                                    --playlist-random and --playlist-reverse
    --no-lazy-playlist              Process videos in the playlist only after
                                    the entire playlist is parsed (default)
    --xattr-set-filesize            Set file xattribute ytdl.filesize with
                                    expected file size
    --hls-use-mpegts                Use the mpegts container for HLS videos;
                                    allowing some players to play the video
                                    while downloading, and reducing the chance
                                    of file corruption if download is
                                    interrupted. This is enabled by default for
                                    live streams
    --no-hls-use-mpegts             Do not use the mpegts container for HLS
                                    videos. This is default when not downloading
                                    live streams
    --download-sections REGEX       Download only chapters that match the
                                    regular expression. A "*" prefix denotes
                                    time-range instead of chapter. Negative
                                    timestamps are calculated from the end.
                                    "*from-url" can be used to download between
                                    the "start_time" and "end_time" extracted
                                    from the URL. Needs ffmpeg. This option can
                                    be used multiple times to download multiple
                                    sections, e.g. --download-sections
                                    "*10:15-inf" --download-sections "intro"
    --downloader [PROTO:]NAME       Name or path of the external downloader to
                                    use (optionally) prefixed by the protocols
                                    (http, ftp, m3u8, dash, rstp, rtmp, mms) to
                                    use it for. Currently supports native,
                                    aria2c, avconv, axel, curl, ffmpeg, httpie,
                                    wget. You can use this option multiple times
                                    to set different downloaders for different
                                    protocols. E.g. --downloader aria2c
                                    --downloader "dash,m3u8:native" will use
                                    aria2c for http/ftp downloads, and the
                                    native downloader for dash/m3u8 downloads
                                    (Alias: --external-downloader)
    --downloader-args NAME:ARGS     Give these arguments to the external
                                    downloader. Specify the downloader name and
                                    the arguments separated by a colon ":". For
                                    ffmpeg, arguments can be passed to different
                                    positions using the same syntax as
                                    --postprocessor-args. You can use this
                                    option multiple times to give different
                                    arguments to different downloaders (Alias:
                                    --external-downloader-args)

## Filesystem Options:
    -a, --batch-file FILE           File containing URLs to download ("-" for
                                    stdin), one URL per line. Lines starting
                                    with "#", ";" or "]" are considered as
                                    comments and ignored
    --no-batch-file                 Do not read URLs from batch file (default)
    -P, --paths [TYPES:]PATH        The paths where the files should be
                                    downloaded. Specify the type of file and the
                                    path separated by a colon ":". All the same
                                    TYPES as --output are supported.
                                    Additionally, you can also provide "home"
                                    (default) and "temp" paths. All intermediary
                                    files are first downloaded to the temp path
                                    and then the final files are moved over to
                                    the home path after download is finished.
                                    This option is ignored if --output is an
                                    absolute path
    -o, --output [TYPES:]TEMPLATE   Output filename template; see "OUTPUT
                                    TEMPLATE" for details
    --output-na-placeholder TEXT    Placeholder for unavailable fields in
                                    --output (default: "NA")
    --restrict-filenames            Restrict filenames to only ASCII characters,
                                    and avoid "&" and spaces in filenames
    --no-restrict-filenames         Allow Unicode characters, "&" and spaces in
                                    filenames (default)
    --windows-filenames             Force filenames to be Windows-compatible
    --no-windows-filenames          Make filenames Windows-compatible only if
                                    using Windows (default)
    --trim-filenames LENGTH         Limit the filename length (excluding
                                    extension) to the specified number of
                                    characters
    -w, --no-overwrites             Do not overwrite any files
    --force-overwrites              Overwrite all video and metadata files. This
                                    option includes --no-continue
    --no-force-overwrites           Do not overwrite the video, but overwrite
                                    related files (default)
    -c, --continue                  Resume partially downloaded files/fragments
                                    (default)
    --no-continue                   Do not resume partially downloaded
                                    fragments. If the file is not fragmented,
                                    restart download of the entire file
    --part                          Use .part files instead of writing directly
                                    into output file (default)
    --no-part                       Do not use .part files - write directly into
                                    output file
    --mtime                         Use the Last-modified header to set the file
                                    modification time (default)
    --no-mtime                      Do not use the Last-modified header to set
                                    the file modification time
    --write-description             Write video description to a .description file
    --no-write-description          Do not write video description (default)
    --write-info-json               Write video metadata to a .info.json file
                                    (this may contain personal information)
    --no-write-info-json            Do not write video metadata (default)
    --write-playlist-metafiles      Write playlist metadata in addition to the
                                    video metadata when using --write-info-json,
                                    --write-description etc. (default)
    --no-write-playlist-metafiles   Do not write playlist metadata when using
                                    --write-info-json, --write-description etc.
    --clean-info-json               Remove some internal metadata such as
                                    filenames from the infojson (default)
    --no-clean-info-json            Write all fields to the infojson
    --write-comments                Retrieve video comments to be placed in the
                                    infojson. The comments are fetched even
                                    without this option if the extraction is
                                    known to be quick (Alias: --get-comments)
    --no-write-comments             Do not retrieve video comments unless the
                                    extraction is known to be quick (Alias:
                                    --no-get-comments)
    --load-info-json FILE           JSON file containing the video information
                                    (created with the "--write-info-json" option)
    --cookies FILE                  Netscape formatted file to read cookies from
                                    and dump cookie jar in
    --no-cookies                    Do not read/dump cookies from/to file
                                    (default)
    --cookies-from-browser BROWSER[+KEYRING][:PROFILE][::CONTAINER]
                                    The name of the browser to load cookies
                                    from. Currently supported browsers are:
                                    brave, chrome, chromium, edge, firefox,
                                    opera, safari, vivaldi, whale. Optionally,
                                    the KEYRING used for decrypting Chromium
                                    cookies on Linux, the name/path of the
                                    PROFILE to load cookies from, and the
                                    CONTAINER name (if Firefox) ("none" for no
                                    container) can be given with their
                                    respective seperators. By default, all
                                    containers of the most recently accessed
                                    profile are used. Currently supported
                                    keyrings are: basictext, gnomekeyring,
                                    kwallet, kwallet5, kwallet6
    --no-cookies-from-browser       Do not load cookies from browser (default)
    --cache-dir DIR                 Location in the filesystem where yt-dlp can
                                    store some downloaded information (such as
                                    client ids and signatures) permanently. By
                                    default ${XDG_CACHE_HOME}/yt-dlp
    --no-cache-dir                  Disable filesystem caching
    --rm-cache-dir                  Delete all filesystem cache files

## Thumbnail Options:
    --write-thumbnail               Write thumbnail image to disk
    --no-write-thumbnail            Do not write thumbnail image to disk (default)
    --write-all-thumbnails          Write all thumbnail image formats to disk
    --list-thumbnails               List available thumbnails of each video.
                                    Simulate unless --no-simulate is used

## Internet Shortcut Options:
    --write-link                    Write an internet shortcut file, depending
                                    on the current platform (.url, .webloc or
                                    .desktop). The URL may be cached by the OS
    --write-url-link                Write a .url Windows internet shortcut. The
                                    OS caches the URL based on the file path
    --write-webloc-link             Write a .webloc macOS internet shortcut
    --write-desktop-link            Write a .desktop Linux internet shortcut

## Verbosity and Simulation Options:
    -q, --quiet                     Activate quiet mode. If used with --verbose,
                                    print the log to stderr
    --no-quiet                      Deactivate quiet mode. (Default)
    --no-warnings                   Ignore warnings
    -s, --simulate                  Do not download the video and do not write
                                    anything to disk
    --no-simulate                   Download the video even if printing/listing
                                    options are used
    --ignore-no-formats-error       Ignore "No video formats" error. Useful for
                                    extracting metadata even if the videos are
                                    not actually available for download
                                    (experimental)
    --no-ignore-no-formats-error    Throw error when no downloadable video
                                    formats are found (default)
    --skip-download                 Do not download the video but write all
                                    related files (Alias: --no-download)
    -O, --print [WHEN:]TEMPLATE     Field name or output template to print to
                                    screen, optionally prefixed with when to
                                    print it, separated by a ":". Supported
                                    values of "WHEN" are the same as that of
                                    --use-postprocessor (default: video).
                                    Implies --quiet. Implies --simulate unless
                                    --no-simulate or later stages of WHEN are
                                    used. This option can be used multiple times
    --print-to-file [WHEN:]TEMPLATE FILE
                                    Append given template to the file. The
                                    values of WHEN and TEMPLATE are same as that
                                    of --print. FILE uses the same syntax as the
                                    output template. This option can be used
                                    multiple times
    -j, --dump-json                 Quiet, but print JSON information for each
                                    video. Simulate unless --no-simulate is
                                    used. See "OUTPUT TEMPLATE" for a
                                    description of available keys
    -J, --dump-single-json          Quiet, but print JSON information for each
                                    url or infojson passed. Simulate unless
                                    --no-simulate is used. If the URL refers to
                                    a playlist, the whole playlist information
                                    is dumped in a single line
    --force-write-archive           Force download archive entries to be written
                                    as far as no errors occur, even if -s or
                                    another simulation option is used (Alias:
                                    --force-download-archive)
    --newline                       Output progress bar as new lines
    --no-progress                   Do not print progress bar
    --progress                      Show progress bar, even if in quiet mode
    --console-title                 Display progress in console titlebar
    --progress-template [TYPES:]TEMPLATE
                                    Template for progress outputs, optionally
                                    prefixed with one of "download:" (default),
                                    "download-title:" (the console title),
                                    "postprocess:",  or "postprocess-title:".
                                    The video's fields are accessible under the
                                    "info" key and the progress attributes are
                                    accessible under "progress" key. E.g.
                                    --console-title --progress-template
                                    "download-title:%(info.id)s-%(progress.eta)s"
    --progress-delta SECONDS        Time between progress output (default: 0)
    -v, --verbose                   Print various debugging information
    --dump-pages                    Print downloaded pages encoded using base64
                                    to debug problems (very verbose)
    --write-pages                   Write downloaded intermediary pages to files
                                    in the current directory to debug problems
    --print-traffic                 Display sent and read HTTP traffic

## Workarounds:
    --encoding ENCODING             Force the specified encoding (experimental)
    --legacy-server-connect         Explicitly allow HTTPS connection to servers
                                    that do not support RFC 5746 secure
                                    renegotiation
    --no-check-certificates         Suppress HTTPS certificate validation
    --prefer-insecure               Use an unencrypted connection to retrieve
                                    information about the video (Currently
                                    supported only for YouTube)
    --add-headers FIELD:VALUE       Specify a custom HTTP header and its value,
                                    separated by a colon ":". You can use this
                                    option multiple times
    --bidi-workaround               Work around terminals that lack
                                    bidirectional text support. Requires bidiv
                                    or fribidi executable in PATH
    --sleep-requests SECONDS        Number of seconds to sleep between requests
                                    during data extraction
    --sleep-interval SECONDS        Number of seconds to sleep before each
                                    download. This is the minimum time to sleep
                                    when used along with --max-sleep-interval
                                    (Alias: --min-sleep-interval)
    --max-sleep-interval SECONDS    Maximum number of seconds to sleep. Can only
                                    be used along with --min-sleep-interval
    --sleep-subtitles SECONDS       Number of seconds to sleep before each
                                    subtitle download

## Video Format Options:
    -f, --format FORMAT             Video format code, see "FORMAT SELECTION"
                                    for more details
    -S, --format-sort SORTORDER     Sort the formats by the fields given, see
                                    "Sorting Formats" for more details
    --format-sort-force             Force user specified sort order to have
                                    precedence over all fields, see "Sorting
                                    Formats" for more details (Alias: --S-force)
    --no-format-sort-force          Some fields have precedence over the user
                                    specified sort order (default)
    --video-multistreams            Allow multiple video streams to be merged
                                    into a single file
    --no-video-multistreams         Only one video stream is downloaded for each
                                    output file (default)
    --audio-multistreams            Allow multiple audio streams to be merged
                                    into a single file
    --no-audio-multistreams         Only one audio stream is downloaded for each
                                    output file (default)
    --prefer-free-formats           Prefer video formats with free containers
                                    over non-free ones of same quality. Use with
                                    "-S ext" to strictly prefer free containers
                                    irrespective of quality
    --no-prefer-free-formats        Don't give any special preference to free
                                    containers (default)
    --check-formats                 Make sure formats are selected only from
                                    those that are actually downloadable
    --check-all-formats             Check all formats for whether they are
                                    actually downloadable
    --no-check-formats              Do not check that the formats are actually
                                    downloadable
    -F, --list-formats              List available formats of each video.
                                    Simulate unless --no-simulate is used
    --merge-output-format FORMAT    Containers that may be used when merging
                                    formats, separated by "/", e.g. "mp4/mkv".
                                    Ignored if no merge is required. (currently
                                    supported: avi, flv, mkv, mov, mp4, webm)

## Subtitle Options:
    --write-subs                    Write subtitle file
    --no-write-subs                 Do not write subtitle file (default)
    --write-auto-subs               Write automatically generated subtitle file
                                    (Alias: --write-automatic-subs)
    --no-write-auto-subs            Do not write auto-generated subtitles
                                    (default) (Alias: --no-write-automatic-subs)
    --list-subs                     List available subtitles of each video.
                                    Simulate unless --no-simulate is used
    --sub-format FORMAT             Subtitle format; accepts formats preference,
                                    e.g. "srt" or "ass/srt/best"
    --sub-langs LANGS               Languages of the subtitles to download (can
                                    be regex) or "all" separated by commas, e.g.
                                    --sub-langs "en.*,ja". You can prefix the
                                    language code with a "-" to exclude it from
                                    the requested languages, e.g. --sub-langs
                                    all,-live_chat. Use --list-subs for a list
                                    of available language tags

## Authentication Options:
    -u, --username USERNAME         Login with this account ID
    -p, --password PASSWORD         Account password. If this option is left
                                    out, yt-dlp will ask interactively
    -2, --twofactor TWOFACTOR       Two-factor authentication code
    -n, --netrc                     Use .netrc authentication data
    --netrc-location PATH           Location of .netrc authentication data;
                                    either the path or its containing directory.
                                    Defaults to ~/.netrc
    --netrc-cmd NETRC_CMD           Command to execute to get the credentials
                                    for an extractor.
    --video-password PASSWORD       Video-specific password
    --ap-mso MSO                    Adobe Pass multiple-system operator (TV
                                    provider) identifier, use --ap-list-mso for
                                    a list of available MSOs
    --ap-username USERNAME          Multiple-system operator account login
    --ap-password PASSWORD          Multiple-system operator account password.
                                    If this option is left out, yt-dlp will ask
                                    interactively
    --ap-list-mso                   List all supported multiple-system operators
    --client-certificate CERTFILE   Path to client certificate file in PEM
                                    format. May include the private key
    --client-certificate-key KEYFILE
                                    Path to private key file for client
                                    certificate
    --client-certificate-password PASSWORD
                                    Password for client certificate private key,
                                    if encrypted. If not provided, and the key
                                    is encrypted, yt-dlp will ask interactively

## Post-Processing Options:
    -x, --extract-audio             Convert video files to audio-only files
                                    (requires ffmpeg and ffprobe)
    --audio-format FORMAT           Format to convert the audio to when -x is
                                    used. (currently supported: best (default),
                                    aac, alac, flac, m4a, mp3, opus, vorbis,
                                    wav). You can specify multiple rules using
                                    similar syntax as --remux-video
    --audio-quality QUALITY         Specify ffmpeg audio quality to use when
                                    converting the audio with -x. Insert a value
                                    between 0 (best) and 10 (worst) for VBR or a
                                    specific bitrate like 128K (default 5)
    --remux-video FORMAT            Remux the video into another container if
                                    necessary (currently supported: avi, flv,
                                    gif, mkv, mov, mp4, webm, aac, aiff, alac,
                                    flac, m4a, mka, mp3, ogg, opus, vorbis,
                                    wav). If target container does not support
                                    the video/audio codec, remuxing will fail.
                                    You can specify multiple rules; e.g.
                                    "aac>m4a/mov>mp4/mkv" will remux aac to m4a,
                                    mov to mp4 and anything else to mkv
    --recode-video FORMAT           Re-encode the video into another format if
                                    necessary. The syntax and supported formats
                                    are the same as --remux-video
    --postprocessor-args NAME:ARGS  Give these arguments to the postprocessors.
                                    Specify the postprocessor/executable name
                                    and the arguments separated by a colon ":"
                                    to give the argument to the specified
                                    postprocessor/executable. Supported PP are:
                                    Merger, ModifyChapters, SplitChapters,
                                    ExtractAudio, VideoRemuxer, VideoConvertor,
                                    Metadata, EmbedSubtitle, EmbedThumbnail,
                                    SubtitlesConvertor, ThumbnailsConvertor,
                                    FixupStretched, FixupM4a, FixupM3u8,
                                    FixupTimestamp and FixupDuration. The
                                    supported executables are: AtomicParsley,
                                    FFmpeg and FFprobe. You can also specify
                                    "PP+EXE:ARGS" to give the arguments to the
                                    specified executable only when being used by
                                    the specified postprocessor. Additionally,
                                    for ffmpeg/ffprobe, "_i"/"_o" can be
                                    appended to the prefix optionally followed
                                    by a number to pass the argument before the
                                    specified input/output file, e.g. --ppa
                                    "Merger+ffmpeg_i1:-v quiet". You can use
                                    this option multiple times to give different
                                    arguments to different postprocessors.
                                    (Alias: --ppa)
    -k, --keep-video                Keep the intermediate video file on disk
                                    after post-processing
    --no-keep-video                 Delete the intermediate video file after
                                    post-processing (default)
    --post-overwrites               Overwrite post-processed files (default)
    --no-post-overwrites            Do not overwrite post-processed files
    --embed-subs                    Embed subtitles in the video (only for mp4,
                                    webm and mkv videos)
    --no-embed-subs                 Do not embed subtitles (default)
    --embed-thumbnail               Embed thumbnail in the video as cover art
    --no-embed-thumbnail            Do not embed thumbnail (default)
    --embed-metadata                Embed metadata to the video file. Also
                                    embeds chapters/infojson if present unless
                                    --no-embed-chapters/--no-embed-info-json are
                                    used (Alias: --add-metadata)
    --no-embed-metadata             Do not add metadata to file (default)
                                    (Alias: --no-add-metadata)
    --embed-chapters                Add chapter markers to the video file
                                    (Alias: --add-chapters)
    --no-embed-chapters             Do not add chapter markers (default) (Alias:
                                    --no-add-chapters)
    --embed-info-json               Embed the infojson as an attachment to
                                    mkv/mka video files
    --no-embed-info-json            Do not embed the infojson as an attachment
                                    to the video file
    --parse-metadata [WHEN:]FROM:TO
                                    Parse additional metadata like title/artist
                                    from other fields; see "MODIFYING METADATA"
                                    for details. Supported values of "WHEN" are
                                    the same as that of --use-postprocessor
                                    (default: pre_process)
    --replace-in-metadata [WHEN:]FIELDS REGEX REPLACE
                                    Replace text in a metadata field using the
                                    given regex. This option can be used
                                    multiple times. Supported values of "WHEN"
                                    are the same as that of --use-postprocessor
                                    (default: pre_process)
    --xattrs                        Write metadata to the video file's xattrs
                                    (using dublin core and xdg standards)
    --concat-playlist POLICY        Concatenate videos in a playlist. One of
                                    "never", "always", or "multi_video"
                                    (default; only when the videos form a single
                                    show). All the video files must have same
                                    codecs and number of streams to be
                                    concatable. The "pl_video:" prefix can be
                                    used with "--paths" and "--output" to set
                                    the output filename for the concatenated
                                    files. See "OUTPUT TEMPLATE" for details
    --fixup POLICY                  Automatically correct known faults of the
                                    file. One of never (do nothing), warn (only
                                    emit a warning), detect_or_warn (the
                                    default; fix file if we can, warn
                                    otherwise), force (try fixing even if file
                                    already exists)
    --ffmpeg-location PATH          Location of the ffmpeg binary; either the
                                    path to the binary or its containing directory
    --exec [WHEN:]CMD               Execute a command, optionally prefixed with
                                    when to execute it, separated by a ":".
                                    Supported values of "WHEN" are the same as
                                    that of --use-postprocessor (default:
                                    after_move). Same syntax as the output
                                    template can be used to pass any field as
                                    arguments to the command. If no fields are
                                    passed, %(filepath,_filename|)q is appended
                                    to the end of the command. This option can
                                    be used multiple times
    --no-exec                       Remove any previously defined --exec
    --convert-subs FORMAT           Convert the subtitles to another format
                                    (currently supported: ass, lrc, srt, vtt)
                                    (Alias: --convert-subtitles)
    --convert-thumbnails FORMAT     Convert the thumbnails to another format
                                    (currently supported: jpg, png, webp). You
                                    can specify multiple rules using similar
                                    syntax as --remux-video
    --split-chapters                Split video into multiple files based on
                                    internal chapters. The "chapter:" prefix can
                                    be used with "--paths" and "--output" to set
                                    the output filename for the split files. See
                                    "OUTPUT TEMPLATE" for details
    --no-split-chapters             Do not split video based on chapters (default)
    --remove-chapters REGEX         Remove chapters whose title matches the
                                    given regular expression. The syntax is the
                                    same as --download-sections. This option can
                                    be used multiple times
    --no-remove-chapters            Do not remove any chapters from the file
                                    (default)
    --force-keyframes-at-cuts       Force keyframes at cuts when
                                    downloading/splitting/removing sections.
                                    This is slow due to needing a re-encode, but
                                    the resulting video may have fewer artifacts
                                    around the cuts
    --no-force-keyframes-at-cuts    Do not force keyframes around the chapters
                                    when cutting/splitting (default)
    --use-postprocessor NAME[:ARGS]
                                    The (case sensitive) name of plugin
                                    postprocessors to be enabled, and
                                    (optionally) arguments to be passed to it,
                                    separated by a colon ":". ARGS are a
                                    semicolon ";" delimited list of NAME=VALUE.
                                    The "when" argument determines when the
                                    postprocessor is invoked. It can be one of
                                    "pre_process" (after video extraction),
                                    "after_filter" (after video passes filter),
                                    "video" (after --format; before
                                    --print/--output), "before_dl" (before each
                                    video download), "post_process" (after each
                                    video download; default), "after_move"
                                    (after moving video file to it's final
                                    locations), "after_video" (after downloading
                                    and processing all formats of a video), or
                                    "playlist" (at end of playlist). This option
                                    can be used multiple times to add different
                                    postprocessors

## SponsorBlock Options:
Make chapter entries for, or remove various segments (sponsor,
    introductions, etc.) from downloaded YouTube videos using the
    [SponsorBlock API](https://sponsor.ajay.app)

    --sponsorblock-mark CATS        SponsorBlock categories to create chapters
                                    for, separated by commas. Available
                                    categories are sponsor, intro, outro,
                                    selfpromo, preview, filler, interaction,
                                    music_offtopic, poi_highlight, chapter, all
                                    and default (=all). You can prefix the
                                    category with a "-" to exclude it. See [1]
                                    for description of the categories. E.g.
                                    --sponsorblock-mark all,-preview
                                    [1] https://wiki.sponsor.ajay.app/w/Segment_Categories
    --sponsorblock-remove CATS      SponsorBlock categories to be removed from
                                    the video file, separated by commas. If a
                                    category is present in both mark and remove,
                                    remove takes precedence. The syntax and
                                    available categories are the same as for
                                    --sponsorblock-mark except that "default"
                                    refers to "all,-filler" and poi_highlight,
                                    chapter are not available
    --sponsorblock-chapter-title TEMPLATE
                                    An output template for the title of the
                                    SponsorBlock chapters created by
                                    --sponsorblock-mark. The only available
                                    fields are start_time, end_time, category,
                                    categories, name, category_names. Defaults
                                    to "[SponsorBlock]: %(category_names)l"
    --no-sponsorblock               Disable both --sponsorblock-mark and
                                    --sponsorblock-remove
    --sponsorblock-api URL          SponsorBlock API location, defaults to
                                    https://sponsor.ajay.app

## Extractor Options:
    --extractor-retries RETRIES     Number of retries for known extractor errors
                                    (default is 3), or "infinite"
    --allow-dynamic-mpd             Process dynamic DASH manifests (default)
                                    (Alias: --no-ignore-dynamic-mpd)
    --ignore-dynamic-mpd            Do not process dynamic DASH manifests
                                    (Alias: --no-allow-dynamic-mpd)
    --hls-split-discontinuity       Split HLS playlists to different formats at
                                    discontinuities such as ad breaks
    --no-hls-split-discontinuity    Do not split HLS playlists to different
                                    formats at discontinuities such as ad breaks
                                    (default)
    --extractor-args IE_KEY:ARGS    Pass ARGS arguments to the IE_KEY extractor.
                                    See "EXTRACTOR ARGUMENTS" for details. You
                                    can use this option multiple times to give
                                    arguments for different extractors

# CONFIGURATION

You can configure yt-dlp by placing any supported command line option to a configuration file. The configuration is loaded from the following locations:

1. **Main Configuration**:
    * The file given to `--config-location`
1. **Portable Configuration**: (Recommended for portable installations)
    * If using a binary, `yt-dlp.conf` in the same directory as the binary
    * If running from source-code, `yt-dlp.conf` in the parent directory of `yt_dlp`
1. **Home Configuration**:
    * `yt-dlp.conf` in the home path given to `-P`
    * If `-P` is not given, the current directory is searched
1. **User Configuration**:
    * `${XDG_CONFIG_HOME}/yt-dlp.conf`
    * `${XDG_CONFIG_HOME}/yt-dlp/config` (recommended on Linux/macOS)
    * `${XDG_CONFIG_HOME}/yt-dlp/config.txt`
    * `${APPDATA}/yt-dlp.conf`
    * `${APPDATA}/yt-dlp/config` (recommended on Windows)
    * `${APPDATA}/yt-dlp/config.txt`
    * `~/yt-dlp.conf`
    * `~/yt-dlp.conf.txt`
    * `~/.yt-dlp/config`
    * `~/.yt-dlp/config.txt`

    See also: [Notes about environment variables](#notes-about-environment-variables)
1. **System Configuration**:
    * `/etc/yt-dlp.conf`
    * `/etc/yt-dlp/config`
    * `/etc/yt-dlp/config.txt`

E.g. with the following configuration file, yt-dlp will always extract the audio, not copy the mtime, use a proxy and save all videos under `YouTube` directory in your home directory:
```
# Lines starting with # are comments

# Always extract audio
-x

# Do not copy the mtime
--no-mtime

# Use this proxy
--proxy 127.0.0.1:3128

# Save all videos under YouTube directory in your home directory
-o ~/YouTube/%(title)s.%(ext)s
```

**Note**: Options in configuration file are just the same options aka switches used in regular command line calls; thus there **must be no whitespace** after `-` or `--`, e.g. `-o` or `--proxy` but not `- o` or `-- proxy`. They must also be quoted when necessary, as-if it were a UNIX shell.

You can use `--ignore-config` if you want to disable all configuration files for a particular yt-dlp run. If `--ignore-config` is found inside any configuration file, no further configuration will be loaded. For example, having the option in the portable configuration file prevents loading of home, user, and system configurations. Additionally, (for backward compatibility) if `--ignore-config` is found inside the system configuration file, the user configuration is not loaded.

### Configuration file encoding

The configuration files are decoded according to the UTF BOM if present, and in the encoding from system locale otherwise.

If you want your file to be decoded differently, add `# coding: ENCODING` to the beginning of the file (e.g. `# coding: shift-jis`). There must be no characters before that, even spaces or BOM.

### Authentication with netrc

You may also want to configure automatic credentials storage for extractors that support authentication (by providing login and password with `--username` and `--password`) in order not to pass credentials as command line arguments on every yt-dlp execution and prevent tracking plain text passwords in the shell command history. You can achieve this using a [`.netrc` file](https://stackoverflow.com/tags/.netrc/info) on a per-extractor basis. For that, you will need to create a `.netrc` file in `--netrc-location` and restrict permissions to read/write by only you:
```
touch ${HOME}/.netrc
chmod a-rwx,u+rw ${HOME}/.netrc
```
After that, you can add credentials for an extractor in the following format, where *extractor* is the name of the extractor in lowercase:
```
machine <extractor> login <username> password <password>
```
E.g.
```
machine youtube login myaccount@gmail.com password my_youtube_password
machine twitch login my_twitch_account_name password my_twitch_password
```
To activate authentication with the `.netrc` file you should pass `--netrc` to yt-dlp or place it in the [configuration file](#configuration).

The default location of the .netrc file is `~` (see below).

As an alternative to using the `.netrc` file, which has the disadvantage of keeping your passwords in a plain text file, you can configure a custom shell command to provide the credentials for an extractor. This is done by providing the `--netrc-cmd` parameter, it shall output the credentials in the netrc format and return `0` on success, other values will be treated as an error. `{}` in the command will be replaced by the name of the extractor to make it possible to select the credentials for the right extractor.

E.g. To use an encrypted `.netrc` file stored as `.authinfo.gpg`
```
yt-dlp --netrc-cmd 'gpg --decrypt ~/.authinfo.gpg' https://www.youtube.com/watch?v=BaW_jenozKc
```


### Notes about environment variables
* Environment variables are normally specified as `${VARIABLE}`/`$VARIABLE` on UNIX and `%VARIABLE%` on Windows; but is always shown as `${VARIABLE}` in this documentation
* yt-dlp also allow using UNIX-style variables on Windows for path-like options; e.g. `--output`, `--config-location`
* If unset, `${XDG_CONFIG_HOME}` defaults to `~/.config` and `${XDG_CACHE_HOME}` to `~/.cache`
* On Windows, `~` points to `${HOME}` if present; or, `${USERPROFILE}` or `${HOMEDRIVE}${HOMEPATH}` otherwise
* On Windows, `${USERPROFILE}` generally points to `C:\Users\<user name>` and `${APPDATA}` to `${USERPROFILE}\AppData\Roaming`

# OUTPUT TEMPLATE

The `-o` option is used to indicate a template for the output file names while `-P` option is used to specify the path each type of file should be saved to.

<!-- MANPAGE: BEGIN EXCLUDED SECTION -->
**tl;dr:** [navigate me to examples](#output-template-examples).
<!-- MANPAGE: END EXCLUDED SECTION -->

The simplest usage of `-o` is not to set any template arguments when downloading a single file, like in `yt-dlp -o funny_video.flv "https://some/video"` (hard-coding file extension like this is _not_ recommended and could break some post-processing).

It may however also contain special sequences that will be replaced when downloading each video. The special sequences may be formatted according to [Python string formatting operations](https://docs.python.org/3/library/stdtypes.html#printf-style-string-formatting), e.g. `%(NAME)s` or `%(NAME)05d`. To clarify, that is a percent symbol followed by a name in parentheses, followed by formatting operations.

The field names themselves (the part inside the parenthesis) can also have some special formatting:

1. **Object traversal**: The dictionaries and lists available in metadata can be traversed by using a dot `.` separator; e.g. `%(tags.0)s`, `%(subtitles.en.-1.ext)s`. You can do Python slicing with colon `:`; E.g. `%(id.3:7)s`, `%(id.6:2:-1)s`, `%(formats.:.format_id)s`. Curly braces `{}` can be used to build dictionaries with only specific keys; e.g. `%(formats.:.{format_id,height})#j`. An empty field name `%()s` refers to the entire infodict; e.g. `%(.{id,title})s`. Note that all the fields that become available using this method are not listed below. Use `-j` to see such fields

1. **Arithmetic**: Simple arithmetic can be done on numeric fields using `+`, `-` and `*`. E.g. `%(playlist_index+10)03d`, `%(n_entries+1-playlist_index)d`

1. **Date/time Formatting**: Date/time fields can be formatted according to [strftime formatting](https://docs.python.org/3/library/datetime.html#strftime-and-strptime-format-codes) by specifying it separated from the field name using a `>`. E.g. `%(duration>%H-%M-%S)s`, `%(upload_date>%Y-%m-%d)s`, `%(epoch-3600>%H-%M-%S)s`

1. **Alternatives**: Alternate fields can be specified separated with a `,`. E.g. `%(release_date>%Y,upload_date>%Y|Unknown)s`

1. **Replacement**: A replacement value can be specified using a `&` separator according to the [`str.format` mini-language](https://docs.python.org/3/library/string.html#format-specification-mini-language). If the field is *not* empty, this replacement value will be used instead of the actual field content. This is done after alternate fields are considered; thus the replacement is used if *any* of the alternative fields is *not* empty. E.g. `%(chapters&has chapters|no chapters)s`, `%(title&TITLE={:>20}|NO TITLE)s`

1. **Default**: A literal default value can be specified for when the field is empty using a `|` separator. This overrides `--output-na-placeholder`. E.g. `%(uploader|Unknown)s`

1. **More Conversions**: In addition to the normal format types `diouxXeEfFgGcrs`, yt-dlp additionally supports converting to `B` = **B**ytes, `j` = **j**son (flag `#` for pretty-printing, `+` for Unicode), `h` = HTML escaping, `l` = a comma separated **l**ist (flag `#` for `\n` newline-separated), `q` = a string **q**uoted for the terminal (flag `#` to split a list into different arguments), `D` = add **D**ecimal suffixes (e.g. 10M) (flag `#` to use 1024 as factor), and `S` = **S**anitize as filename (flag `#` for restricted)

1. **Unicode normalization**: The format type `U` can be used for NFC [Unicode normalization](https://docs.python.org/3/library/unicodedata.html#unicodedata.normalize). The alternate form flag (`#`) changes the normalization to NFD and the conversion flag `+` can be used for NFKC/NFKD compatibility equivalence normalization. E.g. `%(title)+.100U` is NFKC

To summarize, the general syntax for a field is:
```
%(name[.keys][addition][>strf][,alternate][&replacement][|default])[flags][width][.precision][length]type
```

Additionally, you can set different output templates for the various metadata files separately from the general output template by specifying the type of file followed by the template separated by a colon `:`. The different file types supported are `subtitle`, `thumbnail`, `description`, `annotation` (deprecated), `infojson`, `link`, `pl_thumbnail`, `pl_description`, `pl_infojson`, `chapter`, `pl_video`. E.g. `-o "%(title)s.%(ext)s" -o "thumbnail:%(title)s\%(title)s.%(ext)s"` will put the thumbnails in a folder with the same name as the video. If any of the templates is empty, that type of file will not be written. E.g. `--write-thumbnail -o "thumbnail:"` will write thumbnails only for playlists and not for video.

<a id="outtmpl-postprocess-note"></a>

**Note**: Due to post-processing (i.e. merging etc.), the actual output filename might differ. Use `--print after_move:filepath` to get the name after all post-processing is complete.

The available fields are:

 - `id` (string): Video identifier
 - `title` (string): Video title
 - `fulltitle` (string): Video title ignoring live timestamp and generic title
 - `ext` (string): Video filename extension
 - `alt_title` (string): A secondary title of the video
 - `description` (string): The description of the video
 - `display_id` (string): An alternative identifier for the video
 - `uploader` (string): Full name of the video uploader
 - `uploader_id` (string): Nickname or id of the video uploader
 - `uploader_url` (string): URL to the video uploader's profile
 - `license` (string): License name the video is licensed under
 - `creators` (list): The creators of the video
 - `creator` (string): The creators of the video; comma-separated
 - `timestamp` (numeric): UNIX timestamp of the moment the video became available
 - `upload_date` (string): Video upload date in UTC (YYYYMMDD)
 - `release_timestamp` (numeric): UNIX timestamp of the moment the video was released
 - `release_date` (string): The date (YYYYMMDD) when the video was released in UTC
 - `release_year` (numeric): Year (YYYY) when the video or album was released
 - `modified_timestamp` (numeric): UNIX timestamp of the moment the video was last modified
 - `modified_date` (string): The date (YYYYMMDD) when the video was last modified in UTC
 - `channel` (string): Full name of the channel the video is uploaded on
 - `channel_id` (string): Id of the channel
 - `channel_url` (string): URL of the channel
 - `channel_follower_count` (numeric): Number of followers of the channel
 - `channel_is_verified` (boolean): Whether the channel is verified on the platform
 - `location` (string): Physical location where the video was filmed
 - `duration` (numeric): Length of the video in seconds
 - `duration_string` (string): Length of the video (HH:mm:ss)
 - `view_count` (numeric): How many users have watched the video on the platform
 - `concurrent_view_count` (numeric): How many users are currently watching the video on the platform.
 - `like_count` (numeric): Number of positive ratings of the video
 - `dislike_count` (numeric): Number of negative ratings of the video
 - `repost_count` (numeric): Number of reposts of the video
 - `average_rating` (numeric): Average rating give by users, the scale used depends on the webpage
 - `comment_count` (numeric): Number of comments on the video (For some extractors, comments are only downloaded at the end, and so this field cannot be used)
 - `age_limit` (numeric): Age restriction for the video (years)
 - `live_status` (string): One of "not_live", "is_live", "is_upcoming", "was_live", "post_live" (was live, but VOD is not yet processed)
 - `is_live` (boolean): Whether this video is a live stream or a fixed-length video
 - `was_live` (boolean): Whether this video was originally a live stream
 - `playable_in_embed` (string): Whether this video is allowed to play in embedded players on other sites
 - `availability` (string): Whether the video is "private", "premium_only", "subscriber_only", "needs_auth", "unlisted" or "public"
 - `media_type` (string): The type of media as classified by the site, e.g. "episode", "clip", "trailer"
 - `start_time` (numeric): Time in seconds where the reproduction should start, as specified in the URL
 - `end_time` (numeric): Time in seconds where the reproduction should end, as specified in the URL
 - `extractor` (string): Name of the extractor
 - `extractor_key` (string): Key name of the extractor
 - `epoch` (numeric): Unix epoch of when the information extraction was completed
 - `autonumber` (numeric): Number that will be increased with each download, starting at `--autonumber-start`, padded with leading zeros to 5 digits
 - `video_autonumber` (numeric): Number that will be increased with each video
 - `n_entries` (numeric): Total number of extracted items in the playlist
 - `playlist_id` (string): Identifier of the playlist that contains the video
 - `playlist_title` (string): Name of the playlist that contains the video
 - `playlist` (string): `playlist_title` if available or else `playlist_id`
 - `playlist_count` (numeric): Total number of items in the playlist. May not be known if entire playlist is not extracted
 - `playlist_index` (numeric): Index of the video in the playlist padded with leading zeros according the final index
 - `playlist_autonumber` (numeric): Position of the video in the playlist download queue padded with leading zeros according to the total length of the playlist
 - `playlist_uploader` (string): Full name of the playlist uploader
 - `playlist_uploader_id` (string): Nickname or id of the playlist uploader
<<<<<<< HEAD
 - `webpage_url` (string): A URL to the video webpage which, if given to yt-dlp, should allow to get the same result again
=======
 - `playlist_channel` (string): Display name of the channel that uploaded the playlist
 - `playlist_channel_id` (string): Identifier of the channel that uploaded the playlist
 - `webpage_url` (string): A URL to the video webpage which if given to yt-dlp should allow to get the same result again
>>>>>>> d4b99a23
 - `webpage_url_basename` (string): The basename of the webpage URL
 - `webpage_url_domain` (string): The domain of the webpage URL
 - `original_url` (string): The URL given by the user (or same as `webpage_url` for playlist entries)
 - `categories` (list): List of categories the video belongs to
 - `tags` (list): List of tags assigned to the video
 - `cast` (list): List of cast members

All the fields in [Filtering Formats](#filtering-formats) can also be used

Available for the video that belongs to some logical chapter or section:

 - `chapter` (string): Name or title of the chapter the video belongs to
 - `chapter_number` (numeric): Number of the chapter the video belongs to
 - `chapter_id` (string): Id of the chapter the video belongs to

Available for the video that is an episode of some series or program:

 - `series` (string): Title of the series or program the video episode belongs to
 - `series_id` (string): Id of the series or program the video episode belongs to
 - `season` (string): Title of the season the video episode belongs to
 - `season_number` (numeric): Number of the season the video episode belongs to
 - `season_id` (string): Id of the season the video episode belongs to
 - `episode` (string): Title of the video episode
 - `episode_number` (numeric): Number of the video episode within a season
 - `episode_id` (string): Id of the video episode

Available for the media that is a track or a part of a music album:

 - `track` (string): Title of the track
 - `track_number` (numeric): Number of the track within an album or a disc
 - `track_id` (string): Id of the track
 - `artists` (list): Artist(s) of the track
 - `artist` (string): Artist(s) of the track; comma-separated
 - `genres` (list): Genre(s) of the track
 - `genre` (string): Genre(s) of the track; comma-separated
 - `composers` (list): Composer(s) of the piece
 - `composer` (string): Composer(s) of the piece; comma-separated
 - `album` (string): Title of the album the track belongs to
 - `album_type` (string): Type of the album
 - `album_artists` (list): All artists appeared on the album
 - `album_artist` (string): All artists appeared on the album; comma-separated
 - `disc_number` (numeric): Number of the disc or other physical medium the track belongs to

Available only when using `--download-sections` and for `chapter:` prefix when using `--split-chapters` for videos with internal chapters:

 - `section_title` (string): Title of the chapter
 - `section_number` (numeric): Number of the chapter within the file
 - `section_start` (numeric): Start time of the chapter in seconds
 - `section_end` (numeric): End time of the chapter in seconds

Available only when used in `--print`:

 - `urls` (string): The URLs of all requested formats, one in each line
 - `filename` (string): Name of the video file. Note that the [actual filename may differ](#outtmpl-postprocess-note)
 - `formats_table` (table): The video format table as printed by `--list-formats`
 - `thumbnails_table` (table): The thumbnail format table as printed by `--list-thumbnails`
 - `subtitles_table` (table): The subtitle format table as printed by `--list-subs`
 - `automatic_captions_table` (table): The automatic subtitle format table as printed by `--list-subs`

 Available only after the video is downloaded (`post_process`/`after_move`):

 - `filepath`: Actual path of downloaded video file

Available only in `--sponsorblock-chapter-title`:

 - `start_time` (numeric): Start time of the chapter in seconds
 - `end_time` (numeric): End time of the chapter in seconds
 - `categories` (list): The [SponsorBlock categories](https://wiki.sponsor.ajay.app/w/Types#Category) the chapter belongs to
 - `category` (string): The smallest SponsorBlock category the chapter belongs to
 - `category_names` (list): Friendly names of the categories
 - `name` (string): Friendly name of the smallest category
 - `type` (string): The [SponsorBlock action type](https://wiki.sponsor.ajay.app/w/Types#Action_Type) of the chapter

Each aforementioned sequence when referenced in an output template will be replaced by the actual value corresponding to the sequence name. E.g. for `-o %(title)s-%(id)s.%(ext)s` and a mp4 video with title `yt-dlp test video` and id `BaW_jenozKc`, this will result in a `yt-dlp test video-BaW_jenozKc.mp4` file created in the current directory.

**Note**: Some of the sequences are not guaranteed to be present, since they depend on the metadata obtained by a particular extractor. Such sequences will be replaced with placeholder value provided with `--output-na-placeholder` (`NA` by default).

**Tip**: Look at the `-j` output to identify which fields are available for the particular URL

For numeric sequences you can use [numeric related formatting](https://docs.python.org/3/library/stdtypes.html#printf-style-string-formatting); e.g. `%(view_count)05d` will result in a string with view count padded with zeros up to 5 characters, like in `00042`.

Output templates can also contain arbitrary hierarchical path, e.g. `-o "%(playlist)s/%(playlist_index)s - %(title)s.%(ext)s"` which will result in downloading each video in a directory corresponding to this path template. Any missing directory will be automatically created for you.

To use percent literals in an output template use `%%`. To output to stdout use `-o -`.

The current default template is `%(title)s [%(id)s].%(ext)s`.

In some cases, you don't want special characters such as 中, spaces, or &, such as when transferring the downloaded filename to a Windows system or the filename through an 8bit-unsafe channel. In these cases, add the `--restrict-filenames` flag to get a shorter title.

#### Output template examples

```bash
$ yt-dlp --print filename -o "test video.%(ext)s" BaW_jenozKc
test video.webm    # Literal name with correct extension

$ yt-dlp --print filename -o "%(title)s.%(ext)s" BaW_jenozKc
youtube-dl test video ''_ä↭𝕐.webm    # All kinds of weird characters

$ yt-dlp --print filename -o "%(title)s.%(ext)s" BaW_jenozKc --restrict-filenames
youtube-dl_test_video_.webm    # Restricted file name

# Download YouTube playlist videos in separate directory indexed by video order in a playlist
$ yt-dlp -o "%(playlist)s/%(playlist_index)s - %(title)s.%(ext)s" "https://www.youtube.com/playlist?list=PLwiyx1dc3P2JR9N8gQaQN_BCvlSlap7re"

# Download YouTube playlist videos in separate directories according to their uploaded year
$ yt-dlp -o "%(upload_date>%Y)s/%(title)s.%(ext)s" "https://www.youtube.com/playlist?list=PLwiyx1dc3P2JR9N8gQaQN_BCvlSlap7re"

# Prefix playlist index with " - " separator, but only if it is available
$ yt-dlp -o "%(playlist_index&{} - |)s%(title)s.%(ext)s" BaW_jenozKc "https://www.youtube.com/user/TheLinuxFoundation/playlists"

# Download all playlists of YouTube channel/user keeping each playlist in separate directory:
$ yt-dlp -o "%(uploader)s/%(playlist)s/%(playlist_index)s - %(title)s.%(ext)s" "https://www.youtube.com/user/TheLinuxFoundation/playlists"

# Download Udemy course keeping each chapter in separate directory under MyVideos directory in your home
$ yt-dlp -u user -p password -P "~/MyVideos" -o "%(playlist)s/%(chapter_number)s - %(chapter)s/%(title)s.%(ext)s" "https://www.udemy.com/java-tutorial"

# Download entire series season keeping each series and each season in separate directory under C:/MyVideos
$ yt-dlp -P "C:/MyVideos" -o "%(series)s/%(season_number)s - %(season)s/%(episode_number)s - %(episode)s.%(ext)s" "https://videomore.ru/kino_v_detalayah/5_sezon/367617"

# Download video as "C:\MyVideos\uploader\title.ext", subtitles as "C:\MyVideos\subs\uploader\title.ext"
# and put all temporary files in "C:\MyVideos\tmp"
$ yt-dlp -P "C:/MyVideos" -P "temp:tmp" -P "subtitle:subs" -o "%(uploader)s/%(title)s.%(ext)s" BaW_jenoz --write-subs

# Download video as "C:\MyVideos\uploader\title.ext" and subtitles as "C:\MyVideos\uploader\subs\title.ext"
$ yt-dlp -P "C:/MyVideos" -o "%(uploader)s/%(title)s.%(ext)s" -o "subtitle:%(uploader)s/subs/%(title)s.%(ext)s" BaW_jenozKc --write-subs

# Stream the video being downloaded to stdout
$ yt-dlp -o - BaW_jenozKc
```

# FORMAT SELECTION

By default, yt-dlp tries to download the best available quality if you **don't** pass any options.
This is generally equivalent to using `-f bestvideo*+bestaudio/best`. However, if multiple audiostreams is enabled (`--audio-multistreams`), the default format changes to `-f bestvideo+bestaudio/best`. Similarly, if ffmpeg is unavailable, or if you use yt-dlp to stream to `stdout` (`-o -`), the default becomes `-f best/bestvideo+bestaudio`.

**Deprecation warning**: Latest versions of yt-dlp can stream multiple formats to the stdout simultaneously using ffmpeg. So, in future versions, the default for this will be set to `-f bv*+ba/b` similar to normal downloads. If you want to preserve the `-f b/bv+ba` setting, it is recommended to explicitly specify it in the configuration options.

The general syntax for format selection is `-f FORMAT` (or `--format FORMAT`) where `FORMAT` is a *selector expression*, i.e. an expression that describes format or formats you would like to download.

<!-- MANPAGE: BEGIN EXCLUDED SECTION -->
**tl;dr:** [navigate me to examples](#format-selection-examples).
<!-- MANPAGE: END EXCLUDED SECTION -->

The simplest case is requesting a specific format; e.g. with `-f 22` you can download the format with format code equal to 22. You can get the list of available format codes for particular video using `--list-formats` or `-F`. Note that these format codes are extractor specific.

You can also use a file extension (currently `3gp`, `aac`, `flv`, `m4a`, `mp3`, `mp4`, `ogg`, `wav`, `webm` are supported) to download the best quality format of a particular file extension served as a single file, e.g. `-f webm` will download the best quality format with the `webm` extension served as a single file.

You can use `-f -` to interactively provide the format selector *for each video*

You can also use special names to select particular edge case formats:

 - `all`: Select **all formats** separately
 - `mergeall`: Select and **merge all formats** (Must be used with `--audio-multistreams`, `--video-multistreams` or both)
 - `b*`, `best*`: Select the best quality format that **contains either** a video or an audio or both (i.e.; `vcodec!=none or acodec!=none`)
 - `b`, `best`: Select the best quality format that **contains both** video and audio. Equivalent to `best*[vcodec!=none][acodec!=none]`
 - `bv`, `bestvideo`: Select the best quality **video-only** format. Equivalent to `best*[acodec=none]`
 - `bv*`, `bestvideo*`: Select the best quality format that **contains video**. It may also contain audio. Equivalent to `best*[vcodec!=none]`
 - `ba`, `bestaudio`: Select the best quality **audio-only** format. Equivalent to `best*[vcodec=none]`
 - `ba*`, `bestaudio*`: Select the best quality format that **contains audio**. It may also contain video. Equivalent to `best*[acodec!=none]` ([Do not use!](https://github.com/yt-dlp/yt-dlp/issues/979#issuecomment-919629354))
 - `w*`, `worst*`: Select the worst quality format that contains either a video or an audio
 - `w`, `worst`: Select the worst quality format that contains both video and audio. Equivalent to `worst*[vcodec!=none][acodec!=none]`
 - `wv`, `worstvideo`: Select the worst quality video-only format. Equivalent to `worst*[acodec=none]`
 - `wv*`, `worstvideo*`: Select the worst quality format that contains video. It may also contain audio. Equivalent to `worst*[vcodec!=none]`
 - `wa`, `worstaudio`: Select the worst quality audio-only format. Equivalent to `worst*[vcodec=none]`
 - `wa*`, `worstaudio*`: Select the worst quality format that contains audio. It may also contain video. Equivalent to `worst*[acodec!=none]`

For example, to download the worst quality video-only format you can use `-f worstvideo`. It is, however, recommended not to use `worst` and related options. When your format selector is `worst`, the format which is worst in all respects is selected. Most of the time, what you actually want is the video with the smallest filesize instead. So it is generally better to use `-S +size` or more rigorously, `-S +size,+br,+res,+fps` instead of `-f worst`. See [Sorting Formats](#sorting-formats) for more details.

You can select the n'th best format of a type by using `best<type>.<n>`. For example, `best.2` will select the 2nd best combined format. Similarly, `bv*.3` will select the 3rd best format that contains a video stream.

If you want to download multiple videos, and they don't have the same formats available, you can specify the order of preference using slashes. Note that formats on the left hand side are preferred; e.g. `-f 22/17/18` will download format 22 if it's available, otherwise it will download format 17 if it's available, otherwise it will download format 18 if it's available, otherwise it will complain that no suitable formats are available for download.

If you want to download several formats of the same video use a comma as a separator, e.g. `-f 22,17,18` will download all these three formats, of course if they are available. Or a more sophisticated example combined with the precedence feature: `-f 136/137/mp4/bestvideo,140/m4a/bestaudio`.

You can merge the video and audio of multiple formats into a single file using `-f <format1>+<format2>+...` (requires ffmpeg installed); e.g. `-f bestvideo+bestaudio` will download the best video-only format, the best audio-only format and mux them together with ffmpeg.

**Deprecation warning**: Since the *below* described behavior is complex and counter-intuitive, this will be removed and multistreams will be enabled by default in the future. A new operator will be instead added to limit formats to single audio/video

Unless `--video-multistreams` is used, all formats with a video stream except the first one are ignored. Similarly, unless `--audio-multistreams` is used, all formats with an audio stream except the first one are ignored. E.g. `-f bestvideo+best+bestaudio --video-multistreams --audio-multistreams` will download and merge all 3 given formats. The resulting file will have 2 video streams and 2 audio streams. But `-f bestvideo+best+bestaudio --no-video-multistreams` will download and merge only `bestvideo` and `bestaudio`. `best` is ignored since another format containing a video stream (`bestvideo`) has already been selected. The order of the formats is therefore important. `-f best+bestaudio --no-audio-multistreams` will download only `best` while `-f bestaudio+best --no-audio-multistreams` will ignore `best` and download only `bestaudio`.

## Filtering Formats

You can also filter the video formats by putting a condition in brackets, as in `-f "best[height=720]"` (or `-f "[filesize>10M]"` since filters without a selector are interpreted as `best`).

The following numeric meta fields can be used with comparisons `<`, `<=`, `>`, `>=`, `=` (equals), `!=` (not equals):

 - `filesize`: The number of bytes, if known in advance
 - `filesize_approx`: An estimate for the number of bytes
 - `width`: Width of the video, if known
 - `height`: Height of the video, if known
 - `aspect_ratio`: Aspect ratio of the video, if known
 - `tbr`: Average bitrate of audio and video in [kbps](## "1000 bits/sec")
 - `abr`: Average audio bitrate in [kbps](## "1000 bits/sec")
 - `vbr`: Average video bitrate in [kbps](## "1000 bits/sec")
 - `asr`: Audio sampling rate in Hertz
 - `fps`: Frame rate
 - `audio_channels`: The number of audio channels
 - `stretched_ratio`: `width:height` of the video's pixels, if not square

Also filtering work for comparisons `=` (equals), `^=` (starts with), `$=` (ends with), `*=` (contains), `~=` (matches regex) and following string meta fields:

 - `url`: Video URL
 - `ext`: File extension
 - `acodec`: Name of the audio codec in use
 - `vcodec`: Name of the video codec in use
 - `container`: Name of the container format
 - `protocol`: The protocol that will be used for the actual download, lower-case (`http`, `https`, `rtsp`, `rtmp`, `rtmpe`, `mms`, `f4m`, `ism`, `http_dash_segments`, `m3u8`, or `m3u8_native`)
 - `language`: Language code
 - `dynamic_range`: The dynamic range of the video
 - `format_id`: A short description of the format
 - `format`: A human-readable description of the format
 - `format_note`: Additional info about the format
 - `resolution`: Textual description of width and height

Any string comparison may be prefixed with negation `!` in order to produce an opposite comparison, e.g. `!*=` (does not contain). The comparand of a string comparison needs to be quoted with either double or single quotes if it contains spaces or special characters other than `._-`.

**Note**: None of the aforementioned meta fields are guaranteed to be present since this solely depends on the metadata obtained by the particular extractor, i.e. the metadata offered by the website. Any other field made available by the extractor can also be used for filtering.

Formats for which the value is not known are excluded unless you put a question mark (`?`) after the operator. You can combine format filters, so `-f "bv[height<=?720][tbr>500]"` selects up to 720p videos (or videos where the height is not known) with a bitrate of at least 500 kbps. You can also use the filters with `all` to download all formats that satisfy the filter, e.g. `-f "all[vcodec=none]"` selects all audio-only formats.

Format selectors can also be grouped using parentheses; e.g. `-f "(mp4,webm)[height<480]"` will download the best pre-merged mp4 and webm formats with a height lower than 480.

## Sorting Formats

You can change the criteria for being considered the `best` by using `-S` (`--format-sort`). The general format for this is `--format-sort field1,field2...`.

The available fields are:

 - `hasvid`: Gives priority to formats that have a video stream
 - `hasaud`: Gives priority to formats that have an audio stream
 - `ie_pref`: The format preference
 - `lang`: The language preference
 - `quality`: The quality of the format
 - `source`: The preference of the source
 - `proto`: Protocol used for download (`https`/`ftps` > `http`/`ftp` > `m3u8_native`/`m3u8` > `http_dash_segments`> `websocket_frag` > `mms`/`rtsp` > `f4f`/`f4m`)
 - `vcodec`: Video Codec (`av01` > `vp9.2` > `vp9` > `h265` > `h264` > `vp8` > `h263` > `theora` > other)
 - `acodec`: Audio Codec (`flac`/`alac` > `wav`/`aiff` > `opus` > `vorbis` > `aac` > `mp4a` > `mp3` > `ac4` > `eac3` > `ac3` > `dts` > other)
 - `codec`: Equivalent to `vcodec,acodec`
 - `vext`: Video Extension (`mp4` > `mov` > `webm` > `flv` > other). If `--prefer-free-formats` is used, `webm` is preferred.
 - `aext`: Audio Extension (`m4a` > `aac` > `mp3` > `ogg` > `opus` > `webm` > other). If `--prefer-free-formats` is used, the order changes to `ogg` > `opus` > `webm` > `mp3` > `m4a` > `aac`
 - `ext`: Equivalent to `vext,aext`
 - `filesize`: Exact filesize, if known in advance
 - `fs_approx`: Approximate filesize
 - `size`: Exact filesize if available, otherwise approximate filesize
 - `height`: Height of video
 - `width`: Width of video
 - `res`: Video resolution, calculated as the smallest dimension.
 - `fps`: Framerate of video
 - `hdr`: The dynamic range of the video (`DV` > `HDR12` > `HDR10+` > `HDR10` > `HLG` > `SDR`)
 - `channels`: The number of audio channels
 - `tbr`: Total average bitrate in [kbps](## "1000 bits/sec")
 - `vbr`: Average video bitrate in [kbps](## "1000 bits/sec")
 - `abr`: Average audio bitrate in [kbps](## "1000 bits/sec")
 - `br`: Average bitrate in [kbps](## "1000 bits/sec"), `tbr`/`vbr`/`abr`
 - `asr`: Audio sample rate in Hz

**Deprecation warning**: Many of these fields have (currently undocumented) aliases, that may be removed in a future version. It is recommended to use only the documented field names.

All fields, unless specified otherwise, are sorted in descending order. To reverse this, prefix the field with a `+`. E.g. `+res` prefers format with the smallest resolution. Additionally, you can suffix a preferred value for the fields, separated by a `:`. E.g. `res:720` prefers larger videos, but no larger than 720p and the smallest video if there are no videos less than 720p. For `codec` and `ext`, you can provide two preferred values, the first for video and the second for audio. E.g. `+codec:avc:m4a` (equivalent to `+vcodec:avc,+acodec:m4a`) sets the video codec preference to `h264` > `h265` > `vp9` > `vp9.2` > `av01` > `vp8` > `h263` > `theora` and audio codec preference to `mp4a` > `aac` > `vorbis` > `opus` > `mp3` > `ac3` > `dts`. You can also make the sorting prefer the nearest values to the provided by using `~` as the delimiter. E.g. `filesize~1G` prefers the format with filesize closest to 1 GiB.

The fields `hasvid` and `ie_pref` are always given highest priority in sorting, irrespective of the user-defined order. This behavior can be changed by using `--format-sort-force`. Apart from these, the default order used is: `lang,quality,res,fps,hdr:12,vcodec:vp9.2,channels,acodec,size,br,asr,proto,ext,hasaud,source,id`. The extractors may override this default order, but they cannot override the user-provided order.

Note that the default has `vcodec:vp9.2`; i.e. `av1` is not preferred. Similarly, the default for hdr is `hdr:12`; i.e. Dolby Vision is not preferred. These choices are made since DV and AV1 formats are not yet fully compatible with most devices. This may be changed in the future as more devices become capable of smoothly playing back these formats.

If your format selector is `worst`, the last item is selected after sorting. This means it will select the format that is worst in all respects. Most of the time, what you actually want is the video with the smallest filesize instead. So it is generally better to use `-f best -S +size,+br,+res,+fps`.

**Tip**: You can use the `-v -F` to see how the formats have been sorted (worst to best).

## Format Selection examples

```bash
# Download and merge the best video-only format and the best audio-only format,
# or download the best combined format if video-only format is not available
$ yt-dlp -f "bv+ba/b"

# Download best format that contains video,
# and if it doesn't already have an audio stream, merge it with best audio-only format
$ yt-dlp -f "bv*+ba/b"

# Same as above
$ yt-dlp

# Download the best video-only format and the best audio-only format without merging them
# For this case, an output template should be used since
# by default, bestvideo and bestaudio will have the same file name.
$ yt-dlp -f "bv,ba" -o "%(title)s.f%(format_id)s.%(ext)s"

# Download and merge the best format that has a video stream,
# and all audio-only formats into one file
$ yt-dlp -f "bv*+mergeall[vcodec=none]" --audio-multistreams

# Download and merge the best format that has a video stream,
# and the best 2 audio-only formats into one file
$ yt-dlp -f "bv*+ba+ba.2" --audio-multistreams


# The following examples show the old method (without -S) of format selection
# and how to use -S to achieve a similar but (generally) better result

# Download the worst video available (old method)
$ yt-dlp -f "wv*+wa/w"

# Download the best video available but with the smallest resolution
$ yt-dlp -S "+res"

# Download the smallest video available
$ yt-dlp -S "+size,+br"



# Download the best mp4 video available, or the best video if no mp4 available
$ yt-dlp -f "bv*[ext=mp4]+ba[ext=m4a]/b[ext=mp4] / bv*+ba/b"

# Download the best video with the best extension
# (For video, mp4 > mov > webm > flv. For audio, m4a > aac > mp3 ...)
$ yt-dlp -S "ext"



# Download the best video available but no better than 480p,
# or the worst video if there is no video under 480p
$ yt-dlp -f "bv*[height<=480]+ba/b[height<=480] / wv*+ba/w"

# Download the best video available with the largest height but no better than 480p,
# or the best video with the smallest resolution if there is no video under 480p
$ yt-dlp -S "height:480"

# Download the best video available with the largest resolution but no better than 480p,
# or the best video with the smallest resolution if there is no video under 480p
# Resolution is determined by using the smallest dimension.
# So this works correctly for vertical videos as well
$ yt-dlp -S "res:480"



# Download the best video (that also has audio) but no bigger than 50 MB,
# or the worst video (that also has audio) if there is no video under 50 MB
$ yt-dlp -f "b[filesize<50M] / w"

# Download largest video (that also has audio) but no bigger than 50 MB,
# or the smallest video (that also has audio) if there is no video under 50 MB
$ yt-dlp -f "b" -S "filesize:50M"

# Download best video (that also has audio) that is closest in size to 50 MB
$ yt-dlp -f "b" -S "filesize~50M"



# Download best video available via direct link over HTTP/HTTPS protocol,
# or the best video available via any protocol if there is no such video
$ yt-dlp -f "(bv*+ba/b)[protocol^=http][protocol!*=dash] / (bv*+ba/b)"

# Download best video available via the best protocol
# (https/ftps > http/ftp > m3u8_native > m3u8 > http_dash_segments ...)
$ yt-dlp -S "proto"



# Download the best video with either h264 or h265 codec,
# or the best video if there is no such video
$ yt-dlp -f "(bv*[vcodec~='^((he|a)vc|h26[45])']+ba) / (bv*+ba/b)"

# Download the best video with best codec no better than h264,
# or the best video with worst codec if there is no such video
$ yt-dlp -S "codec:h264"

# Download the best video with worst codec no worse than h264,
# or the best video with best codec if there is no such video
$ yt-dlp -S "+codec:h264"



# More complex examples

# Download the best video no better than 720p preferring framerate greater than 30,
# or the worst video (still preferring framerate greater than 30) if there is no such video
$ yt-dlp -f "((bv*[fps>30]/bv*)[height<=720]/(wv*[fps>30]/wv*)) + ba / (b[fps>30]/b)[height<=720]/(w[fps>30]/w)"

# Download the video with the largest resolution no better than 720p,
# or the video with the smallest resolution available if there is no such video,
# preferring larger framerate for formats with the same resolution
$ yt-dlp -S "res:720,fps"



# Download the video with smallest resolution no worse than 480p,
# or the video with the largest resolution available if there is no such video,
# preferring better codec and then larger total bitrate for the same resolution
$ yt-dlp -S "+res:480,codec,br"
```

# MODIFYING METADATA

The metadata obtained by the extractors can be modified by using `--parse-metadata` and `--replace-in-metadata`

`--replace-in-metadata FIELDS REGEX REPLACE` is used to replace text in any metadata field using [Python regular expression](https://docs.python.org/3/library/re.html#regular-expression-syntax). [Backreferences](https://docs.python.org/3/library/re.html?highlight=backreferences#re.sub) can be used in the replace string for advanced use.

The general syntax of `--parse-metadata FROM:TO` is to give the name of a field or an [output template](#output-template) to extract data from, and the format to interpret it as, separated by a colon `:`. Either a [Python regular expression](https://docs.python.org/3/library/re.html#regular-expression-syntax) with named capture groups, a single field name, or a similar syntax to the [output template](#output-template) (only `%(field)s` formatting is supported) can be used for `TO`. The option can be used multiple times to parse and modify various fields.

Note that these options preserve their relative order, allowing replacements to be made in parsed fields and viceversa. Also, any field thus created can be used in the [output template](#output-template) and will also affect the media file's metadata added when using `--embed-metadata`.

This option also has a few special uses:

* You can download an additional URL based on the metadata of the currently downloaded video. To do this, set the field `additional_urls` to the URL that you want to download. E.g. `--parse-metadata "description:(?P<additional_urls>https?://www\.vimeo\.com/\d+)"` will download the first vimeo video found in the description

* You can use this to change the metadata that is embedded in the media file. To do this, set the value of the corresponding field with a `meta_` prefix. For example, any value you set to `meta_description` field will be added to the `description` field in the file - you can use this to set a different "description" and "synopsis". To modify the metadata of individual streams, use the `meta<n>_` prefix (e.g. `meta1_language`). Any value set to the `meta_` field will overwrite all default values.

**Note**: Metadata modification happens before format selection, post-extraction and other post-processing operations. Some fields may be added or changed during these steps, overriding your changes.

For reference, these are the fields yt-dlp adds by default to the file metadata:

Metadata fields            | From
:--------------------------|:------------------------------------------------
`title`                    | `track` or `title`
`date`                     | `upload_date`
`description`,  `synopsis` | `description`
`purl`, `comment`          | `webpage_url`
`track`                    | `track_number`
`artist`                   | `artist`, `artists`, `creator`, `creators`, `uploader` or `uploader_id`
`composer`                 | `composer` or `composers`
`genre`                    | `genre` or `genres`
`album`                    | `album`
`album_artist`             | `album_artist` or `album_artists`
`disc`                     | `disc_number`
`show`                     | `series`
`season_number`            | `season_number`
`episode_id`               | `episode` or `episode_id`
`episode_sort`             | `episode_number`
`language` of each stream  | the format's `language`

**Note**: The file format may not support some of these fields


## Modifying metadata examples

```bash
# Interpret the title as "Artist - Title"
$ yt-dlp --parse-metadata "title:%(artist)s - %(title)s"

# Regex example
$ yt-dlp --parse-metadata "description:Artist - (?P<artist>.+)"

# Set title as "Series name S01E05"
$ yt-dlp --parse-metadata "%(series)s S%(season_number)02dE%(episode_number)02d:%(title)s"

# Prioritize uploader as the "artist" field in video metadata
$ yt-dlp --parse-metadata "%(uploader|)s:%(meta_artist)s" --embed-metadata

# Set "comment" field in video metadata using description instead of webpage_url,
# handling multiple lines correctly
$ yt-dlp --parse-metadata "description:(?s)(?P<meta_comment>.+)" --embed-metadata

# Do not set any "synopsis" in the video metadata
$ yt-dlp --parse-metadata ":(?P<meta_synopsis>)"

# Remove "formats" field from the infojson by setting it to an empty string
$ yt-dlp --parse-metadata "video::(?P<formats>)" --write-info-json

# Replace all spaces and "_" in title and uploader with a `-`
$ yt-dlp --replace-in-metadata "title,uploader" "[ _]" "-"

```

# EXTRACTOR ARGUMENTS

Some extractors accept additional arguments which can be passed using `--extractor-args KEY:ARGS`. `ARGS` is a `;` (semicolon) separated string of `ARG=VAL1,VAL2`. E.g. `--extractor-args "youtube:player-client=android_embedded,web;formats=incomplete" --extractor-args "funimation:version=uncut"`

Note: In CLI, `ARG` can use `-` instead of `_`; e.g. `youtube:player-client"` becomes `youtube:player_client"`

The following extractors use this feature:

#### youtube
* `lang`: Prefer translated metadata (`title`, `description` etc) of this language code (case-sensitive). By default, the video primary language metadata is preferred, with a fallback to `en` translated. See [youtube.py](https://github.com/yt-dlp/yt-dlp/blob/c26f9b991a0681fd3ea548d535919cec1fbbd430/yt_dlp/extractor/youtube.py#L381-L390) for list of supported content language codes
* `skip`: One or more of `hls`, `dash` or `translated_subs` to skip extraction of the m3u8 manifests, dash manifests and [auto-translated subtitles](https://github.com/yt-dlp/yt-dlp/issues/4090#issuecomment-1158102032) respectively
* `player_client`: Clients to extract video data from. The main clients are `web`, `ios` and `android`, with variants `_music`, `_embedded`, `_embedscreen`, `_creator` (e.g. `web_embedded`); and `mediaconnect`, `mweb`, `mweb_embedscreen` and `tv_embedded` (agegate bypass) with no variants. By default, `ios,web` is used, but `tv_embedded` and `creator` variants are added as required for age-gated videos. Similarly, the music variants are added for `music.youtube.com` urls. The `android` clients will always be given lowest priority since their formats are broken. You can use `all` to use all the clients, and `default` for the default clients.
* `player_skip`: Skip some network requests that are generally needed for robust extraction. One or more of `configs` (skip client configs), `webpage` (skip initial webpage), `js` (skip js player). While these options can help reduce the number of requests needed or avoid some rate-limiting, they could cause some issues. See [#860](https://github.com/yt-dlp/yt-dlp/pull/860) for more details
* `player_params`: YouTube player parameters to use for player requests. Will overwrite any default ones set by yt-dlp.
* `comment_sort`: `top` or `new` (default) - choose comment sorting mode (on YouTube's side)
* `max_comments`: Limit the amount of comments to gather. Comma-separated list of integers representing `max-comments,max-parents,max-replies,max-replies-per-thread`. Default is `all,all,all,all`
    * E.g. `all,all,1000,10` will get a maximum of 1000 replies total, with up to 10 replies per thread. `1000,all,100` will get a maximum of 1000 comments, with a maximum of 100 replies total
* `formats`: Change the types of formats to return. `dashy` (convert HTTP to DASH), `duplicate` (identical content but different URLs or protocol; includes `dashy`), `incomplete` (cannot be downloaded completely - live dash and post-live m3u8)
* `innertube_host`: Innertube API host to use for all API requests; e.g. `studio.youtube.com`, `youtubei.googleapis.com`. Note that cookies exported from one subdomain will not work on others
* `innertube_key`: Innertube API key to use for all API requests
* `raise_incomplete_data`: `Incomplete Data Received` raises an error instead of reporting a warning

#### youtubetab (YouTube playlists, channels, feeds, etc.)
* `skip`: One or more of `webpage` (skip initial webpage download), `authcheck` (allow the download of playlists requiring authentication when no initial webpage is downloaded. This may cause unwanted behavior, see [#1122](https://github.com/yt-dlp/yt-dlp/pull/1122) for more details)
* `approximate_date`: Extract approximate `upload_date` and `timestamp` in flat-playlist. This may cause date-based filters to be slightly off

#### generic
* `fragment_query`: Passthrough any query in mpd/m3u8 manifest URLs to their fragments if no value is provided, or else apply the query string given as `fragment_query=VALUE`. Note that if the stream has an HLS AES-128 key, then the query parameters will be passed to the key URI as well, unless the `key_query` extractor-arg is passed, or unless an external key URI is provided via the `hls_key` extractor-arg. Does not apply to ffmpeg
* `variant_query`: Passthrough the master m3u8 URL query to its variant playlist URLs if no value is provided, or else apply the query string given as `variant_query=VALUE`
* `key_query`: Passthrough the master m3u8 URL query to its HLS AES-128 decryption key URI if no value is provided, or else apply the query string given as `key_query=VALUE`. Note that this will have no effect if the key URI is provided via the `hls_key` extractor-arg. Does not apply to ffmpeg
* `hls_key`: An HLS AES-128 key URI *or* key (as hex), and optionally the IV (as hex), in the form of `(URI|KEY)[,IV]`; e.g. `generic:hls_key=ABCDEF1234567980,0xFEDCBA0987654321`. Passing any of these values will force usage of the native HLS downloader and override the corresponding values found in the m3u8 playlist
* `is_live`: Bypass live HLS detection and manually set `live_status` - a value of `false` will set `not_live`, any other value (or no value) will set `is_live`

#### funimation
* `language`: Audio languages to extract, e.g. `funimation:language=english,japanese`
* `version`: The video version to extract - `uncut` or `simulcast`

#### crunchyrollbeta (Crunchyroll)
* `hardsub`: One or more hardsub versions to extract (in order of preference), or `all` (default: `None` = no hardsubs will be extracted), e.g. `crunchyrollbeta:hardsub=en-US,de-DE`

#### vikichannel
* `video_types`: Types of videos to download - one or more of `episodes`, `movies`, `clips`, `trailers`

#### niconico
* `segment_duration`: Segment duration in milliseconds for HLS-DMC formats. Use it at your own risk since this feature **may result in your account termination.**

#### youtubewebarchive
* `check_all`: Try to check more at the cost of more requests. One or more of `thumbnails`, `captures`

#### gamejolt
* `comment_sort`: `hot` (default), `you` (cookies needed), `top`, `new` - choose comment sorting mode (on GameJolt's side)

#### hotstar
* `res`: resolution to ignore - one or more of `sd`, `hd`, `fhd`
* `vcodec`: vcodec to ignore - one or more of `h264`, `h265`, `dvh265`
* `dr`: dynamic range to ignore - one or more of `sdr`, `hdr10`, `dv`

#### niconicochannelplus
* `max_comments`: Maximum number of comments to extract - default is `120`

#### tiktok
* `api_hostname`: Hostname to use for mobile API calls, e.g. `api22-normal-c-alisg.tiktokv.com`
* `app_name`: Default app name to use with mobile API calls, e.g. `trill`
* `app_version`: Default app version to use with mobile API calls - should be set along with `manifest_app_version`, e.g. `34.1.2`
* `manifest_app_version`: Default numeric app version to use with mobile API calls, e.g. `2023401020`
* `aid`: Default app ID to use with mobile API calls, e.g. `1180`
* `app_info`: Enable mobile API extraction with one or more app info strings in the format of `<iid>/[app_name]/[app_version]/[manifest_app_version]/[aid]`, where `iid` is the unique app install ID. `iid` is the only required value; all other values and their `/` separators can be omitted, e.g. `tiktok:app_info=1234567890123456789` or `tiktok:app_info=123,456/trill///1180,789//34.0.1/340001`
* `device_id`: Enable mobile API extraction with a genuine device ID to be used with mobile API calls. Default is a random 19-digit string

#### rokfinchannel
* `tab`: Which tab to download - one of `new`, `top`, `videos`, `podcasts`, `streams`, `stacks`

#### twitter
* `api`: Select one of `graphql` (default), `legacy` or `syndication` as the API for tweet extraction. Has no effect if logged in

#### stacommu, wrestleuniverse
* `device_id`: UUID value assigned by the website and used to enforce device limits for paid livestream content. Can be found in browser local storage

#### twitch
* `client_id`: Client ID value to be sent with GraphQL requests, e.g. `twitch:client_id=kimne78kx3ncx6brgo4mv6wki5h1ko`

#### nhkradirulive (NHK らじる★らじる LIVE)
* `area`: Which regional variation to extract. Valid areas are: `sapporo`, `sendai`, `tokyo`, `nagoya`, `osaka`, `hiroshima`, `matsuyama`, `fukuoka`. Defaults to `tokyo`

#### nflplusreplay
* `type`: Type(s) of game replays to extract. Valid types are: `full_game`, `full_game_spanish`, `condensed_game` and `all_22`. You can use `all` to extract all available replay types, which is the default

#### jiocinema
* `refresh_token`: The `refreshToken` UUID from browser local storage can be passed to extend the life of your login session when logging in with `token` as username and the `accessToken` from browser local storage as password

#### jiosaavn
* `bitrate`: Audio bitrates to request. One or more of `16`, `32`, `64`, `128`, `320`. Default is `128,320`

#### afreecatvlive
* `cdn`: One or more CDN IDs to use with the API call for stream URLs, e.g. `gcp_cdn`, `gs_cdn_pc_app`, `gs_cdn_mobile_web`, `gs_cdn_pc_web`

#### soundcloud
* `formats`: Formats to request from the API. Requested values should be in the format of `{protocol}_{extension}` (omitting the bitrate), e.g. `hls_opus,http_aac`. The `*` character functions as a wildcard, e.g. `*_mp3`, and can be passed by itself to request all formats. Known protocols include `http`, `hls` and `hls-aes`; known extensions include `aac`, `opus` and `mp3`. Original `download` formats are always extracted. Default is `http_aac,hls_aac,http_opus,hls_opus,http_mp3,hls_mp3`

#### orfon (orf:on)
* `prefer_segments_playlist`: Prefer a playlist of program segments instead of a single complete video when available. If individual segments are desired, use `--concat-playlist never --extractor-args "orfon:prefer_segments_playlist"`

#### bilibili
* `prefer_multi_flv`: Prefer extracting flv formats over mp4 for older videos that still provide legacy formats

**Note**: These options may be changed/removed in the future without concern for backward compatibility

<!-- MANPAGE: MOVE "INSTALLATION" SECTION HERE -->


# PLUGINS

Note that **all** plugins are imported even if not invoked, and that **there are no checks** performed on plugin code. **Use plugins at your own risk and only if you trust the code!**

Plugins can be of `<type>`s `extractor` or `postprocessor`.
- Extractor plugins do not need to be enabled from the CLI and are automatically invoked when the input URL is suitable for it.
- Extractor plugins take priority over built-in extractors.
- Postprocessor plugins can be invoked using `--use-postprocessor NAME`.


Plugins are loaded from the namespace packages `yt_dlp_plugins.extractor` and `yt_dlp_plugins.postprocessor`.

In other words, the file structure on the disk looks something like:

        yt_dlp_plugins/
            extractor/
                myplugin.py
            postprocessor/
                myplugin.py

yt-dlp looks for these `yt_dlp_plugins` namespace folders in many locations (see below) and loads in plugins from **all** of them.

See the [wiki for some known plugins](https://github.com/yt-dlp/yt-dlp/wiki/Plugins)

## Installing Plugins

Plugins can be installed using various methods and locations.

1. **Configuration directories**:
   Plugin packages (containing a `yt_dlp_plugins` namespace folder) can be dropped into the following standard [configuration locations](#configuration):
    * **User Plugins**
      * `${XDG_CONFIG_HOME}/yt-dlp/plugins/<package name>/yt_dlp_plugins/` (recommended on Linux/macOS)
      * `${XDG_CONFIG_HOME}/yt-dlp-plugins/<package name>/yt_dlp_plugins/`
      * `${APPDATA}/yt-dlp/plugins/<package name>/yt_dlp_plugins/` (recommended on Windows)
      * `${APPDATA}/yt-dlp-plugins/<package name>/yt_dlp_plugins/`
      * `~/.yt-dlp/plugins/<package name>/yt_dlp_plugins/`
      * `~/yt-dlp-plugins/<package name>/yt_dlp_plugins/`
    * **System Plugins**
      * `/etc/yt-dlp/plugins/<package name>/yt_dlp_plugins/`
      * `/etc/yt-dlp-plugins/<package name>/yt_dlp_plugins/`
2. **Executable location**: Plugin packages can similarly be installed in a `yt-dlp-plugins` directory under the executable location (recommended for portable installations):
    * Binary: where `<root-dir>/yt-dlp.exe`, `<root-dir>/yt-dlp-plugins/<package name>/yt_dlp_plugins/`
    * Source: where `<root-dir>/yt_dlp/__main__.py`, `<root-dir>/yt-dlp-plugins/<package name>/yt_dlp_plugins/`

3. **pip and other locations in `PYTHONPATH`**
    * Plugin packages can be installed and managed using `pip`. See [yt-dlp-sample-plugins](https://github.com/yt-dlp/yt-dlp-sample-plugins) for an example.
      * Note: plugin files between plugin packages installed with pip must have unique filenames.
    * Any path in `PYTHONPATH` is searched in for the `yt_dlp_plugins` namespace folder.
      * Note: This does not apply for Pyinstaller/py2exe builds.


`.zip`, `.egg` and `.whl` archives containing a `yt_dlp_plugins` namespace folder in their root are also supported as plugin packages.

* e.g. `${XDG_CONFIG_HOME}/yt-dlp/plugins/mypluginpkg.zip` where `mypluginpkg.zip` contains `yt_dlp_plugins/<type>/myplugin.py`

Run yt-dlp with `--verbose` to check if the plugin has been loaded.

## Developing Plugins

See the [yt-dlp-sample-plugins](https://github.com/yt-dlp/yt-dlp-sample-plugins) repo for a template plugin package and the [Plugin Development](https://github.com/yt-dlp/yt-dlp/wiki/Plugin-Development) section of the wiki for a plugin development guide.

All public classes with a name ending in `IE`/`PP` are imported from each file for extractors and postprocessors respectively. This respects underscore prefix (e.g. `_MyBasePluginIE` is private) and `__all__`. Modules can similarly be excluded by prefixing the module name with an underscore (e.g. `_myplugin.py`).

To replace an existing extractor with a subclass of one, set the `plugin_name` class keyword argument (e.g. `class MyPluginIE(ABuiltInIE, plugin_name='myplugin')` will replace `ABuiltInIE` with `MyPluginIE`). Since the extractor replaces the parent, you should exclude the subclass extractor from being imported separately by making it private using one of the methods described above.

If you are a plugin author, add [yt-dlp-plugins](https://github.com/topics/yt-dlp-plugins) as a topic to your repository for discoverability.

See the [Developer Instructions](https://github.com/yt-dlp/yt-dlp/blob/master/CONTRIBUTING.md#developer-instructions) on how to write and test an extractor.

# EMBEDDING YT-DLP

yt-dlp makes the best effort to be a good command-line program, and thus should be callable from any programming language.

Your program should avoid parsing the normal stdout since they may change in future versions. Instead, they should use options such as `-J`, `--print`, `--progress-template`, `--exec` etc to create console output that you can reliably reproduce and parse.

From a Python program, you can embed yt-dlp in a more powerful fashion, like this:

```python
from yt_dlp import YoutubeDL

URLS = ['https://www.youtube.com/watch?v=BaW_jenozKc']
with YoutubeDL() as ydl:
    ydl.download(URLS)
```

Most likely, you'll want to use various options. For a list of options available, have a look at [`yt_dlp/YoutubeDL.py`](yt_dlp/YoutubeDL.py#L183) or `help(yt_dlp.YoutubeDL)` in a Python shell. If you are already familiar with the CLI, you can use [`devscripts/cli_to_api.py`](https://github.com/yt-dlp/yt-dlp/blob/master/devscripts/cli_to_api.py) to translate any CLI switches to `YoutubeDL` params.

**Tip**: If you are porting your code from youtube-dl to yt-dlp, one important point to look out for is that we do not guarantee the return value of `YoutubeDL.extract_info` to be json serializable, or even be a dictionary. It will be dictionary-like, but if you want to ensure it is a serializable dictionary, pass it through `YoutubeDL.sanitize_info` as shown in the [example below](#extracting-information)

## Embedding examples

#### Extracting information

```python
import json
import yt_dlp

URL = 'https://www.youtube.com/watch?v=BaW_jenozKc'

# ℹ️ See help(yt_dlp.YoutubeDL) for a list of available options and public functions
ydl_opts = {}
with yt_dlp.YoutubeDL(ydl_opts) as ydl:
    info = ydl.extract_info(URL, download=False)

    # ℹ️ ydl.sanitize_info makes the info json-serializable
    print(json.dumps(ydl.sanitize_info(info)))
```
#### Download using an info-json

```python
import yt_dlp

INFO_FILE = 'path/to/video.info.json'

with yt_dlp.YoutubeDL() as ydl:
    error_code = ydl.download_with_info_file(INFO_FILE)

print('Some videos failed to download' if error_code
      else 'All videos successfully downloaded')
```

#### Extract audio

```python
import yt_dlp

URLS = ['https://www.youtube.com/watch?v=BaW_jenozKc']

ydl_opts = {
    'format': 'm4a/bestaudio/best',
    # ℹ️ See help(yt_dlp.postprocessor) for a list of available Postprocessors and their arguments
    'postprocessors': [{  # Extract audio using ffmpeg
        'key': 'FFmpegExtractAudio',
        'preferredcodec': 'm4a',
    }]
}

with yt_dlp.YoutubeDL(ydl_opts) as ydl:
    error_code = ydl.download(URLS)
```

#### Filter videos

```python
import yt_dlp

URLS = ['https://www.youtube.com/watch?v=BaW_jenozKc']

def longer_than_a_minute(info, *, incomplete):
    """Download only videos longer than a minute (or with unknown duration)"""
    duration = info.get('duration')
    if duration and duration < 60:
        return 'The video is too short'

ydl_opts = {
    'match_filter': longer_than_a_minute,
}

with yt_dlp.YoutubeDL(ydl_opts) as ydl:
    error_code = ydl.download(URLS)
```

#### Adding logger and progress hook

```python
import yt_dlp

URLS = ['https://www.youtube.com/watch?v=BaW_jenozKc']

class MyLogger:
    def debug(self, msg):
        # For compatibility with youtube-dl, both debug and info are passed into debug
        # You can distinguish them by the prefix '[debug] '
        if msg.startswith('[debug] '):
            pass
        else:
            self.info(msg)

    def info(self, msg):
        pass

    def warning(self, msg):
        pass

    def error(self, msg):
        print(msg)


# ℹ️ See "progress_hooks" in help(yt_dlp.YoutubeDL)
def my_hook(d):
    if d['status'] == 'finished':
        print('Done downloading, now post-processing ...')


ydl_opts = {
    'logger': MyLogger(),
    'progress_hooks': [my_hook],
}

with yt_dlp.YoutubeDL(ydl_opts) as ydl:
    ydl.download(URLS)
```

#### Add a custom PostProcessor

```python
import yt_dlp

URLS = ['https://www.youtube.com/watch?v=BaW_jenozKc']

# ℹ️ See help(yt_dlp.postprocessor.PostProcessor)
class MyCustomPP(yt_dlp.postprocessor.PostProcessor):
    def run(self, info):
        self.to_screen('Doing stuff')
        return [], info


with yt_dlp.YoutubeDL() as ydl:
    # ℹ️ "when" can take any value in yt_dlp.utils.POSTPROCESS_WHEN
    ydl.add_post_processor(MyCustomPP(), when='pre_process')
    ydl.download(URLS)
```


#### Use a custom format selector

```python
import yt_dlp

URLS = ['https://www.youtube.com/watch?v=BaW_jenozKc']

def format_selector(ctx):
    """ Select the best video and the best audio that won't result in an mkv.
    NOTE: This is just an example and does not handle all cases """

    # formats are already sorted worst to best
    formats = ctx.get('formats')[::-1]

    # acodec='none' means there is no audio
    best_video = next(f for f in formats
                      if f['vcodec'] != 'none' and f['acodec'] == 'none')

    # find compatible audio extension
    audio_ext = {'mp4': 'm4a', 'webm': 'webm'}[best_video['ext']]
    # vcodec='none' means there is no video
    best_audio = next(f for f in formats if (
        f['acodec'] != 'none' and f['vcodec'] == 'none' and f['ext'] == audio_ext))

    # These are the minimum required fields for a merged format
    yield {
        'format_id': f'{best_video["format_id"]}+{best_audio["format_id"]}',
        'ext': best_video['ext'],
        'requested_formats': [best_video, best_audio],
        # Must be + separated list of protocols
        'protocol': f'{best_video["protocol"]}+{best_audio["protocol"]}'
    }


ydl_opts = {
    'format': format_selector,
}

with yt_dlp.YoutubeDL(ydl_opts) as ydl:
    ydl.download(URLS)
```


# CHANGES FROM YOUTUBE-DL

### New features

* Forked from [**yt-dlc@f9401f2**](https://github.com/blackjack4494/yt-dlc/commit/f9401f2a91987068139c5f757b12fc711d4c0cee) and merged with [**youtube-dl@a08f2b7**](https://github.com/ytdl-org/youtube-dl/commit/a08f2b7e4567cdc50c0614ee0a4ffdff49b8b6e6) ([exceptions](https://github.com/yt-dlp/yt-dlp/issues/21))

* **[SponsorBlock Integration](#sponsorblock-options)**: You can mark/remove sponsor sections in YouTube videos by utilizing the [SponsorBlock](https://sponsor.ajay.app) API

* **[Format Sorting](#sorting-formats)**: The default format sorting options have been changed so that higher resolution and better codecs will be now preferred instead of simply using larger bitrate. Furthermore, you can now specify the sort order using `-S`. This allows for much easier format selection than what is possible by simply using `--format` ([examples](#format-selection-examples))

* **Merged with animelover1984/youtube-dl**: You get most of the features and improvements from [animelover1984/youtube-dl](https://github.com/animelover1984/youtube-dl) including `--write-comments`, `BiliBiliSearch`, `BilibiliChannel`, Embedding thumbnail in mp4/ogg/opus, playlist infojson etc. Note that NicoNico livestreams are not available. See [#31](https://github.com/yt-dlp/yt-dlp/pull/31) for details.

* **YouTube improvements**:
    * Supports Clips, Stories (`ytstories:<channel UCID>`), Search (including filters)**\***, YouTube Music Search, Channel-specific search, Search prefixes (`ytsearch:`, `ytsearchdate:`)**\***, Mixes, and Feeds (`:ytfav`, `:ytwatchlater`, `:ytsubs`, `:ythistory`, `:ytrec`, `:ytnotif`)
    * Fix for [n-sig based throttling](https://github.com/ytdl-org/youtube-dl/issues/29326) **\***
    * Supports some (but not all) age-gated content without cookies
    * Download livestreams from the start using `--live-from-start` (*experimental*)
    * Channel URLs download all uploads of the channel, including shorts and live

* **Cookies from browser**: Cookies can be automatically extracted from all major web browsers using `--cookies-from-browser BROWSER[+KEYRING][:PROFILE][::CONTAINER]`

* **Download time range**: Videos can be downloaded partially based on either timestamps or chapters using `--download-sections`

* **Split video by chapters**: Videos can be split into multiple files based on chapters using `--split-chapters`

* **Multi-threaded fragment downloads**: Download multiple fragments of m3u8/mpd videos in parallel. Use `--concurrent-fragments` (`-N`) option to set the number of threads used

* **Aria2c with HLS/DASH**: You can use `aria2c` as the external downloader for DASH(mpd) and HLS(m3u8) formats

* **New and fixed extractors**: Many new extractors have been added and a lot of existing ones have been fixed. See the [changelog](Changelog.md) or the [list of supported sites](supportedsites.md)

* **New MSOs**: Philo, Spectrum, SlingTV, Cablevision, RCN etc.

* **Subtitle extraction from manifests**: Subtitles can be extracted from streaming media manifests. See [commit/be6202f](https://github.com/yt-dlp/yt-dlp/commit/be6202f12b97858b9d716e608394b51065d0419f) for details

* **Multiple paths and output templates**: You can give different [output templates](#output-template) and download paths for different types of files. You can also set a temporary path where intermediary files are downloaded to using `--paths` (`-P`)

* **Portable Configuration**: Configuration files are automatically loaded from the home and root directories. See [CONFIGURATION](#configuration) for details

* **Output template improvements**: Output templates can now have date-time formatting, numeric offsets, object traversal etc. See [output template](#output-template) for details. Even more advanced operations can also be done with the help of `--parse-metadata` and `--replace-in-metadata`

* **Other new options**: Many new options have been added such as `--alias`, `--print`, `--concat-playlist`, `--wait-for-video`, `--retry-sleep`, `--sleep-requests`, `--convert-thumbnails`, `--force-download-archive`, `--force-overwrites`, `--break-match-filter` etc

* **Improvements**: Regex and other operators in `--format`/`--match-filter`, multiple `--postprocessor-args` and `--downloader-args`, faster archive checking, more [format selection options](#format-selection), merge multi-video/audio, multiple `--config-locations`, `--exec` at different stages, etc

* **Plugins**: Extractors and PostProcessors can be loaded from an external file. See [plugins](#plugins) for details

* **Self updater**: The releases can be updated using `yt-dlp -U`, and downgraded using `--update-to` if required

* **Automated builds**: [Nightly/master builds](#update-channels) can be used with `--update-to nightly` and `--update-to master`

See [changelog](Changelog.md) or [commits](https://github.com/yt-dlp/yt-dlp/commits) for the full list of changes

Features marked with a **\*** have been back-ported to youtube-dl

### Differences in default behavior

Some of yt-dlp's default options are different from that of youtube-dl and youtube-dlc:

* yt-dlp supports only [Python 3.8+](## "Windows 7"), and *may* remove support for more versions as they [become EOL](https://devguide.python.org/versions/#python-release-cycle); while [youtube-dl still supports Python 2.6+ and 3.2+](https://github.com/ytdl-org/youtube-dl/issues/30568#issue-1118238743)
* The options `--auto-number` (`-A`), `--title` (`-t`) and `--literal` (`-l`), no longer work. See [removed options](#Removed) for details
* `avconv` is not supported as an alternative to `ffmpeg`
* yt-dlp stores config files in slightly different locations to youtube-dl. See [CONFIGURATION](#configuration) for a list of correct locations
* The default [output template](#output-template) is `%(title)s [%(id)s].%(ext)s`. There is no real reason for this change. This was changed before yt-dlp was ever made public and now there are no plans to change it back to `%(title)s-%(id)s.%(ext)s`. Instead, you may use `--compat-options filename`
* The default [format sorting](#sorting-formats) is different from youtube-dl and prefers higher resolution and better codecs rather than higher bitrates. You can use the `--format-sort` option to change this to any order you prefer, or use `--compat-options format-sort` to use youtube-dl's sorting order
* The default format selector is `bv*+ba/b`. This means that if a combined video + audio format that is better than the best video-only format is found, the former will be preferred. Use `-f bv+ba/b` or `--compat-options format-spec` to revert this
* Unlike youtube-dlc, yt-dlp does not allow merging multiple audio/video streams into one file by default (since this conflicts with the use of `-f bv*+ba`). If needed, this feature must be enabled using `--audio-multistreams` and `--video-multistreams`. You can also use `--compat-options multistreams` to enable both
* `--no-abort-on-error` is enabled by default. Use `--abort-on-error` or `--compat-options abort-on-error` to abort on errors instead
* When writing metadata files such as thumbnails, description or infojson, the same information (if available) is also written for playlists. Use `--no-write-playlist-metafiles` or `--compat-options no-playlist-metafiles` to not write these files
* `--add-metadata` attaches the `infojson` to `mkv` files in addition to writing the metadata when used with `--write-info-json`. Use `--no-embed-info-json` or `--compat-options no-attach-info-json` to revert this
* Some metadata are embedded into different fields when using `--add-metadata` as compared to youtube-dl. Most notably, `comment` field contains the `webpage_url` and `synopsis` contains the `description`. You can [use `--parse-metadata`](#modifying-metadata) to modify this to your liking or use `--compat-options embed-metadata` to revert this
* `playlist_index` behaves differently when used with options like `--playlist-reverse` and `--playlist-items`. See [#302](https://github.com/yt-dlp/yt-dlp/issues/302) for details. You can use `--compat-options playlist-index` if you want to keep the earlier behavior
* The output of `-F` is listed in a new format. Use `--compat-options list-formats` to revert this
* Live chats (if available) are considered as subtitles. Use `--sub-langs all,-live_chat` to download all subtitles except live chat. You can also use `--compat-options no-live-chat` to prevent any live chat/danmaku from downloading
* YouTube channel URLs download all uploads of the channel. To download only the videos in a specific tab, pass the tab's URL. If the channel does not show the requested tab, an error will be raised. Also, `/live` URLs raise an error if there are no live videos instead of silently downloading the entire channel. You may use `--compat-options no-youtube-channel-redirect` to revert all these redirections
* Unavailable videos are also listed for YouTube playlists. Use `--compat-options no-youtube-unavailable-videos` to remove this
* The upload dates extracted from YouTube are in UTC [when available](https://github.com/yt-dlp/yt-dlp/blob/89e4d86171c7b7c997c77d4714542e0383bf0db0/yt_dlp/extractor/youtube.py#L3898-L3900). Use `--compat-options no-youtube-prefer-utc-upload-date` to prefer the non-UTC upload date.
* If `ffmpeg` is used as the downloader, the downloading and merging of formats happen in a single step when possible. Use `--compat-options no-direct-merge` to revert this
* Thumbnail embedding in `mp4` is done with mutagen if possible. Use `--compat-options embed-thumbnail-atomicparsley` to force the use of AtomicParsley instead
* Some internal metadata such as filenames are removed by default from the infojson. Use `--no-clean-infojson` or `--compat-options no-clean-infojson` to revert this
* When `--embed-subs` and `--write-subs` are used together, the subtitles are written to disk and also embedded in the media file. You can use just `--embed-subs` to embed the subs and automatically delete the separate file. See [#630 (comment)](https://github.com/yt-dlp/yt-dlp/issues/630#issuecomment-893659460) for more info. `--compat-options no-keep-subs` can be used to revert this
* `certifi` will be used for SSL root certificates, if installed. If you want to use system certificates (e.g. self-signed), use `--compat-options no-certifi`
* yt-dlp's sanitization of invalid characters in filenames is different/smarter than in youtube-dl. You can use `--compat-options filename-sanitization` to revert to youtube-dl's behavior
* ~~yt-dlp tries to parse the external downloader outputs into the standard progress output if possible (Currently implemented: [aria2c](https://github.com/yt-dlp/yt-dlp/issues/5931)). You can use `--compat-options no-external-downloader-progress` to get the downloader output as-is~~
* yt-dlp versions between 2021.09.01 and 2023.01.02 applies `--match-filter` to nested playlists. This was an unintentional side-effect of [8f18ac](https://github.com/yt-dlp/yt-dlp/commit/8f18aca8717bb0dd49054555af8d386e5eda3a88) and is fixed in [d7b460](https://github.com/yt-dlp/yt-dlp/commit/d7b460d0e5fc710950582baed2e3fc616ed98a80). Use `--compat-options playlist-match-filter` to revert this
* yt-dlp versions between 2021.11.10 and 2023.06.21 estimated `filesize_approx` values for fragmented/manifest formats. This was added for convenience in [f2fe69](https://github.com/yt-dlp/yt-dlp/commit/f2fe69c7b0d208bdb1f6292b4ae92bc1e1a7444a), but was reverted in [0dff8e](https://github.com/yt-dlp/yt-dlp/commit/0dff8e4d1e6e9fb938f4256ea9af7d81f42fd54f) due to the potentially extreme inaccuracy of the estimated values. Use `--compat-options manifest-filesize-approx` to keep extracting the estimated values
* yt-dlp uses modern http client backends such as `requests`. Use `--compat-options prefer-legacy-http-handler` to prefer the legacy http handler (`urllib`) to be used for standard http requests.
* The sub-modules `swfinterp`, `casefold` are removed.

For ease of use, a few more compat options are available:

* `--compat-options all`: Use all compat options (Do NOT use)
* `--compat-options youtube-dl`: Same as `--compat-options all,-multistreams,-playlist-match-filter,-manifest-filesize-approx`
* `--compat-options youtube-dlc`: Same as `--compat-options all,-no-live-chat,-no-youtube-channel-redirect,-playlist-match-filter,-manifest-filesize-approx`
* `--compat-options 2021`: Same as `--compat-options 2022,no-certifi,filename-sanitization,no-youtube-prefer-utc-upload-date`
* `--compat-options 2022`: Same as `--compat-options 2023,playlist-match-filter,no-external-downloader-progress,prefer-legacy-http-handler,manifest-filesize-approx`
* `--compat-options 2023`: Currently does nothing. Use this to enable all future compat options

### Deprecated options

These are all the deprecated options and the current alternative to achieve the same effect

#### Almost redundant options
While these options are almost the same as their new counterparts, there are some differences that prevents them being redundant

    -j, --dump-json                  --print "%()j"
    -F, --list-formats               --print formats_table
    --list-thumbnails                --print thumbnails_table --print playlist:thumbnails_table
    --list-subs                      --print automatic_captions_table --print subtitles_table

#### Redundant options
While these options are redundant, they are still expected to be used due to their ease of use

    --get-description                --print description
    --get-duration                   --print duration_string
    --get-filename                   --print filename
    --get-format                     --print format
    --get-id                         --print id
    --get-thumbnail                  --print thumbnail
    -e, --get-title                  --print title
    -g, --get-url                    --print urls
    --match-title REGEX              --match-filter "title ~= (?i)REGEX"
    --reject-title REGEX             --match-filter "title !~= (?i)REGEX"
    --min-views COUNT                --match-filter "view_count >=? COUNT"
    --max-views COUNT                --match-filter "view_count <=? COUNT"
    --break-on-reject                Use --break-match-filter
    --user-agent UA                  --add-header "User-Agent:UA"
    --referer URL                    --add-header "Referer:URL"
    --playlist-start NUMBER          -I NUMBER:
    --playlist-end NUMBER            -I :NUMBER
    --playlist-reverse               -I ::-1
    --no-playlist-reverse            Default
    --no-colors                      --color no_color

#### Not recommended
While these options still work, their use is not recommended since there are other alternatives to achieve the same

    --force-generic-extractor        --ies generic,default
    --exec-before-download CMD       --exec "before_dl:CMD"
    --no-exec-before-download        --no-exec
    --all-formats                    -f all
    --all-subs                       --sub-langs all --write-subs
    --print-json                     -j --no-simulate
    --autonumber-size NUMBER         Use string formatting, e.g. %(autonumber)03d
    --autonumber-start NUMBER        Use internal field formatting like %(autonumber+NUMBER)s
    --id                             -o "%(id)s.%(ext)s"
    --metadata-from-title FORMAT     --parse-metadata "%(title)s:FORMAT"
    --hls-prefer-native              --downloader "m3u8:native"
    --hls-prefer-ffmpeg              --downloader "m3u8:ffmpeg"
    --list-formats-old               --compat-options list-formats (Alias: --no-list-formats-as-table)
    --list-formats-as-table          --compat-options -list-formats [Default] (Alias: --no-list-formats-old)
    --youtube-skip-dash-manifest     --extractor-args "youtube:skip=dash" (Alias: --no-youtube-include-dash-manifest)
    --youtube-skip-hls-manifest      --extractor-args "youtube:skip=hls" (Alias: --no-youtube-include-hls-manifest)
    --youtube-include-dash-manifest  Default (Alias: --no-youtube-skip-dash-manifest)
    --youtube-include-hls-manifest   Default (Alias: --no-youtube-skip-hls-manifest)
    --geo-bypass                     --xff "default"
    --no-geo-bypass                  --xff "never"
    --geo-bypass-country CODE        --xff CODE
    --geo-bypass-ip-block IP_BLOCK   --xff IP_BLOCK

#### Developer options
These options are not intended to be used by the end-user

    --test                           Download only part of video for testing extractors
    --load-pages                     Load pages dumped by --write-pages
    --youtube-print-sig-code         For testing youtube signatures
    --allow-unplayable-formats       List unplayable formats also
    --no-allow-unplayable-formats    Default

#### Old aliases
These are aliases that are no longer documented for various reasons

    --avconv-location                --ffmpeg-location
    --clean-infojson                 --clean-info-json
    --cn-verification-proxy URL      --geo-verification-proxy URL
    --dump-headers                   --print-traffic
    --dump-intermediate-pages        --dump-pages
    --force-write-download-archive   --force-write-archive
    --load-info                      --load-info-json
    --no-clean-infojson              --no-clean-info-json
    --no-split-tracks                --no-split-chapters
    --no-write-srt                   --no-write-subs
    --prefer-unsecure                --prefer-insecure
    --rate-limit RATE                --limit-rate RATE
    --split-tracks                   --split-chapters
    --srt-lang LANGS                 --sub-langs LANGS
    --trim-file-names LENGTH         --trim-filenames LENGTH
    --write-srt                      --write-subs
    --yes-overwrites                 --force-overwrites

#### Sponskrub Options
Support for [SponSkrub](https://github.com/faissaloo/SponSkrub) has been deprecated in favor of the `--sponsorblock` options

    --sponskrub                      --sponsorblock-mark all
    --no-sponskrub                   --no-sponsorblock
    --sponskrub-cut                  --sponsorblock-remove all
    --no-sponskrub-cut               --sponsorblock-remove -all
    --sponskrub-force                Not applicable
    --no-sponskrub-force             Not applicable
    --sponskrub-location             Not applicable
    --sponskrub-args                 Not applicable

#### No longer supported
These options may no longer work as intended

    --prefer-avconv                  avconv is not officially supported by yt-dlp (Alias: --no-prefer-ffmpeg)
    --prefer-ffmpeg                  Default (Alias: --no-prefer-avconv)
    -C, --call-home                  Not implemented
    --no-call-home                   Default
    --include-ads                    No longer supported
    --no-include-ads                 Default
    --write-annotations              No supported site has annotations now
    --no-write-annotations           Default
    --compat-options seperate-video-versions  No longer needed
    --compat-options no-youtube-prefer-utc-upload-date  No longer supported

#### Removed
These options were deprecated since 2014 and have now been entirely removed

    -A, --auto-number                -o "%(autonumber)s-%(id)s.%(ext)s"
    -t, -l, --title, --literal       -o "%(title)s-%(id)s.%(ext)s"


# CONTRIBUTING
See [CONTRIBUTING.md](CONTRIBUTING.md#contributing-to-yt-dlp) for instructions on [Opening an Issue](CONTRIBUTING.md#opening-an-issue) and [Contributing code to the project](CONTRIBUTING.md#developer-instructions)

# WIKI
See the [Wiki](https://github.com/yt-dlp/yt-dlp/wiki) for more information<|MERGE_RESOLUTION|>--- conflicted
+++ resolved
@@ -1288,13 +1288,9 @@
  - `playlist_autonumber` (numeric): Position of the video in the playlist download queue padded with leading zeros according to the total length of the playlist
  - `playlist_uploader` (string): Full name of the playlist uploader
  - `playlist_uploader_id` (string): Nickname or id of the playlist uploader
-<<<<<<< HEAD
- - `webpage_url` (string): A URL to the video webpage which, if given to yt-dlp, should allow to get the same result again
-=======
  - `playlist_channel` (string): Display name of the channel that uploaded the playlist
  - `playlist_channel_id` (string): Identifier of the channel that uploaded the playlist
- - `webpage_url` (string): A URL to the video webpage which if given to yt-dlp should allow to get the same result again
->>>>>>> d4b99a23
+ - `webpage_url` (string): A URL to the video webpage which, if given to yt-dlp, should yield the same result again
  - `webpage_url_basename` (string): The basename of the webpage URL
  - `webpage_url_domain` (string): The domain of the webpage URL
  - `original_url` (string): The URL given by the user (or same as `webpage_url` for playlist entries)
