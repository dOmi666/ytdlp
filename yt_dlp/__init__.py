f'You are using an unsupported version of Python. Only Python versions 3.6 and above are supported by yt-dlp'  # noqa: F541

__license__ = 'Public Domain'

import getpass
import itertools
import optparse
import os
import re
import sys

<<<<<<< HEAD
from .networking.utils import make_std_headers
from .compat import compat_getpass, compat_shlex_quote
=======
from .compat import compat_shlex_quote
>>>>>>> 14f25df2
from .cookies import SUPPORTED_BROWSERS, SUPPORTED_KEYRINGS
from .downloader import FileDownloader
from .downloader.external import get_external_downloader
from .extractor import list_extractor_classes
from .extractor.adobepass import MSO_INFO
from .extractor.common import InfoExtractor
from .options import parseOpts
from .postprocessor import (
    FFmpegExtractAudioPP,
    FFmpegSubtitlesConvertorPP,
    FFmpegThumbnailsConvertorPP,
    FFmpegVideoConvertorPP,
    FFmpegVideoRemuxerPP,
    MetadataFromFieldPP,
    MetadataParserPP,
)
from .update import Updater
from .utils import (
    NO_DEFAULT,
    POSTPROCESS_WHEN,
    DateRange,
    DownloadCancelled,
    DownloadError,
    GeoUtils,
    PlaylistEntries,
    SameFileError,
    decodeOption,
    download_range_func,
    expand_path,
    float_or_none,
    format_field,
    int_or_none,
    match_filter_func,
    parse_duration,
    preferredencoding,
    read_batch_urls,
    read_stdin,
    render_table,
    setproctitle,
    std_headers,
    traverse_obj,
    variadic,
    write_string,
)
from .YoutubeDL import YoutubeDL


def _exit(status=0, *args):
    for msg in args:
        sys.stderr.write(msg)
    raise SystemExit(status)


def get_urls(urls, batchfile, verbose):
    # Batch file verification
    batch_urls = []
    if batchfile is not None:
        try:
            batch_urls = read_batch_urls(
                read_stdin('URLs') if batchfile == '-'
                else open(expand_path(batchfile), encoding='utf-8', errors='ignore'))
            if verbose:
                write_string('[debug] Batch file urls: ' + repr(batch_urls) + '\n')
        except OSError:
            _exit(f'ERROR: batch file {batchfile} could not be read')
    _enc = preferredencoding()
    return [
        url.strip().decode(_enc, 'ignore') if isinstance(url, bytes) else url.strip()
        for url in batch_urls + urls]


def print_extractor_information(opts, urls):
    # Importing GenericIE is currently slow since it imports other extractors
    # TODO: Move this back to module level after generalization of embed detection
    from .extractor.generic import GenericIE

    out = ''
    if opts.list_extractors:
        urls = dict.fromkeys(urls, False)
        for ie in list_extractor_classes(opts.age_limit):
            out += ie.IE_NAME + (' (CURRENTLY BROKEN)' if not ie.working() else '') + '\n'
            if ie == GenericIE:
                matched_urls = [url for url, matched in urls.items() if not matched]
            else:
                matched_urls = tuple(filter(ie.suitable, urls.keys()))
                urls.update(dict.fromkeys(matched_urls, True))
            out += ''.join(f'  {url}\n' for url in matched_urls)
    elif opts.list_extractor_descriptions:
        _SEARCHES = ('cute kittens', 'slithering pythons', 'falling cat', 'angry poodle', 'purple fish', 'running tortoise', 'sleeping bunny', 'burping cow')
        out = '\n'.join(
            ie.description(markdown=False, search_examples=_SEARCHES)
            for ie in list_extractor_classes(opts.age_limit) if ie.working() and ie.IE_DESC is not False)
    elif opts.ap_list_mso:
        out = 'Supported TV Providers:\n%s\n' % render_table(
            ['mso', 'mso name'],
            [[mso_id, mso_info['name']] for mso_id, mso_info in MSO_INFO.items()])
    else:
        return False
    write_string(out, out=sys.stdout)
    return True


def set_compat_opts(opts):
    def _unused_compat_opt(name):
        if name not in opts.compat_opts:
            return False
        opts.compat_opts.discard(name)
        opts.compat_opts.update(['*%s' % name])
        return True

    def set_default_compat(compat_name, opt_name, default=True, remove_compat=True):
        attr = getattr(opts, opt_name)
        if compat_name in opts.compat_opts:
            if attr is None:
                setattr(opts, opt_name, not default)
                return True
            else:
                if remove_compat:
                    _unused_compat_opt(compat_name)
                return False
        elif attr is None:
            setattr(opts, opt_name, default)
        return None

    set_default_compat('abort-on-error', 'ignoreerrors', 'only_download')
    set_default_compat('no-playlist-metafiles', 'allow_playlist_files')
    set_default_compat('no-clean-infojson', 'clean_infojson')
    if 'no-attach-info-json' in opts.compat_opts:
        if opts.embed_infojson:
            _unused_compat_opt('no-attach-info-json')
        else:
            opts.embed_infojson = False
    if 'format-sort' in opts.compat_opts:
        opts.format_sort.extend(InfoExtractor.FormatSort.ytdl_default)
    _video_multistreams_set = set_default_compat('multistreams', 'allow_multiple_video_streams', False, remove_compat=False)
    _audio_multistreams_set = set_default_compat('multistreams', 'allow_multiple_audio_streams', False, remove_compat=False)
    if _video_multistreams_set is False and _audio_multistreams_set is False:
        _unused_compat_opt('multistreams')
    if 'filename' in opts.compat_opts:
        if opts.outtmpl.get('default') is None:
            opts.outtmpl.update({'default': '%(title)s-%(id)s.%(ext)s'})
        else:
            _unused_compat_opt('filename')


def validate_options(opts):
    def validate(cndn, name, value=None, msg=None):
        if cndn:
            return True
        raise ValueError((msg or 'invalid {name} "{value}" given').format(name=name, value=value))

    def validate_in(name, value, items, msg=None):
        return validate(value is None or value in items, name, value, msg)

    def validate_regex(name, value, regex):
        return validate(value is None or re.match(regex, value), name, value)

    def validate_positive(name, value, strict=False):
        return validate(value is None or value > 0 or (not strict and value == 0),
                        name, value, '{name} "{value}" must be positive' + ('' if strict else ' or 0'))

    def validate_minmax(min_val, max_val, min_name, max_name=None):
        if max_val is None or min_val is None or max_val >= min_val:
            return
        if not max_name:
            min_name, max_name = f'min {min_name}', f'max {min_name}'
        raise ValueError(f'{max_name} "{max_val}" must be must be greater than or equal to {min_name} "{min_val}"')

    # Usernames and passwords
    validate(not opts.usenetrc or (opts.username is None and opts.password is None),
             '.netrc', msg='using {name} conflicts with giving username/password')
    validate(opts.password is None or opts.username is not None, 'account username', msg='{name} missing')
    validate(opts.ap_password is None or opts.ap_username is not None,
             'TV Provider account username', msg='{name} missing')
    validate_in('TV Provider', opts.ap_mso, MSO_INFO,
                'Unsupported {name} "{value}", use --ap-list-mso to get a list of supported TV Providers')

    # Numbers
    validate_positive('autonumber start', opts.autonumber_start)
    validate_positive('autonumber size', opts.autonumber_size, True)
    validate_positive('concurrent fragments', opts.concurrent_fragment_downloads, True)
    validate_positive('playlist start', opts.playliststart, True)
    if opts.playlistend != -1:
        validate_minmax(opts.playliststart, opts.playlistend, 'playlist start', 'playlist end')

    # Time ranges
    validate_positive('subtitles sleep interval', opts.sleep_interval_subtitles)
    validate_positive('requests sleep interval', opts.sleep_interval_requests)
    validate_positive('sleep interval', opts.sleep_interval)
    validate_positive('max sleep interval', opts.max_sleep_interval)
    if opts.sleep_interval is None:
        validate(
            opts.max_sleep_interval is None, 'min sleep interval',
            msg='{name} must be specified; use --min-sleep-interval')
    elif opts.max_sleep_interval is None:
        opts.max_sleep_interval = opts.sleep_interval
    else:
        validate_minmax(opts.sleep_interval, opts.max_sleep_interval, 'sleep interval')

    if opts.wait_for_video is not None:
        min_wait, max_wait, *_ = map(parse_duration, opts.wait_for_video.split('-', 1) + [None])
        validate(min_wait is not None and not (max_wait is None and '-' in opts.wait_for_video),
                 'time range to wait for video', opts.wait_for_video)
        validate_minmax(min_wait, max_wait, 'time range to wait for video')
        opts.wait_for_video = (min_wait, max_wait)

    # Format sort
    for f in opts.format_sort:
        validate_regex('format sorting', f, InfoExtractor.FormatSort.regex)

    # Postprocessor formats
    validate_regex('audio format', opts.audioformat, FFmpegExtractAudioPP.FORMAT_RE)
    validate_in('subtitle format', opts.convertsubtitles, FFmpegSubtitlesConvertorPP.SUPPORTED_EXTS)
    validate_regex('thumbnail format', opts.convertthumbnails, FFmpegThumbnailsConvertorPP.FORMAT_RE)
    validate_regex('recode video format', opts.recodevideo, FFmpegVideoConvertorPP.FORMAT_RE)
    validate_regex('remux video format', opts.remuxvideo, FFmpegVideoRemuxerPP.FORMAT_RE)
    if opts.audioquality:
        opts.audioquality = opts.audioquality.strip('k').strip('K')
        # int_or_none prevents inf, nan
        validate_positive('audio quality', int_or_none(float_or_none(opts.audioquality), default=0))

    # Retries
    def parse_retries(name, value):
        if value is None:
            return None
        elif value in ('inf', 'infinite'):
            return float('inf')
        try:
            return int(value)
        except (TypeError, ValueError):
            validate(False, f'{name} retry count', value)

    opts.retries = parse_retries('download', opts.retries)
    opts.fragment_retries = parse_retries('fragment', opts.fragment_retries)
    opts.extractor_retries = parse_retries('extractor', opts.extractor_retries)
    opts.file_access_retries = parse_retries('file access', opts.file_access_retries)

    # Retry sleep function
    def parse_sleep_func(expr):
        NUMBER_RE = r'\d+(?:\.\d+)?'
        op, start, limit, step, *_ = tuple(re.fullmatch(
            rf'(?:(linear|exp)=)?({NUMBER_RE})(?::({NUMBER_RE})?)?(?::({NUMBER_RE}))?',
            expr.strip()).groups()) + (None, None)

        if op == 'exp':
            return lambda n: min(float(start) * (float(step or 2) ** n), float(limit or 'inf'))
        else:
            default_step = start if op or limit else 0
            return lambda n: min(float(start) + float(step or default_step) * n, float(limit or 'inf'))

    for key, expr in opts.retry_sleep.items():
        if not expr:
            del opts.retry_sleep[key]
            continue
        try:
            opts.retry_sleep[key] = parse_sleep_func(expr)
        except AttributeError:
            raise ValueError(f'invalid {key} retry sleep expression {expr!r}')

    # Bytes
    def parse_bytes(name, value):
        if value is None:
            return None
        numeric_limit = FileDownloader.parse_bytes(value)
        validate(numeric_limit is not None, 'rate limit', value)
        return numeric_limit

    opts.ratelimit = parse_bytes('rate limit', opts.ratelimit)
    opts.throttledratelimit = parse_bytes('throttled rate limit', opts.throttledratelimit)
    opts.min_filesize = parse_bytes('min filesize', opts.min_filesize)
    opts.max_filesize = parse_bytes('max filesize', opts.max_filesize)
    opts.buffersize = parse_bytes('buffer size', opts.buffersize)
    opts.http_chunk_size = parse_bytes('http chunk size', opts.http_chunk_size)

    # Output templates
    def validate_outtmpl(tmpl, msg):
        err = YoutubeDL.validate_outtmpl(tmpl)
        if err:
            raise ValueError(f'invalid {msg} "{tmpl}": {err}')

    for k, tmpl in opts.outtmpl.items():
        validate_outtmpl(tmpl, f'{k} output template')
    for type_, tmpl_list in opts.forceprint.items():
        for tmpl in tmpl_list:
            validate_outtmpl(tmpl, f'{type_} print template')
    for type_, tmpl_list in opts.print_to_file.items():
        for tmpl, file in tmpl_list:
            validate_outtmpl(tmpl, f'{type_} print to file template')
            validate_outtmpl(file, f'{type_} print to file filename')
    validate_outtmpl(opts.sponsorblock_chapter_title, 'SponsorBlock chapter title')
    for k, tmpl in opts.progress_template.items():
        k = f'{k[:-6]} console title' if '-title' in k else f'{k} progress'
        validate_outtmpl(tmpl, f'{k} template')

    outtmpl_default = opts.outtmpl.get('default')
    if outtmpl_default == '':
        opts.skip_download = None
        del opts.outtmpl['default']
    if outtmpl_default and not os.path.splitext(outtmpl_default)[1] and opts.extractaudio:
        raise ValueError(
            'Cannot download a video and extract audio into the same file! '
            f'Use "{outtmpl_default}.%(ext)s" instead of "{outtmpl_default}" as the output template')

    def parse_chapters(name, value):
        chapters, ranges = [], []
        for regex in value or []:
            if regex.startswith('*'):
                for range in regex[1:].split(','):
                    dur = tuple(map(parse_duration, range.strip().split('-')))
                    if len(dur) == 2 and all(t is not None for t in dur):
                        ranges.append(dur)
                    else:
                        raise ValueError(f'invalid {name} time range "{regex}". Must be of the form *start-end')
                continue
            try:
                chapters.append(re.compile(regex))
            except re.error as err:
                raise ValueError(f'invalid {name} regex "{regex}" - {err}')
        return chapters, ranges

    opts.remove_chapters, opts.remove_ranges = parse_chapters('--remove-chapters', opts.remove_chapters)
    opts.download_ranges = download_range_func(*parse_chapters('--download-sections', opts.download_ranges))

    # Cookies from browser
    if opts.cookiesfrombrowser:
        mobj = re.match(r'(?P<name>[^+:]+)(\s*\+\s*(?P<keyring>[^:]+))?(\s*:(?P<profile>.+))?', opts.cookiesfrombrowser)
        if mobj is None:
            raise ValueError(f'invalid cookies from browser arguments: {opts.cookiesfrombrowser}')
        browser_name, keyring, profile = mobj.group('name', 'keyring', 'profile')
        browser_name = browser_name.lower()
        if browser_name not in SUPPORTED_BROWSERS:
            raise ValueError(f'unsupported browser specified for cookies: "{browser_name}". '
                             f'Supported browsers are: {", ".join(sorted(SUPPORTED_BROWSERS))}')
        if keyring is not None:
            keyring = keyring.upper()
            if keyring not in SUPPORTED_KEYRINGS:
                raise ValueError(f'unsupported keyring specified for cookies: "{keyring}". '
                                 f'Supported keyrings are: {", ".join(sorted(SUPPORTED_KEYRINGS))}')
        opts.cookiesfrombrowser = (browser_name, profile, keyring)

    # MetadataParser
    def metadataparser_actions(f):
        if isinstance(f, str):
            cmd = '--parse-metadata %s' % compat_shlex_quote(f)
            try:
                actions = [MetadataFromFieldPP.to_action(f)]
            except Exception as err:
                raise ValueError(f'{cmd} is invalid; {err}')
        else:
            cmd = '--replace-in-metadata %s' % ' '.join(map(compat_shlex_quote, f))
            actions = ((MetadataParserPP.Actions.REPLACE, x, *f[1:]) for x in f[0].split(','))

        for action in actions:
            try:
                MetadataParserPP.validate_action(*action)
            except Exception as err:
                raise ValueError(f'{cmd} is invalid; {err}')
            yield action

    parse_metadata = opts.parse_metadata or []
    if opts.metafromtitle is not None:
        parse_metadata.append('title:%s' % opts.metafromtitle)
    opts.parse_metadata = list(itertools.chain(*map(metadataparser_actions, parse_metadata)))

    # Other options
    if opts.playlist_items is not None:
        try:
            tuple(PlaylistEntries.parse_playlist_items(opts.playlist_items))
        except Exception as err:
            raise ValueError(f'Invalid playlist-items {opts.playlist_items!r}: {err}')

    geo_bypass_code = opts.geo_bypass_ip_block or opts.geo_bypass_country
    if geo_bypass_code is not None:
        try:
            GeoUtils.random_ipv4(geo_bypass_code)
        except Exception:
            raise ValueError('unsupported geo-bypass country or ip-block')

    opts.match_filter = match_filter_func(opts.match_filter)

    if opts.download_archive is not None:
        opts.download_archive = expand_path(opts.download_archive)

    if opts.user_agent is not None:
        opts.headers.setdefault('User-Agent', opts.user_agent)
    if opts.referer is not None:
        opts.headers.setdefault('Referer', opts.referer)

    if opts.no_sponsorblock:
        opts.sponsorblock_mark = opts.sponsorblock_remove = set()

    default_downloader = None
    for proto, path in opts.external_downloader.items():
        if path == 'native':
            continue
        ed = get_external_downloader(path)
        if ed is None:
            raise ValueError(
                f'No such {format_field(proto, None, "%s ", ignore="default")}external downloader "{path}"')
        elif ed and proto == 'default':
            default_downloader = ed.get_basename()

    warnings, deprecation_warnings = [], []

    # Common mistake: -f best
    if opts.format == 'best':
        warnings.append('.\n         '.join((
            '"-f best" selects the best pre-merged format which is often not the best option',
            'To let yt-dlp download and merge the best available formats, simply do not pass any format selection',
            'If you know what you are doing and want only the best pre-merged format, use "-f b" instead to suppress this warning')))

    # --(postprocessor/downloader)-args without name
    def report_args_compat(name, value, key1, key2=None, where=None):
        if key1 in value and key2 not in value:
            warnings.append(f'{name.title()} arguments given without specifying name. '
                            f'The arguments will be given to {where or f"all {name}s"}')
            return True
        return False

    if report_args_compat('external downloader', opts.external_downloader_args,
                          'default', where=default_downloader) and default_downloader:
        # Compat with youtube-dl's behavior. See https://github.com/ytdl-org/youtube-dl/commit/49c5293014bc11ec8c009856cd63cffa6296c1e1
        opts.external_downloader_args.setdefault(default_downloader, opts.external_downloader_args.pop('default'))

    if report_args_compat('post-processor', opts.postprocessor_args, 'default-compat', 'default'):
        opts.postprocessor_args['default'] = opts.postprocessor_args.pop('default-compat')
        opts.postprocessor_args.setdefault('sponskrub', [])

    def report_conflict(arg1, opt1, arg2='--allow-unplayable-formats', opt2='allow_unplayable_formats',
                        val1=NO_DEFAULT, val2=NO_DEFAULT, default=False):
        if val2 is NO_DEFAULT:
            val2 = getattr(opts, opt2)
        if not val2:
            return

        if val1 is NO_DEFAULT:
            val1 = getattr(opts, opt1)
        if val1:
            warnings.append(f'{arg1} is ignored since {arg2} was given')
        setattr(opts, opt1, default)

    # Conflicting options
    report_conflict('--playlist-reverse', 'playlist_reverse', '--playlist-random', 'playlist_random')
    report_conflict('--playlist-reverse', 'playlist_reverse', '--lazy-playlist', 'lazy_playlist')
    report_conflict('--playlist-random', 'playlist_random', '--lazy-playlist', 'lazy_playlist')
    report_conflict('--dateafter', 'dateafter', '--date', 'date', default=None)
    report_conflict('--datebefore', 'datebefore', '--date', 'date', default=None)
    report_conflict('--exec-before-download', 'exec_before_dl_cmd',
                    '"--exec before_dl:"', 'exec_cmd', val2=opts.exec_cmd.get('before_dl'))
    report_conflict('--id', 'useid', '--output', 'outtmpl', val2=opts.outtmpl.get('default'))
    report_conflict('--remux-video', 'remuxvideo', '--recode-video', 'recodevideo')
    report_conflict('--sponskrub', 'sponskrub', '--remove-chapters', 'remove_chapters')
    report_conflict('--sponskrub', 'sponskrub', '--sponsorblock-mark', 'sponsorblock_mark')
    report_conflict('--sponskrub', 'sponskrub', '--sponsorblock-remove', 'sponsorblock_remove')
    report_conflict('--sponskrub-cut', 'sponskrub_cut', '--split-chapter', 'split_chapters',
                    val1=opts.sponskrub and opts.sponskrub_cut)

    # Conflicts with --allow-unplayable-formats
    report_conflict('--add-metadata', 'addmetadata')
    report_conflict('--embed-chapters', 'addchapters')
    report_conflict('--embed-info-json', 'embed_infojson')
    report_conflict('--embed-subs', 'embedsubtitles')
    report_conflict('--embed-thumbnail', 'embedthumbnail')
    report_conflict('--extract-audio', 'extractaudio')
    report_conflict('--fixup', 'fixup', val1=opts.fixup not in (None, 'never', 'ignore'), default='never')
    report_conflict('--recode-video', 'recodevideo')
    report_conflict('--remove-chapters', 'remove_chapters', default=[])
    report_conflict('--remux-video', 'remuxvideo')
    report_conflict('--sponskrub', 'sponskrub')
    report_conflict('--sponsorblock-remove', 'sponsorblock_remove', default=set())
    report_conflict('--xattrs', 'xattrs')

    # Fully deprecated options
    def report_deprecation(val, old, new=None):
        if not val:
            return
        deprecation_warnings.append(
            f'{old} is deprecated and may be removed in a future version. Use {new} instead' if new
            else f'{old} is deprecated and may not work as expected')

    report_deprecation(opts.sponskrub, '--sponskrub', '--sponsorblock-mark or --sponsorblock-remove')
    report_deprecation(not opts.prefer_ffmpeg, '--prefer-avconv', 'ffmpeg')
    # report_deprecation(opts.include_ads, '--include-ads')  # We may re-implement this in future
    # report_deprecation(opts.call_home, '--call-home')  # We may re-implement this in future
    # report_deprecation(opts.writeannotations, '--write-annotations')  # It's just that no website has it

    # Dependent options
    opts.date = DateRange.day(opts.date) if opts.date else DateRange(opts.dateafter, opts.datebefore)

    if opts.exec_before_dl_cmd:
        opts.exec_cmd['before_dl'] = opts.exec_before_dl_cmd

    if opts.useid:  # --id is not deprecated in youtube-dl
        opts.outtmpl['default'] = '%(id)s.%(ext)s'

    if opts.overwrites:  # --force-overwrites implies --no-continue
        opts.continue_dl = False

    if (opts.addmetadata or opts.sponsorblock_mark) and opts.addchapters is None:
        # Add chapters when adding metadata or marking sponsors
        opts.addchapters = True

    if opts.extractaudio and not opts.keepvideo and opts.format is None:
        # Do not unnecessarily download audio
        opts.format = 'bestaudio/best'

    if opts.getcomments and opts.writeinfojson is None:
        # If JSON is not printed anywhere, but comments are requested, save it to file
        if not opts.dumpjson or opts.print_json or opts.dump_single_json:
            opts.writeinfojson = True

    if opts.allsubtitles and not (opts.embedsubtitles or opts.writeautomaticsub):
        # --all-sub automatically sets --write-sub if --write-auto-sub is not given
        opts.writesubtitles = True

    if opts.addmetadata and opts.embed_infojson is None:
        # If embedding metadata and infojson is present, embed it
        opts.embed_infojson = 'if_exists'

    # Ask for passwords
    if opts.username is not None and opts.password is None:
        opts.password = getpass.getpass('Type account password and press [Return]: ')
    if opts.ap_username is not None and opts.ap_password is None:
        opts.ap_password = getpass.getpass('Type TV provider account password and press [Return]: ')

    return warnings, deprecation_warnings


def get_postprocessors(opts):
    yield from opts.add_postprocessors

    if opts.parse_metadata:
        yield {
            'key': 'MetadataParser',
            'actions': opts.parse_metadata,
            'when': 'pre_process'
        }
    sponsorblock_query = opts.sponsorblock_mark | opts.sponsorblock_remove
    if sponsorblock_query:
        yield {
            'key': 'SponsorBlock',
            'categories': sponsorblock_query,
            'api': opts.sponsorblock_api,
            'when': 'after_filter'
        }
    if opts.convertsubtitles:
        yield {
            'key': 'FFmpegSubtitlesConvertor',
            'format': opts.convertsubtitles,
            'when': 'before_dl'
        }
    if opts.convertthumbnails:
        yield {
            'key': 'FFmpegThumbnailsConvertor',
            'format': opts.convertthumbnails,
            'when': 'before_dl'
        }
    if opts.extractaudio:
        yield {
            'key': 'FFmpegExtractAudio',
            'preferredcodec': opts.audioformat,
            'preferredquality': opts.audioquality,
            'nopostoverwrites': opts.nopostoverwrites,
        }
    if opts.remuxvideo:
        yield {
            'key': 'FFmpegVideoRemuxer',
            'preferedformat': opts.remuxvideo,
        }
    if opts.recodevideo:
        yield {
            'key': 'FFmpegVideoConvertor',
            'preferedformat': opts.recodevideo,
        }
    # If ModifyChapters is going to remove chapters, subtitles must already be in the container.
    if opts.embedsubtitles:
        keep_subs = 'no-keep-subs' not in opts.compat_opts
        yield {
            'key': 'FFmpegEmbedSubtitle',
            # already_have_subtitle = True prevents the file from being deleted after embedding
            'already_have_subtitle': opts.writesubtitles and keep_subs
        }
        if not opts.writeautomaticsub and keep_subs:
            opts.writesubtitles = True

    # ModifyChapters must run before FFmpegMetadataPP
    if opts.remove_chapters or sponsorblock_query:
        yield {
            'key': 'ModifyChapters',
            'remove_chapters_patterns': opts.remove_chapters,
            'remove_sponsor_segments': opts.sponsorblock_remove,
            'remove_ranges': opts.remove_ranges,
            'sponsorblock_chapter_title': opts.sponsorblock_chapter_title,
            'force_keyframes': opts.force_keyframes_at_cuts
        }
    # FFmpegMetadataPP should be run after FFmpegVideoConvertorPP and
    # FFmpegExtractAudioPP as containers before conversion may not support
    # metadata (3gp, webm, etc.)
    # By default ffmpeg preserves metadata applicable for both
    # source and target containers. From this point the container won't change,
    # so metadata can be added here.
    if opts.addmetadata or opts.addchapters or opts.embed_infojson:
        yield {
            'key': 'FFmpegMetadata',
            'add_chapters': opts.addchapters,
            'add_metadata': opts.addmetadata,
            'add_infojson': opts.embed_infojson,
        }
    # Deprecated
    # This should be above EmbedThumbnail since sponskrub removes the thumbnail attachment
    # but must be below EmbedSubtitle and FFmpegMetadata
    # See https://github.com/yt-dlp/yt-dlp/issues/204 , https://github.com/faissaloo/SponSkrub/issues/29
    # If opts.sponskrub is None, sponskrub is used, but it silently fails if the executable can't be found
    if opts.sponskrub is not False:
        yield {
            'key': 'SponSkrub',
            'path': opts.sponskrub_path,
            'args': opts.sponskrub_args,
            'cut': opts.sponskrub_cut,
            'force': opts.sponskrub_force,
            'ignoreerror': opts.sponskrub is None,
            '_from_cli': True,
        }
    if opts.embedthumbnail:
        yield {
            'key': 'EmbedThumbnail',
            # already_have_thumbnail = True prevents the file from being deleted after embedding
            'already_have_thumbnail': opts.writethumbnail
        }
        if not opts.writethumbnail:
            opts.writethumbnail = True
            opts.outtmpl['pl_thumbnail'] = ''
    if opts.split_chapters:
        yield {
            'key': 'FFmpegSplitChapters',
            'force_keyframes': opts.force_keyframes_at_cuts,
        }
    # XAttrMetadataPP should be run after post-processors that may change file contents
    if opts.xattrs:
        yield {'key': 'XAttrMetadata'}
    if opts.concat_playlist != 'never':
        yield {
            'key': 'FFmpegConcat',
            'only_multi_video': opts.concat_playlist != 'always',
            'when': 'playlist',
        }
    # Exec must be the last PP of each category
    for when, exec_cmd in opts.exec_cmd.items():
        yield {
            'key': 'Exec',
            'exec_cmd': exec_cmd,
            'when': when,
        }


def parse_options(argv=None):
    """ @returns (parser, opts, urls, ydl_opts) """
    parser, opts, urls = parseOpts(argv)
    urls = get_urls(urls, opts.batchfile, opts.verbose)

    set_compat_opts(opts)
    try:
        warnings, deprecation_warnings = validate_options(opts)
    except ValueError as err:
        parser.error(f'{err}\n')

    postprocessors = list(get_postprocessors(opts))

    print_only = bool(opts.forceprint) and all(k not in opts.forceprint for k in POSTPROCESS_WHEN[2:])
    any_getting = any(getattr(opts, k) for k in (
        'dumpjson', 'dump_single_json', 'getdescription', 'getduration', 'getfilename',
        'getformat', 'getid', 'getthumbnail', 'gettitle', 'geturl'
    ))

    final_ext = (
        opts.recodevideo if opts.recodevideo in FFmpegVideoConvertorPP.SUPPORTED_EXTS
        else opts.remuxvideo if opts.remuxvideo in FFmpegVideoRemuxerPP.SUPPORTED_EXTS
        else opts.audioformat if (opts.extractaudio and opts.audioformat in FFmpegExtractAudioPP.SUPPORTED_EXTS)
        else None)

    return parser, opts, urls, {
        'usenetrc': opts.usenetrc,
        'netrc_location': opts.netrc_location,
        'username': opts.username,
        'password': opts.password,
        'twofactor': opts.twofactor,
        'videopassword': opts.videopassword,
        'ap_mso': opts.ap_mso,
        'ap_username': opts.ap_username,
        'ap_password': opts.ap_password,
        'client_certificate': opts.client_certificate,
        'client_certificate_key': opts.client_certificate_key,
        'client_certificate_password': opts.client_certificate_password,
        'quiet': opts.quiet or any_getting or opts.print_json or bool(opts.forceprint),
        'no_warnings': opts.no_warnings,
        'forceurl': opts.geturl,
        'forcetitle': opts.gettitle,
        'forceid': opts.getid,
        'forcethumbnail': opts.getthumbnail,
        'forcedescription': opts.getdescription,
        'forceduration': opts.getduration,
        'forcefilename': opts.getfilename,
        'forceformat': opts.getformat,
        'forceprint': opts.forceprint,
        'print_to_file': opts.print_to_file,
        'forcejson': opts.dumpjson or opts.print_json,
        'dump_single_json': opts.dump_single_json,
        'force_write_download_archive': opts.force_write_download_archive,
        'simulate': (print_only or any_getting or None) if opts.simulate is None else opts.simulate,
        'skip_download': opts.skip_download,
        'format': opts.format,
        'allow_unplayable_formats': opts.allow_unplayable_formats,
        'ignore_no_formats_error': opts.ignore_no_formats_error,
        'format_sort': opts.format_sort,
        'format_sort_force': opts.format_sort_force,
        'allow_multiple_video_streams': opts.allow_multiple_video_streams,
        'allow_multiple_audio_streams': opts.allow_multiple_audio_streams,
        'check_formats': opts.check_formats,
        'listformats': opts.listformats,
        'listformats_table': opts.listformats_table,
        'outtmpl': opts.outtmpl,
        'outtmpl_na_placeholder': opts.outtmpl_na_placeholder,
        'paths': opts.paths,
        'autonumber_size': opts.autonumber_size,
        'autonumber_start': opts.autonumber_start,
        'restrictfilenames': opts.restrictfilenames,
        'windowsfilenames': opts.windowsfilenames,
        'ignoreerrors': opts.ignoreerrors,
        'force_generic_extractor': opts.force_generic_extractor,
        'ratelimit': opts.ratelimit,
        'throttledratelimit': opts.throttledratelimit,
        'overwrites': opts.overwrites,
        'retries': opts.retries,
        'file_access_retries': opts.file_access_retries,
        'fragment_retries': opts.fragment_retries,
        'extractor_retries': opts.extractor_retries,
        'retry_sleep_functions': opts.retry_sleep,
        'skip_unavailable_fragments': opts.skip_unavailable_fragments,
        'keep_fragments': opts.keep_fragments,
        'concurrent_fragment_downloads': opts.concurrent_fragment_downloads,
        'buffersize': opts.buffersize,
        'noresizebuffer': opts.noresizebuffer,
        'http_chunk_size': opts.http_chunk_size,
        'continuedl': opts.continue_dl,
        'noprogress': opts.quiet if opts.noprogress is None else opts.noprogress,
        'progress_with_newline': opts.progress_with_newline,
        'progress_template': opts.progress_template,
        'playliststart': opts.playliststart,
        'playlistend': opts.playlistend,
        'playlistreverse': opts.playlist_reverse,
        'playlistrandom': opts.playlist_random,
        'lazy_playlist': opts.lazy_playlist,
        'noplaylist': opts.noplaylist,
        'logtostderr': opts.outtmpl.get('default') == '-',
        'consoletitle': opts.consoletitle,
        'nopart': opts.nopart,
        'updatetime': opts.updatetime,
        'writedescription': opts.writedescription,
        'writeannotations': opts.writeannotations,
        'writeinfojson': opts.writeinfojson,
        'allow_playlist_files': opts.allow_playlist_files,
        'clean_infojson': opts.clean_infojson,
        'getcomments': opts.getcomments,
        'writethumbnail': opts.writethumbnail is True,
        'write_all_thumbnails': opts.writethumbnail == 'all',
        'writelink': opts.writelink,
        'writeurllink': opts.writeurllink,
        'writewebloclink': opts.writewebloclink,
        'writedesktoplink': opts.writedesktoplink,
        'writesubtitles': opts.writesubtitles,
        'writeautomaticsub': opts.writeautomaticsub,
        'allsubtitles': opts.allsubtitles,
        'listsubtitles': opts.listsubtitles,
        'subtitlesformat': opts.subtitlesformat,
        'subtitleslangs': opts.subtitleslangs,
        'matchtitle': decodeOption(opts.matchtitle),
        'rejecttitle': decodeOption(opts.rejecttitle),
        'max_downloads': opts.max_downloads,
        'prefer_free_formats': opts.prefer_free_formats,
        'trim_file_name': opts.trim_file_name,
        'verbose': opts.verbose,
        'dump_intermediate_pages': opts.dump_intermediate_pages,
        'write_pages': opts.write_pages,
        'load_pages': opts.load_pages,
        'test': opts.test,
        'keepvideo': opts.keepvideo,
        'min_filesize': opts.min_filesize,
        'max_filesize': opts.max_filesize,
        'min_views': opts.min_views,
        'max_views': opts.max_views,
        'daterange': opts.date,
        'cachedir': opts.cachedir,
        'youtube_print_sig_code': opts.youtube_print_sig_code,
        'age_limit': opts.age_limit,
        'download_archive': opts.download_archive,
        'break_on_existing': opts.break_on_existing,
        'break_on_reject': opts.break_on_reject,
        'break_per_url': opts.break_per_url,
        'skip_playlist_after_errors': opts.skip_playlist_after_errors,
        'cookiefile': opts.cookiefile,
        'cookiesfrombrowser': opts.cookiesfrombrowser,
        'legacyserverconnect': opts.legacy_server_connect,
        'nocheckcertificate': opts.no_check_certificate,
        'prefer_insecure': opts.prefer_insecure,
        'http_headers': opts.headers,
        'proxy': opts.proxy,
        'socket_timeout': opts.socket_timeout,
        'bidi_workaround': opts.bidi_workaround,
        'debug_printtraffic': opts.debug_printtraffic,
        'prefer_ffmpeg': opts.prefer_ffmpeg,
        'include_ads': opts.include_ads,
        'default_search': opts.default_search,
        'dynamic_mpd': opts.dynamic_mpd,
        'extractor_args': opts.extractor_args,
        'youtube_include_dash_manifest': opts.youtube_include_dash_manifest,
        'youtube_include_hls_manifest': opts.youtube_include_hls_manifest,
        'encoding': opts.encoding,
        'extract_flat': opts.extract_flat,
        'live_from_start': opts.live_from_start,
        'wait_for_video': opts.wait_for_video,
        'mark_watched': opts.mark_watched,
        'merge_output_format': opts.merge_output_format,
        'final_ext': final_ext,
        'postprocessors': postprocessors,
        'fixup': opts.fixup,
        'source_address': opts.source_address,
        'call_home': opts.call_home,
        'sleep_interval_requests': opts.sleep_interval_requests,
        'sleep_interval': opts.sleep_interval,
        'max_sleep_interval': opts.max_sleep_interval,
        'sleep_interval_subtitles': opts.sleep_interval_subtitles,
        'external_downloader': opts.external_downloader,
        'download_ranges': opts.download_ranges,
        'force_keyframes_at_cuts': opts.force_keyframes_at_cuts,
        'list_thumbnails': opts.list_thumbnails,
        'playlist_items': opts.playlist_items,
        'xattr_set_filesize': opts.xattr_set_filesize,
        'match_filter': opts.match_filter,
        'no_color': opts.no_color,
        'ffmpeg_location': opts.ffmpeg_location,
        'hls_prefer_native': opts.hls_prefer_native,
        'hls_use_mpegts': opts.hls_use_mpegts,
        'hls_split_discontinuity': opts.hls_split_discontinuity,
        'external_downloader_args': opts.external_downloader_args,
        'postprocessor_args': opts.postprocessor_args,
        'cn_verification_proxy': opts.cn_verification_proxy,
        'geo_verification_proxy': opts.geo_verification_proxy,
        'geo_bypass': opts.geo_bypass,
        'geo_bypass_country': opts.geo_bypass_country,
        'geo_bypass_ip_block': opts.geo_bypass_ip_block,
        '_warnings': warnings,
        '_deprecation_warnings': deprecation_warnings,
        'compat_opts': opts.compat_opts,
    }


def _real_main(argv=None):
    setproctitle('yt-dlp')

    parser, opts, all_urls, ydl_opts = parse_options(argv)

    # Dump user agent
    if opts.dump_user_agent:
        ua = traverse_obj(opts.headers, 'User-Agent', casesense=False, default=make_std_headers()['User-Agent'])
        write_string(f'{ua}\n', out=sys.stdout)
        return

    if print_extractor_information(opts, all_urls):
        return

    with YoutubeDL(ydl_opts) as ydl:
        pre_process = opts.update_self or opts.rm_cachedir
        actual_use = all_urls or opts.load_info_filename

        if opts.rm_cachedir:
            ydl.cache.remove()

        updater = Updater(ydl)
        if opts.update_self and updater.update() and actual_use:
            if updater.cmd:
                return updater.restart()
            # This code is reachable only for zip variant in py < 3.10
            # It makes sense to exit here, but the old behavior is to continue
            ydl.report_warning('Restart yt-dlp to use the updated version')
            # return 100, 'ERROR: The program must exit for the update to complete'

        if not actual_use:
            if pre_process:
                return ydl._download_retcode

            ydl.warn_if_short_id(sys.argv[1:] if argv is None else argv)
            parser.error(
                'You must provide at least one URL.\n'
                'Type yt-dlp --help to see a list of all options.')

        parser.destroy()
        try:
            if opts.load_info_filename is not None:
                return ydl.download_with_info_file(expand_path(opts.load_info_filename))
            else:
                return ydl.download(all_urls)
        except DownloadCancelled:
            ydl.to_screen('Aborting remaining downloads')
            return 101


def main(argv=None):
    try:
        _exit(*variadic(_real_main(argv)))
    except DownloadError:
        _exit(1)
    except SameFileError as e:
        _exit(f'ERROR: {e}')
    except KeyboardInterrupt:
        _exit('\nERROR: Interrupted by user')
    except BrokenPipeError as e:
        # https://docs.python.org/3/library/signal.html#note-on-sigpipe
        devnull = os.open(os.devnull, os.O_WRONLY)
        os.dup2(devnull, sys.stdout.fileno())
        _exit(f'\nERROR: {e}')
    except optparse.OptParseError as e:
        _exit(2, f'\n{e}')


from .extractor import gen_extractors, list_extractors

__all__ = [
    'main',
    'YoutubeDL',
    'parse_options',
    'gen_extractors',
    'list_extractors',
]<|MERGE_RESOLUTION|>--- conflicted
+++ resolved
@@ -9,18 +9,14 @@
 import re
 import sys
 
-<<<<<<< HEAD
-from .networking.utils import make_std_headers
-from .compat import compat_getpass, compat_shlex_quote
-=======
 from .compat import compat_shlex_quote
->>>>>>> 14f25df2
 from .cookies import SUPPORTED_BROWSERS, SUPPORTED_KEYRINGS
 from .downloader import FileDownloader
 from .downloader.external import get_external_downloader
 from .extractor import list_extractor_classes
 from .extractor.adobepass import MSO_INFO
 from .extractor.common import InfoExtractor
+from .networking.utils import make_std_headers
 from .options import parseOpts
 from .postprocessor import (
     FFmpegExtractAudioPP,
@@ -54,7 +50,6 @@
     read_stdin,
     render_table,
     setproctitle,
-    std_headers,
     traverse_obj,
     variadic,
     write_string,
