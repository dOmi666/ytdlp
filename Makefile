all: lazy-extractors yt-dlp doc pypi-files
clean: clean-test clean-dist
clean-all: clean clean-cache
completions: completion-bash completion-fish completion-zsh
doc: README.md CONTRIBUTING.md issuetemplates supportedsites
ot: offlinetest
tar: yt-dlp.tar.gz

# Keep this list in sync with MANIFEST.in
# intended use: when building a source distribution,
# make pypi-files && python setup.py sdist
pypi-files: AUTHORS Changelog.md LICENSE README.md README.txt supportedsites \
	        completions yt-dlp.1 requirements.txt setup.cfg devscripts/* test/*

.PHONY: all clean install test tar pypi-files completions ot offlinetest codetest supportedsites

clean-test:
	rm -rf test/testdata/sigs/player-*.js tmp/ *.annotations.xml *.aria2 *.description *.dump *.frag \
	*.frag.aria2 *.frag.urls *.info.json *.live_chat.json *.meta *.part* *.tmp *.temp *.unknown_video *.ytdl \
	*.3gp *.ape *.ass *.avi *.desktop *.f4v *.flac *.flv *.jpeg *.jpg *.m4a *.m4v *.mhtml *.mkv *.mov *.mp3 *.mp4 \
	*.mpga *.oga *.ogg *.opus *.png *.sbv *.srt *.swf *.swp *.tt *.ttml *.url *.vtt *.wav *.webloc *.webm *.webp
clean-dist:
	rm -rf yt-dlp.1.temp.md yt-dlp.1 README.txt MANIFEST build/ dist/ .coverage cover/ yt-dlp.tar.gz completions/ \
	yt_dlp/extractor/lazy_extractors.py *.spec CONTRIBUTING.md.tmp yt-dlp yt-dlp.exe yt_dlp.egg-info/ AUTHORS .mailmap
clean-cache:
	find . \( \
		-type d -name .pytest_cache -o -type d -name __pycache__ -o -name "*.pyc" -o -name "*.class" \
	\) -prune -exec rm -rf {} \;

completion-bash: completions/bash/yt-dlp
completion-fish: completions/fish/yt-dlp.fish
completion-zsh: completions/zsh/_yt-dlp
lazy-extractors: yt_dlp/extractor/lazy_extractors.py

PREFIX ?= /usr/local
BINDIR ?= $(PREFIX)/bin
MANDIR ?= $(PREFIX)/man
SHAREDIR ?= $(PREFIX)/share
PYTHON ?= /usr/bin/env python3

# set SYSCONFDIR to /etc if PREFIX=/usr or PREFIX=/usr/local
SYSCONFDIR = $(shell if [ $(PREFIX) = /usr -o $(PREFIX) = /usr/local ]; then echo /etc; else echo $(PREFIX)/etc; fi)

# set markdown input format to "markdown-smart" for pandoc version 2 and to "markdown" for pandoc prior to version 2
MARKDOWN = $(shell if [ `pandoc -v | head -n1 | cut -d" " -f2 | head -c1` = "2" ]; then echo markdown-smart; else echo markdown; fi)

install: lazy-extractors yt-dlp yt-dlp.1 completions
	mkdir -p $(DESTDIR)$(BINDIR)
	install -m755 yt-dlp $(DESTDIR)$(BINDIR)/yt-dlp
	mkdir -p $(DESTDIR)$(MANDIR)/man1
	install -m644 yt-dlp.1 $(DESTDIR)$(MANDIR)/man1/yt-dlp.1
	mkdir -p $(DESTDIR)$(SHAREDIR)/bash-completion/completions
	install -m644 completions/bash/yt-dlp $(DESTDIR)$(SHAREDIR)/bash-completion/completions/yt-dlp
	mkdir -p $(DESTDIR)$(SHAREDIR)/zsh/site-functions
	install -m644 completions/zsh/_yt-dlp $(DESTDIR)$(SHAREDIR)/zsh/site-functions/_yt-dlp
	mkdir -p $(DESTDIR)$(SHAREDIR)/fish/vendor_completions.d
	install -m644 completions/fish/yt-dlp.fish $(DESTDIR)$(SHAREDIR)/fish/vendor_completions.d/yt-dlp.fish

uninstall:
	rm -f $(DESTDIR)$(BINDIR)/yt-dlp
	rm -f $(DESTDIR)$(MANDIR)/man1/yt-dlp.1
	rm -f $(DESTDIR)$(SHAREDIR)/bash-completion/completions/yt-dlp
	rm -f $(DESTDIR)$(SHAREDIR)/zsh/site-functions/_yt-dlp
	rm -f $(DESTDIR)$(SHAREDIR)/fish/vendor_completions.d/yt-dlp.fish

codetest:
	flake8 .

test:
	$(PYTHON) -m pytest
	$(MAKE) codetest

offlinetest: codetest
	$(PYTHON) -m pytest -k "not download"

# XXX: This is hard to maintain
<<<<<<< HEAD
CODE_FOLDERS = yt_dlp yt_dlp/downloader yt_dlp/extractor yt_dlp/postprocessor yt_dlp/compat \
               yt_dlp/compat/urllib yt_dlp/extractor/anvato_token_generator yt_dlp/networking
=======
CODE_FOLDERS = yt_dlp yt_dlp/downloader yt_dlp/extractor yt_dlp/postprocessor yt_dlp/compat
>>>>>>> c66ed4e2
yt-dlp: yt_dlp/*.py yt_dlp/*/*.py
	mkdir -p zip
	for d in $(CODE_FOLDERS) ; do \
	  mkdir -p zip/$$d ;\
	  cp -pPR $$d/*.py zip/$$d/ ;\
	done
	touch -t 200001010101 zip/yt_dlp/*.py zip/yt_dlp/*/*.py
	mv zip/yt_dlp/__main__.py zip/
	cd zip ; zip -q ../yt-dlp yt_dlp/*.py yt_dlp/*/*.py __main__.py
	rm -rf zip
	echo '#!$(PYTHON)' > yt-dlp
	cat yt-dlp.zip >> yt-dlp
	rm yt-dlp.zip
	chmod a+x yt-dlp

README.md: yt_dlp/*.py yt_dlp/*/*.py devscripts/make_readme.py
	COLUMNS=80 $(PYTHON) yt_dlp/__main__.py --ignore-config --help | $(PYTHON) devscripts/make_readme.py

CONTRIBUTING.md: README.md devscripts/make_contributing.py
	$(PYTHON) devscripts/make_contributing.py README.md CONTRIBUTING.md

issuetemplates: devscripts/make_issue_template.py .github/ISSUE_TEMPLATE_tmpl/1_broken_site.yml .github/ISSUE_TEMPLATE_tmpl/2_site_support_request.yml .github/ISSUE_TEMPLATE_tmpl/3_site_feature_request.yml .github/ISSUE_TEMPLATE_tmpl/4_bug_report.yml .github/ISSUE_TEMPLATE_tmpl/5_feature_request.yml yt_dlp/version.py
	$(PYTHON) devscripts/make_issue_template.py .github/ISSUE_TEMPLATE_tmpl/1_broken_site.yml .github/ISSUE_TEMPLATE/1_broken_site.yml
	$(PYTHON) devscripts/make_issue_template.py .github/ISSUE_TEMPLATE_tmpl/2_site_support_request.yml .github/ISSUE_TEMPLATE/2_site_support_request.yml
	$(PYTHON) devscripts/make_issue_template.py .github/ISSUE_TEMPLATE_tmpl/3_site_feature_request.yml .github/ISSUE_TEMPLATE/3_site_feature_request.yml
	$(PYTHON) devscripts/make_issue_template.py .github/ISSUE_TEMPLATE_tmpl/4_bug_report.yml .github/ISSUE_TEMPLATE/4_bug_report.yml
	$(PYTHON) devscripts/make_issue_template.py .github/ISSUE_TEMPLATE_tmpl/5_feature_request.yml .github/ISSUE_TEMPLATE/5_feature_request.yml
	$(PYTHON) devscripts/make_issue_template.py .github/ISSUE_TEMPLATE_tmpl/6_question.yml .github/ISSUE_TEMPLATE/6_question.yml

supportedsites:
	$(PYTHON) devscripts/make_supportedsites.py supportedsites.md

README.txt: README.md
	pandoc -f $(MARKDOWN) -t plain README.md -o README.txt

yt-dlp.1: README.md devscripts/prepare_manpage.py
	$(PYTHON) devscripts/prepare_manpage.py yt-dlp.1.temp.md
	pandoc -s -f $(MARKDOWN) -t man yt-dlp.1.temp.md -o yt-dlp.1
	rm -f yt-dlp.1.temp.md

completions/bash/yt-dlp: yt_dlp/*.py yt_dlp/*/*.py devscripts/bash-completion.in
	mkdir -p completions/bash
	$(PYTHON) devscripts/bash-completion.py

completions/zsh/_yt-dlp: yt_dlp/*.py yt_dlp/*/*.py devscripts/zsh-completion.in
	mkdir -p completions/zsh
	$(PYTHON) devscripts/zsh-completion.py

completions/fish/yt-dlp.fish: yt_dlp/*.py yt_dlp/*/*.py devscripts/fish-completion.in
	mkdir -p completions/fish
	$(PYTHON) devscripts/fish-completion.py

_EXTRACTOR_FILES = $(shell find yt_dlp/extractor -name '*.py' -and -not -name 'lazy_extractors.py')
yt_dlp/extractor/lazy_extractors.py: devscripts/make_lazy_extractors.py devscripts/lazy_load_template.py $(_EXTRACTOR_FILES)
	$(PYTHON) devscripts/make_lazy_extractors.py $@

yt-dlp.tar.gz: all
	@tar -czf yt-dlp.tar.gz --transform "s|^|yt-dlp/|" --owner 0 --group 0 \
		--exclude '*.DS_Store' \
		--exclude '*.kate-swp' \
		--exclude '*.pyc' \
		--exclude '*.pyo' \
		--exclude '*~' \
		--exclude '__pycache__' \
		--exclude '.pytest_cache' \
		--exclude '.git' \
		-- \
		README.md supportedsites.md Changelog.md LICENSE \
		CONTRIBUTING.md Collaborators.md CONTRIBUTORS AUTHORS \
		Makefile MANIFEST.in yt-dlp.1 README.txt completions \
		setup.py setup.cfg yt-dlp yt_dlp requirements.txt \
		devscripts test

AUTHORS: .mailmap
	git shortlog -s -n | cut -f2 | sort > AUTHORS

.mailmap:
	git shortlog -s -e -n | awk '!(out[$$NF]++) { $$1="";sub(/^[ \t]+/,""); print}' > .mailmap<|MERGE_RESOLUTION|>--- conflicted
+++ resolved
@@ -74,12 +74,7 @@
 	$(PYTHON) -m pytest -k "not download"
 
 # XXX: This is hard to maintain
-<<<<<<< HEAD
-CODE_FOLDERS = yt_dlp yt_dlp/downloader yt_dlp/extractor yt_dlp/postprocessor yt_dlp/compat \
-               yt_dlp/compat/urllib yt_dlp/extractor/anvato_token_generator yt_dlp/networking
-=======
-CODE_FOLDERS = yt_dlp yt_dlp/downloader yt_dlp/extractor yt_dlp/postprocessor yt_dlp/compat
->>>>>>> c66ed4e2
+CODE_FOLDERS = yt_dlp yt_dlp/downloader yt_dlp/extractor yt_dlp/postprocessor yt_dlp/compat yt_dlp/compat/urllib yt_dlp/networking
 yt-dlp: yt_dlp/*.py yt_dlp/*/*.py
 	mkdir -p zip
 	for d in $(CODE_FOLDERS) ; do \
