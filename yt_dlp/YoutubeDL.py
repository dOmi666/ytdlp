--- conflicted
+++ resolved
@@ -150,13 +150,8 @@
     write_json_file,
     write_string,
 )
-<<<<<<< HEAD
-from .version import RELEASE_GIT_HEAD, VARIANT, __version__
+from .version import CHANNEL, RELEASE_GIT_HEAD, VARIANT, __version__
 from .networking.exceptions import network_exceptions
-=======
-from .version import CHANNEL, RELEASE_GIT_HEAD, VARIANT, __version__
->>>>>>> 8729e7b5
-
 if compat_os_name == 'nt':
     import ctypes
 
