<!-- MANPAGE: BEGIN EXCLUDED SECTION -->
<div align="center">

[![YT-DLP](https://raw.githubusercontent.com/yt-dlp/yt-dlp/master/.github/banner.svg)](#readme)

[![Release version](https://img.shields.io/github/v/release/yt-dlp/yt-dlp?color=brightgreen&label=Download&style=for-the-badge)](#installation "Installation")
[![PyPi](https://img.shields.io/badge/-PyPi-blue.svg?logo=pypi&labelColor=555555&style=for-the-badge)](https://pypi.org/project/yt-dlp "PyPi")
[![Donate](https://img.shields.io/badge/_-Donate-red.svg?logo=githubsponsors&labelColor=555555&style=for-the-badge)](Collaborators.md#collaborators "Donate")
[![Matrix](https://img.shields.io/matrix/yt-dlp:matrix.org?color=brightgreen&labelColor=555555&label=&logo=element&style=for-the-badge)](https://matrix.to/#/#yt-dlp:matrix.org "Matrix")
[![Discord](https://img.shields.io/discord/807245652072857610?color=blue&labelColor=555555&label=&logo=discord&style=for-the-badge)](https://discord.gg/H5MNcFW63r "Discord")
[![Supported Sites](https://img.shields.io/badge/-Supported_Sites-brightgreen.svg?style=for-the-badge)](supportedsites.md "Supported Sites")
[![License: Unlicense](https://img.shields.io/badge/-Unlicense-blue.svg?style=for-the-badge)](LICENSE "License")
[![CI Status](https://img.shields.io/github/actions/workflow/status/yt-dlp/yt-dlp/core.yml?branch=master&label=Tests&style=for-the-badge)](https://github.com/yt-dlp/yt-dlp/actions "CI Status")
[![Commits](https://img.shields.io/github/commit-activity/m/yt-dlp/yt-dlp?label=commits&style=for-the-badge)](https://github.com/yt-dlp/yt-dlp/commits "Commit History")
[![Last Commit](https://img.shields.io/github/last-commit/yt-dlp/yt-dlp/master?label=&style=for-the-badge&display_timestamp=committer)](https://github.com/yt-dlp/yt-dlp/pulse/monthly "Last activity")

</div>
<!-- MANPAGE: END EXCLUDED SECTION -->

yt-dlp is a [youtube-dl](https://github.com/ytdl-org/youtube-dl) fork based on the now inactive [youtube-dlc](https://github.com/blackjack4494/yt-dlc). The main focus of this project is adding new features and patches while also keeping up to date with the original project

<!-- MANPAGE: MOVE "USAGE AND OPTIONS" SECTION HERE -->

<!-- MANPAGE: BEGIN EXCLUDED SECTION -->
* [INSTALLATION](#installation)
    * [Detailed instructions](https://github.com/yt-dlp/yt-dlp/wiki/Installation)
    * [Release Files](#release-files)
    * [Update](#update)
    * [Dependencies](#dependencies)
    * [Compile](#compile)
* [USAGE AND OPTIONS](#usage-and-options)
    * [General Options](#general-options)
    * [Network Options](#network-options)
    * [Geo-restriction](#geo-restriction)
    * [Video Selection](#video-selection)
    * [Download Options](#download-options)
    * [Filesystem Options](#filesystem-options)
    * [Thumbnail Options](#thumbnail-options)
    * [Internet Shortcut Options](#internet-shortcut-options)
    * [Verbosity and Simulation Options](#verbosity-and-simulation-options)
    * [Workarounds](#workarounds)
    * [Video Format Options](#video-format-options)
    * [Subtitle Options](#subtitle-options)
    * [Authentication Options](#authentication-options)
    * [Post-processing Options](#post-processing-options)
    * [SponsorBlock Options](#sponsorblock-options)
    * [Extractor Options](#extractor-options)
* [CONFIGURATION](#configuration)
    * [Configuration file encoding](#configuration-file-encoding)
    * [Authentication with netrc](#authentication-with-netrc)
    * [Notes about environment variables](#notes-about-environment-variables)
* [OUTPUT TEMPLATE](#output-template)
    * [Output template examples](#output-template-examples)
* [FORMAT SELECTION](#format-selection)
    * [Filtering Formats](#filtering-formats)
    * [Sorting Formats](#sorting-formats)
    * [Format Selection examples](#format-selection-examples)
* [MODIFYING METADATA](#modifying-metadata)
    * [Modifying metadata examples](#modifying-metadata-examples)
* [EXTRACTOR ARGUMENTS](#extractor-arguments)
* [PLUGINS](#plugins)
    * [Installing Plugins](#installing-plugins)
    * [Developing Plugins](#developing-plugins)
* [EMBEDDING YT-DLP](#embedding-yt-dlp)
    * [Embedding examples](#embedding-examples)
* [CHANGES FROM YOUTUBE-DL](#changes-from-youtube-dl)
    * [New features](#new-features)
    * [Differences in default behavior](#differences-in-default-behavior)
    * [Deprecated options](#deprecated-options)
* [CONTRIBUTING](CONTRIBUTING.md#contributing-to-yt-dlp)
    * [Opening an Issue](CONTRIBUTING.md#opening-an-issue)
    * [Developer Instructions](CONTRIBUTING.md#developer-instructions)
* [WIKI](https://github.com/yt-dlp/yt-dlp/wiki)
    * [FAQ](https://github.com/yt-dlp/yt-dlp/wiki/FAQ)
<!-- MANPAGE: END EXCLUDED SECTION -->


# INSTALLATION

<!-- MANPAGE: BEGIN EXCLUDED SECTION -->
[![Windows](https://img.shields.io/badge/-Windows_x64-blue.svg?style=for-the-badge&logo=windows)](https://github.com/yt-dlp/yt-dlp/releases/latest/download/yt-dlp.exe)
[![Unix](https://img.shields.io/badge/-Linux/BSD-red.svg?style=for-the-badge&logo=linux)](https://github.com/yt-dlp/yt-dlp/releases/latest/download/yt-dlp)
[![MacOS](https://img.shields.io/badge/-MacOS-lightblue.svg?style=for-the-badge&logo=apple)](https://github.com/yt-dlp/yt-dlp/releases/latest/download/yt-dlp_macos)
[![PyPi](https://img.shields.io/badge/-PyPi-blue.svg?logo=pypi&labelColor=555555&style=for-the-badge)](https://pypi.org/project/yt-dlp)
[![Source Tarball](https://img.shields.io/badge/-Source_tar-green.svg?style=for-the-badge)](https://github.com/yt-dlp/yt-dlp/releases/latest/download/yt-dlp.tar.gz)
[![Other variants](https://img.shields.io/badge/-Other-grey.svg?style=for-the-badge)](#release-files)
[![All versions](https://img.shields.io/badge/-All_Versions-lightgrey.svg?style=for-the-badge)](https://github.com/yt-dlp/yt-dlp/releases)
<!-- MANPAGE: END EXCLUDED SECTION -->

You can install yt-dlp using [the binaries](#release-files), [pip](https://pypi.org/project/yt-dlp) or one using a third-party package manager. See [the wiki](https://github.com/yt-dlp/yt-dlp/wiki/Installation) for detailed instructions

<<<<<<< HEAD
=======

## UPDATE
You can use `yt-dlp -U` to update if you are using the [release binaries](#release-files)

If you [installed with pip](https://github.com/yt-dlp/yt-dlp/wiki/Installation#with-pip), simply re-run the same command that was used to install the program

For other third-party package managers, see [the wiki](https://github.com/yt-dlp/yt-dlp/wiki/Installation#third-party-package-managers) or refer their documentation

<a id="update-channels"/>

There are currently three release channels for binaries: `stable`, `nightly` and `master`.

* `stable` is the default channel, and many of its changes have been tested by users of the `nightly` and `master` channels.
* The `nightly` channel has releases scheduled to build every day around midnight UTC, for a snapshot of the project's new patches and changes. This is the **recommended channel for regular users** of yt-dlp. The `nightly` releases are available from [yt-dlp/yt-dlp-nightly-builds](https://github.com/yt-dlp/yt-dlp-nightly-builds/releases) or as development releases of the `yt-dlp` PyPI package (which can be installed with pip's `--pre` flag).
* The `master` channel features releases that are built after each push to the master branch, and these will have the very latest fixes and additions, but may also be more prone to regressions. They are available from [yt-dlp/yt-dlp-master-builds](https://github.com/yt-dlp/yt-dlp-master-builds/releases).

When using `--update`/`-U`, a release binary will only update to its current channel.
`--update-to CHANNEL` can be used to switch to a different channel when a newer version is available. `--update-to [CHANNEL@]TAG` can also be used to upgrade or downgrade to specific tags from a channel.

You may also use `--update-to <repository>` (`<owner>/<repository>`) to update to a channel on a completely different repository. Be careful with what repository you are updating to though, there is no verification done for binaries from different repositories.

Example usage:
* `yt-dlp --update-to master` switch to the `master` channel and update to its latest release
* `yt-dlp --update-to stable@2023.07.06` upgrade/downgrade to release to `stable` channel tag `2023.07.06`
* `yt-dlp --update-to 2023.10.07` upgrade/downgrade to tag `2023.10.07` if it exists on the current channel
* `yt-dlp --update-to example/yt-dlp@2023.09.24` upgrade/downgrade to the release from the `example/yt-dlp` repository, tag `2023.09.24`

**Important**: Any user experiencing an issue with the `stable` release should install or update to the `nightly` release before submitting a bug report:
```
# To update to nightly from stable executable/binary:
yt-dlp --update-to nightly

# To install nightly with pip:
python -m pip install -U --pre yt-dlp[default]
```

>>>>>>> f4f9f6d0
<!-- MANPAGE: BEGIN EXCLUDED SECTION -->
## RELEASE FILES

#### Recommended

File|Description
:---|:---
[yt-dlp](https://github.com/yt-dlp/yt-dlp/releases/latest/download/yt-dlp)|Platform-independent [zipimport](https://docs.python.org/3/library/zipimport.html) binary. Needs Python (recommended for **Linux/BSD**)
[yt-dlp.exe](https://github.com/yt-dlp/yt-dlp/releases/latest/download/yt-dlp.exe)|Windows (Win7 SP1+) standalone x64 binary (recommended for **Windows**)
[yt-dlp_macos](https://github.com/yt-dlp/yt-dlp/releases/latest/download/yt-dlp_macos)|Universal MacOS (10.15+) standalone executable (recommended for **MacOS**)

#### Alternatives

File|Description
:---|:---
[yt-dlp_x86.exe](https://github.com/yt-dlp/yt-dlp/releases/latest/download/yt-dlp_x86.exe)|Windows (Win7 SP1+) standalone x86 (32-bit) binary
[yt-dlp_min.exe](https://github.com/yt-dlp/yt-dlp/releases/latest/download/yt-dlp_min.exe)|Windows (Win7 SP1+) standalone x64 binary built with `py2exe`<br/> ([Not recommended](#standalone-py2exe-builds-windows))
[yt-dlp_linux](https://github.com/yt-dlp/yt-dlp/releases/latest/download/yt-dlp_linux)|Linux standalone x64 binary
[yt-dlp_linux.zip](https://github.com/yt-dlp/yt-dlp/releases/latest/download/yt-dlp_linux.zip)|Unpackaged Linux executable (no auto-update)
[yt-dlp_linux_armv7l](https://github.com/yt-dlp/yt-dlp/releases/latest/download/yt-dlp_linux_armv7l)|Linux standalone armv7l (32-bit) binary
[yt-dlp_linux_aarch64](https://github.com/yt-dlp/yt-dlp/releases/latest/download/yt-dlp_linux_aarch64)|Linux standalone aarch64 (64-bit) binary
[yt-dlp_win.zip](https://github.com/yt-dlp/yt-dlp/releases/latest/download/yt-dlp_win.zip)|Unpackaged Windows executable (no auto-update)
[yt-dlp_macos.zip](https://github.com/yt-dlp/yt-dlp/releases/latest/download/yt-dlp_macos.zip)|Unpackaged MacOS (10.15+) executable (no auto-update)
[yt-dlp_macos_legacy](https://github.com/yt-dlp/yt-dlp/releases/latest/download/yt-dlp_macos_legacy)|MacOS (10.9+) standalone x64 executable

#### Misc

File|Description
:---|:---
[yt-dlp.tar.gz](https://github.com/yt-dlp/yt-dlp/releases/latest/download/yt-dlp.tar.gz)|Source tarball
[SHA2-512SUMS](https://github.com/yt-dlp/yt-dlp/releases/latest/download/SHA2-512SUMS)|GNU-style SHA512 sums
[SHA2-512SUMS.sig](https://github.com/yt-dlp/yt-dlp/releases/latest/download/SHA2-512SUMS.sig)|GPG signature file for SHA512 sums
[SHA2-256SUMS](https://github.com/yt-dlp/yt-dlp/releases/latest/download/SHA2-256SUMS)|GNU-style SHA256 sums
[SHA2-256SUMS.sig](https://github.com/yt-dlp/yt-dlp/releases/latest/download/SHA2-256SUMS.sig)|GPG signature file for SHA256 sums

The public key that can be used to verify the GPG signatures is [available here](https://github.com/yt-dlp/yt-dlp/blob/master/public.key)
Example usage:
```
curl -L https://github.com/yt-dlp/yt-dlp/raw/master/public.key | gpg --import
gpg --verify SHA2-256SUMS.sig SHA2-256SUMS
gpg --verify SHA2-512SUMS.sig SHA2-512SUMS
```
<!-- MANPAGE: END EXCLUDED SECTION -->

**Note**: The manpages, shell completion (autocomplete) files etc. are available inside the [source tarball](https://github.com/yt-dlp/yt-dlp/releases/latest/download/yt-dlp.tar.gz)



## UPDATE
You can use `yt-dlp -U` to update if you are using the [release binaries](#release-files)

If you [installed with pip](https://github.com/yt-dlp/yt-dlp/wiki/Installation#with-pip), simply re-run the same command that was used to install the program

For other third-party package managers, see [the wiki](https://github.com/yt-dlp/yt-dlp/wiki/Installation#third-party-package-managers) or refer their documentation

<a id="update-channels"></a>

There are currently three release channels for binaries: `stable`, `nightly` and `master`.

* `stable` is the default channel, and many of its changes have been tested by users of the `nightly` and `master` channels.
* The `nightly` channel has releases scheduled to build every day around midnight UTC, for a snapshot of the project's new patches and changes. This is the **recommended channel for regular users** of yt-dlp. The `nightly` releases are available from [yt-dlp/yt-dlp-nightly-builds](https://github.com/yt-dlp/yt-dlp-nightly-builds/releases) or as development releases of the `yt-dlp` PyPI package (which can be installed with pip's `--pre` flag).
* The `master` channel features releases that are built after each push to the master branch, and these will have the very latest fixes and additions, but may also be more prone to regressions. They are available from [yt-dlp/yt-dlp-master-builds](https://github.com/yt-dlp/yt-dlp-master-builds/releases).

When using `--update`/`-U`, a release binary will only update to its current channel.
`--update-to CHANNEL` can be used to switch to a different channel when a newer version is available. `--update-to [CHANNEL@]TAG` can also be used to upgrade or downgrade to specific tags from a channel.

You may also use `--update-to <repository>` (`<owner>/<repository>`) to update to a channel on a completely different repository. Be careful with what repository you are updating to though, there is no verification done for binaries from different repositories.

Example usage:
* `yt-dlp --update-to master` switch to the `master` channel and update to its latest release
* `yt-dlp --update-to stable@2023.07.06` upgrade/downgrade to release to `stable` channel tag `2023.07.06`
* `yt-dlp --update-to 2023.10.07` upgrade/downgrade to tag `2023.10.07` if it exists on the current channel
* `yt-dlp --update-to example/yt-dlp@2023.09.24` upgrade/downgrade to the release from the `example/yt-dlp` repository, tag `2023.09.24`

**Important**: Any user experiencing an issue with the `stable` release should install or update to the `nightly` release before submitting a bug report:
```
# To update to nightly from stable executable/binary:
yt-dlp --update-to nightly

# To install nightly with pip:
python3 -m pip install -U --pre yt-dlp
```

## DEPENDENCIES
Python versions 3.8+ (CPython and PyPy) are supported. Other versions and implementations may or may not work correctly.

<!-- Python 3.5+ uses VC++14 and it is already embedded in the binary created
<!x-- https://www.microsoft.com/en-us/download/details.aspx?id=26999 --x>
On windows, [Microsoft Visual C++ 2010 SP1 Redistributable Package (x86)](https://download.microsoft.com/download/1/6/5/165255E7-1014-4D0A-B094-B6A430A6BFFC/vcredist_x86.exe) is also necessary to run yt-dlp. You probably already have this, but if the executable throws an error due to missing `MSVCR100.dll` you need to install it manually.
-->

While all the other dependencies are optional, `ffmpeg` and `ffprobe` are highly recommended

### Strongly recommended

* [**ffmpeg** and **ffprobe**](https://www.ffmpeg.org) - Required for [merging separate video and audio files](#format-selection) as well as for various [post-processing](#post-processing-options) tasks. License [depends on the build](https://www.ffmpeg.org/legal.html)

    There are bugs in ffmpeg that cause various issues when used alongside yt-dlp. Since ffmpeg is such an important dependency, we provide [custom builds](https://github.com/yt-dlp/FFmpeg-Builds#ffmpeg-static-auto-builds) with patches for some of these issues at [yt-dlp/FFmpeg-Builds](https://github.com/yt-dlp/FFmpeg-Builds). See [the readme](https://github.com/yt-dlp/FFmpeg-Builds#patches-applied) for details on the specific issues solved by these builds
    
    **Important**: What you need is ffmpeg *binary*, **NOT** [the Python package of the same name](https://pypi.org/project/ffmpeg)

### Networking
* [**certifi**](https://github.com/certifi/python-certifi)\* - Provides Mozilla's root certificate bundle. Licensed under [MPLv2](https://github.com/certifi/python-certifi/blob/master/LICENSE)
* [**brotli**](https://github.com/google/brotli)\* or [**brotlicffi**](https://github.com/python-hyper/brotlicffi) - [Brotli](https://en.wikipedia.org/wiki/Brotli) content encoding support. Both licensed under MIT <sup>[1](https://github.com/google/brotli/blob/master/LICENSE) [2](https://github.com/python-hyper/brotlicffi/blob/master/LICENSE) </sup>
* [**websockets**](https://github.com/aaugustin/websockets)\* - For downloading over websocket. Licensed under [BSD-3-Clause](https://github.com/aaugustin/websockets/blob/main/LICENSE)
* [**requests**](https://github.com/psf/requests)\* - HTTP library. For HTTPS proxy and persistent connections support. Licensed under [Apache-2.0](https://github.com/psf/requests/blob/main/LICENSE)

### Metadata

* [**mutagen**](https://github.com/quodlibet/mutagen)\* - For `--embed-thumbnail` in certain formats. Licensed under [GPLv2+](https://github.com/quodlibet/mutagen/blob/master/COPYING)
* [**AtomicParsley**](https://github.com/wez/atomicparsley) - For `--embed-thumbnail` in `mp4`/`m4a` files when `mutagen`/`ffmpeg` cannot. Licensed under [GPLv2+](https://github.com/wez/atomicparsley/blob/master/COPYING)
* [**xattr**](https://github.com/xattr/xattr), [**pyxattr**](https://github.com/iustin/pyxattr) or [**setfattr**](http://savannah.nongnu.org/projects/attr) - For writing xattr metadata (`--xattr`) on **Mac** and **BSD**. Licensed under [MIT](https://github.com/xattr/xattr/blob/master/LICENSE.txt), [LGPL2.1](https://github.com/iustin/pyxattr/blob/master/COPYING) and [GPLv2+](http://git.savannah.nongnu.org/cgit/attr.git/tree/doc/COPYING) respectively

### Misc

* [**pycryptodomex**](https://github.com/Legrandin/pycryptodome)\* - For decrypting AES-128 HLS streams and various other data. Licensed under [BSD-2-Clause](https://github.com/Legrandin/pycryptodome/blob/master/LICENSE.rst)
* [**phantomjs**](https://github.com/ariya/phantomjs) - Used in extractors where javascript needs to be run. Licensed under [BSD-3-Clause](https://github.com/ariya/phantomjs/blob/master/LICENSE.BSD)
* [**secretstorage**](https://github.com/mitya57/secretstorage)\* - For `--cookies-from-browser` to access the **Gnome** keyring while decrypting cookies of **Chromium**-based browsers on **Linux**. Licensed under [BSD-3-Clause](https://github.com/mitya57/secretstorage/blob/master/LICENSE)
* Any external downloader that you want to use with `--downloader`

### Deprecated

* [**avconv** and **avprobe**](https://www.libav.org) - Now **deprecated** alternative to ffmpeg. License [depends on the build](https://libav.org/legal)
* [**sponskrub**](https://github.com/faissaloo/SponSkrub) - For using the now **deprecated** [sponskrub options](#sponskrub-options). Licensed under [GPLv3+](https://github.com/faissaloo/SponSkrub/blob/master/LICENCE.md)
* [**rtmpdump**](http://rtmpdump.mplayerhq.hu) - For downloading `rtmp` streams. ffmpeg can be used instead with `--downloader ffmpeg`. Licensed under [GPLv2+](http://rtmpdump.mplayerhq.hu)
* [**mplayer**](http://mplayerhq.hu/design7/info.html) or [**mpv**](https://mpv.io) - For downloading `rstp`/`mms` streams. ffmpeg can be used instead with `--downloader ffmpeg`. Licensed under [GPLv2+](https://github.com/mpv-player/mpv/blob/master/Copyright)

To use or redistribute the dependencies, you must agree to their respective licensing terms.

The standalone release binaries are built with the Python interpreter and the packages marked with **\*** included.

If you do not have the necessary dependencies for a task you are attempting, yt-dlp will warn you. All the currently available dependencies are visible at the top of the `--verbose` output


## COMPILE

### Standalone PyInstaller Builds
To build the standalone executable, you must have Python and `pyinstaller` (plus any of yt-dlp's [optional dependencies](#dependencies) if needed). The executable will be built for the same CPU architecture as the Python used. You can run the following commands:

```
python3 devscripts/install_deps.py --include pyinstaller
python3 devscripts/make_lazy_extractors.py
python3 -m bundle.pyinstaller
```

On some systems, you may need to use `py` or `python` instead of `python3`.

`bundle/pyinstaller.py` accepts any arguments that can be passed to `pyinstaller`, such as `--onefile/-F` or `--onedir/-D`, which is further [documented here](https://pyinstaller.org/en/stable/usage.html#what-to-generate).

**Note**: Pyinstaller versions below 4.4 [do not support](https://github.com/pyinstaller/pyinstaller#requirements-and-tested-platforms) Python installed from the Windows store without using a virtual environment.

**Important**: Running `pyinstaller` directly **without** using `bundle/pyinstaller.py` is **not** officially supported. This may or may not work correctly.

### Platform-independent Binary (UNIX)
You will need the build tools `python` (3.8+), `zip`, `make` (GNU), `pandoc`\* and `pytest`\*.

After installing these, simply run `make`.

You can also run `make yt-dlp` instead to compile only the binary without updating any of the additional files. (The build tools marked with **\*** are not needed for this)

### Standalone Py2Exe Builds (Windows)

While we provide the option to build with [py2exe](https://www.py2exe.org), it is recommended to build [using PyInstaller](#standalone-pyinstaller-builds) instead since the py2exe builds **cannot contain `pycryptodomex`/`certifi` and needs VC++14** on the target computer to run.

If you wish to build it anyway, install Python (if it is not already installed) and you can run the following commands:

```
py devscripts/install_deps.py --include py2exe
py devscripts/make_lazy_extractors.py
py -m bundle.py2exe
```

### Related scripts

* **`devscripts/install_deps.py`** - Install dependencies for yt-dlp.
* **`devscripts/update-version.py`** - Update the version number based on current date.
* **`devscripts/set-variant.py`** - Set the build variant of the executable.
* **`devscripts/make_changelog.py`** - Create a markdown changelog using short commit messages and update `CONTRIBUTORS` file.
* **`devscripts/make_lazy_extractors.py`** - Create lazy extractors. Running this before building the binaries (any variant) will improve their startup performance. Set the environment variable `YTDLP_NO_LAZY_EXTRACTORS=1` if you wish to forcefully disable lazy extractor loading.

Note: See their `--help` for more info.

### Forking the project
If you fork the project on GitHub, you can run your fork's [build workflow](.github/workflows/build.yml) to automatically build the selected version(s) as artifacts. Alternatively, you can run the [release workflow](.github/workflows/release.yml) or enable the [nightly workflow](.github/workflows/release-nightly.yml) to create full (pre-)releases.

# USAGE AND OPTIONS

<!-- MANPAGE: BEGIN EXCLUDED SECTION -->
    yt-dlp [OPTIONS] [--] URL [URL...]

`Ctrl+F` is your friend :D
<!-- MANPAGE: END EXCLUDED SECTION -->

<!-- Auto generated -->
## General Options:
    -h, --help                      Print this help text and exit
    --version                       Print program version and exit
    -U, --update                    Update this program to the latest version
    --no-update                     Do not check for updates (default)
    --update-to [CHANNEL]@[TAG]     Upgrade/downgrade to a specific version.
                                    CHANNEL can be a repository as well. CHANNEL
                                    and TAG default to "stable" and "latest"
                                    respectively if omitted; See "UPDATE" for
                                    details. Supported channels: stable,
                                    nightly, master
    -i, --ignore-errors             Ignore download and postprocessing errors.
                                    The download will be considered successful
                                    even if the postprocessing fails
    --no-abort-on-error             Continue with next video on download errors;
                                    e.g. to skip unavailable videos in a
                                    playlist (default)
    --abort-on-error                Abort downloading of further videos if an
                                    error occurs (Alias: --no-ignore-errors)
    --dump-user-agent               Display the current user-agent and exit
    --list-extractors               List all supported extractors and exit
    --extractor-descriptions        Output descriptions of all supported
                                    extractors and exit
    --use-extractors NAMES          Extractor names to use separated by commas.
                                    You can also use regexes, "all", "default"
                                    and "end" (end URL matching); e.g. --ies
                                    "holodex.*,end,youtube". Prefix the name
                                    with a "-" to exclude it, e.g. --ies
                                    default,-generic. Use --list-extractors for
                                    a list of extractor names. (Alias: --ies)
    --default-search PREFIX         Use this prefix for unqualified URLs. E.g.
                                    "gvsearch2:python" downloads two videos from
                                    google videos for the search term "python".
                                    Use the value "auto" to let yt-dlp guess
                                    ("auto_warning" to emit a warning when
                                    guessing). "error" just throws an error. The
                                    default value "fixup_error" repairs broken
                                    URLs, but emits an error if this is not
                                    possible instead of searching
    --ignore-config                 Don't load any more configuration files
                                    except those given to --config-locations.
                                    For backward compatibility, if this option
                                    is found inside the system configuration
                                    file, the user configuration is not loaded.
                                    (Alias: --no-config)
    --no-config-locations           Do not load any custom configuration files
                                    (default). When given inside a configuration
                                    file, ignore all previous --config-locations
                                    defined in the current file
    --config-locations PATH         Location of the main configuration file;
                                    either the path to the config or its
                                    containing directory ("-" for stdin). Can be
                                    used multiple times and inside other
                                    configuration files
    --flat-playlist                 Do not extract the videos of a playlist,
                                    only list them
    --no-flat-playlist              Fully extract the videos of a playlist
                                    (default)
    --live-from-start               Download livestreams from the start.
                                    Currently only supported for YouTube
                                    (Experimental)
    --no-live-from-start            Download livestreams from the current time
                                    (default)
    --wait-for-video MIN[-MAX]      Wait for scheduled streams to become
                                    available. Pass the minimum number of
                                    seconds (or range) to wait between retries
    --no-wait-for-video             Do not wait for scheduled streams (default)
    --mark-watched                  Mark videos watched (even with --simulate)
    --no-mark-watched               Do not mark videos watched (default)
    --color [STREAM:]POLICY         Whether to emit color codes in output,
                                    optionally prefixed by the STREAM (stdout or
                                    stderr) to apply the setting to. Can be one
                                    of "always", "auto" (default), "never", or
                                    "no_color" (use non color terminal
                                    sequences). Can be used multiple times
    --compat-options OPTS           Options that can help keep compatibility
                                    with youtube-dl or youtube-dlc
                                    configurations by reverting some of the
                                    changes made in yt-dlp. See "Differences in
                                    default behavior" for details
    --alias ALIASES OPTIONS         Create aliases for an option string. Unless
                                    an alias starts with a dash "-", it is
                                    prefixed with "--". Arguments are parsed
                                    according to the Python string formatting
                                    mini-language. E.g. --alias get-audio,-X
                                    "-S=aext:{0},abr -x --audio-format {0}"
                                    creates options "--get-audio" and "-X" that
                                    takes an argument (ARG0) and expands to
                                    "-S=aext:ARG0,abr -x --audio-format ARG0".
                                    All defined aliases are listed in the --help
                                    output. Alias options can trigger more
                                    aliases; so be careful to avoid defining
                                    recursive options. As a safety measure, each
                                    alias may be triggered a maximum of 100
                                    times. This option can be used multiple times

## Network Options:
    --proxy URL                     Use the specified HTTP/HTTPS/SOCKS proxy. To
                                    enable SOCKS proxy, specify a proper scheme,
                                    e.g. socks5://user:pass@127.0.0.1:1080/.
                                    Pass in an empty string (--proxy "") for
                                    direct connection
    --socket-timeout SECONDS        Time to wait before giving up, in seconds
    --source-address IP             Client-side IP address to bind to
    -4, --force-ipv4                Make all connections via IPv4
    -6, --force-ipv6                Make all connections via IPv6
    --enable-file-urls              Enable file:// URLs. This is disabled by
                                    default for security reasons.

## Geo-restriction:
    --geo-verification-proxy URL    Use this proxy to verify the IP address for
                                    some geo-restricted sites. The default proxy
                                    specified by --proxy (or none, if the option
                                    is not present) is used for the actual
                                    downloading
    --xff VALUE                     How to fake X-Forwarded-For HTTP header to
                                    try bypassing geographic restriction. One of
                                    "default" (only when known to be useful),
                                    "never", an IP block in CIDR notation, or a
                                    two-letter ISO 3166-2 country code

## Video Selection:
    -I, --playlist-items ITEM_SPEC  Comma separated playlist_index of the items
                                    to download. You can specify a range using
                                    "[START]:[STOP][:STEP]". For backward
                                    compatibility, START-STOP is also supported.
                                    Use negative indices to count from the right
                                    and negative STEP to download in reverse
                                    order. E.g. "-I 1:3,7,-5::2" used on a
                                    playlist of size 15 will download the items
                                    at index 1,2,3,7,11,13,15
    --min-filesize SIZE             Abort download if filesize is smaller than
                                    SIZE, e.g. 50k or 44.6M
    --max-filesize SIZE             Abort download if filesize is larger than
                                    SIZE, e.g. 50k or 44.6M
    --date DATE                     Download only videos uploaded on this date.
                                    The date can be "YYYYMMDD" or in the format 
                                    [now|today|yesterday][-N[day|week|month|year]].
                                    E.g. "--date today-2weeks" downloads only
                                    videos uploaded on the same day two weeks ago
    --datebefore DATE               Download only videos uploaded on or before
                                    this date. The date formats accepted is the
                                    same as --date
    --dateafter DATE                Download only videos uploaded on or after
                                    this date. The date formats accepted is the
                                    same as --date
    --match-filters FILTER          Generic video filter. Any "OUTPUT TEMPLATE"
                                    field can be compared with a number or a
                                    string using the operators defined in
                                    "Filtering Formats". You can also simply
                                    specify a field to match if the field is
                                    present, use "!field" to check if the field
                                    is not present, and "&" to check multiple
                                    conditions. Use a "\" to escape "&" or
                                    quotes if needed. If used multiple times,
                                    the filter matches if atleast one of the
                                    conditions are met. E.g. --match-filter
                                    !is_live --match-filter "like_count>?100 &
                                    description~='(?i)\bcats \& dogs\b'" matches
                                    only videos that are not live OR those that
                                    have a like count more than 100 (or the like
                                    field is not available) and also has a
                                    description that contains the phrase "cats &
                                    dogs" (caseless). Use "--match-filter -" to
                                    interactively ask whether to download each
                                    video
    --no-match-filters              Do not use any --match-filter (default)
    --break-match-filters FILTER    Same as "--match-filters" but stops the
                                    download process when a video is rejected
    --no-break-match-filters        Do not use any --break-match-filters (default)
    --no-playlist                   Download only the video, if the URL refers
                                    to a video and a playlist
    --yes-playlist                  Download the playlist, if the URL refers to
                                    a video and a playlist
    --age-limit YEARS               Download only videos suitable for the given
                                    age
    --download-archive FILE         Download only videos not listed in the
                                    archive file. Record the IDs of all
                                    downloaded videos in it
    --no-download-archive           Do not use archive file (default)
    --max-downloads NUMBER          Abort after downloading NUMBER files
    --break-on-existing             Stop the download process when encountering
                                    a file that is in the archive
    --break-per-input               Alters --max-downloads, --break-on-existing,
                                    --break-match-filter, and autonumber to
                                    reset per input URL
    --no-break-per-input            --break-on-existing and similar options
                                    terminates the entire download queue
    --skip-playlist-after-errors N  Number of allowed failures until the rest of
                                    the playlist is skipped

## Download Options:
    -N, --concurrent-fragments N    Number of fragments of a dash/hlsnative
                                    video that should be downloaded concurrently
                                    (default is 1)
    -r, --limit-rate RATE           Maximum download rate in bytes per second,
                                    e.g. 50K or 4.2M
    --throttled-rate RATE           Minimum download rate in bytes per second
                                    below which throttling is assumed and the
                                    video data is re-extracted, e.g. 100K
    -R, --retries RETRIES           Number of retries (default is 10), or
                                    "infinite"
    --file-access-retries RETRIES   Number of times to retry on file access
                                    error (default is 3), or "infinite"
    --fragment-retries RETRIES      Number of retries for a fragment (default is
                                    10), or "infinite" (DASH, hlsnative and ISM)
    --retry-sleep [TYPE:]EXPR       Time to sleep between retries in seconds
                                    (optionally) prefixed by the type of retry
                                    (http (default), fragment, file_access,
                                    extractor) to apply the sleep to. EXPR can
                                    be a number, linear=START[:END[:STEP=1]] or
                                    exp=START[:END[:BASE=2]]. This option can be
                                    used multiple times to set the sleep for the
                                    different retry types, e.g. --retry-sleep
                                    linear=1::2 --retry-sleep fragment:exp=1:20
    --skip-unavailable-fragments    Skip unavailable fragments for DASH,
                                    hlsnative and ISM downloads (default)
                                    (Alias: --no-abort-on-unavailable-fragments)
    --abort-on-unavailable-fragments
                                    Abort download if a fragment is unavailable
                                    (Alias: --no-skip-unavailable-fragments)
    --keep-fragments                Keep downloaded fragments on disk after
                                    downloading is finished
    --no-keep-fragments             Delete downloaded fragments after
                                    downloading is finished (default)
    --buffer-size SIZE              Size of download buffer, e.g. 1024 or 16K
                                    (default is 1024)
    --resize-buffer                 The buffer size is automatically resized
                                    from an initial value of --buffer-size
                                    (default)
    --no-resize-buffer              Do not automatically adjust the buffer size
    --http-chunk-size SIZE          Size of a chunk for chunk-based HTTP
                                    downloading, e.g. 10485760 or 10M (default
                                    is disabled). May be useful for bypassing
                                    bandwidth throttling imposed by a webserver
                                    (experimental)
    --playlist-random               Download playlist videos in random order
    --lazy-playlist                 Process entries in the playlist as they are
                                    received. This disables n_entries,
                                    --playlist-random and --playlist-reverse
    --no-lazy-playlist              Process videos in the playlist only after
                                    the entire playlist is parsed (default)
    --xattr-set-filesize            Set file xattribute ytdl.filesize with
                                    expected file size
    --hls-use-mpegts                Use the mpegts container for HLS videos;
                                    allowing some players to play the video
                                    while downloading, and reducing the chance
                                    of file corruption if download is
                                    interrupted. This is enabled by default for
                                    live streams
    --no-hls-use-mpegts             Do not use the mpegts container for HLS
                                    videos. This is default when not downloading
                                    live streams
    --download-sections REGEX       Download only chapters that match the
                                    regular expression. A "*" prefix denotes
                                    time-range instead of chapter. Negative
                                    timestamps are calculated from the end.
                                    "*from-url" can be used to download between
                                    the "start_time" and "end_time" extracted
                                    from the URL. Needs ffmpeg. This option can
                                    be used multiple times to download multiple
                                    sections, e.g. --download-sections
                                    "*10:15-inf" --download-sections "intro"
    --downloader [PROTO:]NAME       Name or path of the external downloader to
                                    use (optionally) prefixed by the protocols
                                    (http, ftp, m3u8, dash, rstp, rtmp, mms) to
                                    use it for. Currently supports native,
                                    aria2c, avconv, axel, curl, ffmpeg, httpie,
                                    wget. You can use this option multiple times
                                    to set different downloaders for different
                                    protocols. E.g. --downloader aria2c
                                    --downloader "dash,m3u8:native" will use
                                    aria2c for http/ftp downloads, and the
                                    native downloader for dash/m3u8 downloads
                                    (Alias: --external-downloader)
    --downloader-args NAME:ARGS     Give these arguments to the external
                                    downloader. Specify the downloader name and
                                    the arguments separated by a colon ":". For
                                    ffmpeg, arguments can be passed to different
                                    positions using the same syntax as
                                    --postprocessor-args. You can use this
                                    option multiple times to give different
                                    arguments to different downloaders (Alias:
                                    --external-downloader-args)

## Filesystem Options:
    -a, --batch-file FILE           File containing URLs to download ("-" for
                                    stdin), one URL per line. Lines starting
                                    with "#", ";" or "]" are considered as
                                    comments and ignored
    --no-batch-file                 Do not read URLs from batch file (default)
    -P, --paths [TYPES:]PATH        The paths where the files should be
                                    downloaded. Specify the type of file and the
                                    path separated by a colon ":". All the same
                                    TYPES as --output are supported.
                                    Additionally, you can also provide "home"
                                    (default) and "temp" paths. All intermediary
                                    files are first downloaded to the temp path
                                    and then the final files are moved over to
                                    the home path after download is finished.
                                    This option is ignored if --output is an
                                    absolute path
    -o, --output [TYPES:]TEMPLATE   Output filename template; see "OUTPUT
                                    TEMPLATE" for details
    --output-na-placeholder TEXT    Placeholder for unavailable fields in
                                    --output (default: "NA")
    --restrict-filenames            Restrict filenames to only ASCII characters,
                                    and avoid "&" and spaces in filenames
    --no-restrict-filenames         Allow Unicode characters, "&" and spaces in
                                    filenames (default)
    --windows-filenames             Force filenames to be Windows-compatible
    --no-windows-filenames          Make filenames Windows-compatible only if
                                    using Windows (default)
    --trim-filenames LENGTH         Limit the filename length (excluding
                                    extension) to the specified number of
                                    characters
    -w, --no-overwrites             Do not overwrite any files
    --force-overwrites              Overwrite all video and metadata files. This
                                    option includes --no-continue
    --no-force-overwrites           Do not overwrite the video, but overwrite
                                    related files (default)
    -c, --continue                  Resume partially downloaded files/fragments
                                    (default)
    --no-continue                   Do not resume partially downloaded
                                    fragments. If the file is not fragmented,
                                    restart download of the entire file
    --part                          Use .part files instead of writing directly
                                    into output file (default)
    --no-part                       Do not use .part files - write directly into
                                    output file
    --mtime                         Use the Last-modified header to set the file
                                    modification time (default)
    --no-mtime                      Do not use the Last-modified header to set
                                    the file modification time
    --write-description             Write video description to a .description file
    --no-write-description          Do not write video description (default)
    --write-info-json               Write video metadata to a .info.json file
                                    (this may contain personal information)
    --no-write-info-json            Do not write video metadata (default)
    --write-playlist-metafiles      Write playlist metadata in addition to the
                                    video metadata when using --write-info-json,
                                    --write-description etc. (default)
    --no-write-playlist-metafiles   Do not write playlist metadata when using
                                    --write-info-json, --write-description etc.
    --clean-info-json               Remove some internal metadata such as
                                    filenames from the infojson (default)
    --no-clean-info-json            Write all fields to the infojson
    --write-comments                Retrieve video comments to be placed in the
                                    infojson. The comments are fetched even
                                    without this option if the extraction is
                                    known to be quick (Alias: --get-comments)
    --no-write-comments             Do not retrieve video comments unless the
                                    extraction is known to be quick (Alias:
                                    --no-get-comments)
    --load-info-json FILE           JSON file containing the video information
                                    (created with the "--write-info-json" option)
    --cookies FILE                  Netscape formatted file to read cookies from
                                    and dump cookie jar in
    --no-cookies                    Do not read/dump cookies from/to file
                                    (default)
    --cookies-from-browser BROWSER[+KEYRING][:PROFILE][::CONTAINER]
                                    The name of the browser to load cookies
                                    from. Currently supported browsers are:
                                    brave, chrome, chromium, edge, firefox,
                                    opera, safari, vivaldi. Optionally, the
                                    KEYRING used for decrypting Chromium cookies
                                    on Linux, the name/path of the PROFILE to
                                    load cookies from, and the CONTAINER name
                                    (if Firefox) ("none" for no container) can
                                    be given with their respective seperators.
                                    By default, all containers of the most
                                    recently accessed profile are used.
                                    Currently supported keyrings are: basictext,
                                    gnomekeyring, kwallet, kwallet5, kwallet6
    --no-cookies-from-browser       Do not load cookies from browser (default)
    --cache-dir DIR                 Location in the filesystem where yt-dlp can
                                    store some downloaded information (such as
                                    client ids and signatures) permanently. By
                                    default ${XDG_CACHE_HOME}/yt-dlp
    --no-cache-dir                  Disable filesystem caching
    --rm-cache-dir                  Delete all filesystem cache files

## Thumbnail Options:
    --write-thumbnail               Write thumbnail image to disk
    --no-write-thumbnail            Do not write thumbnail image to disk (default)
    --write-all-thumbnails          Write all thumbnail image formats to disk
    --list-thumbnails               List available thumbnails of each video.
                                    Simulate unless --no-simulate is used

## Internet Shortcut Options:
    --write-link                    Write an internet shortcut file, depending
                                    on the current platform (.url, .webloc or
                                    .desktop). The URL may be cached by the OS
    --write-url-link                Write a .url Windows internet shortcut. The
                                    OS caches the URL based on the file path
    --write-webloc-link             Write a .webloc macOS internet shortcut
    --write-desktop-link            Write a .desktop Linux internet shortcut

## Verbosity and Simulation Options:
    -q, --quiet                     Activate quiet mode. If used with --verbose,
                                    print the log to stderr
    --no-quiet                      Deactivate quiet mode. (Default)
    --no-warnings                   Ignore warnings
    -s, --simulate                  Do not download the video and do not write
                                    anything to disk
    --no-simulate                   Download the video even if printing/listing
                                    options are used
    --ignore-no-formats-error       Ignore "No video formats" error. Useful for
                                    extracting metadata even if the videos are
                                    not actually available for download
                                    (experimental)
    --no-ignore-no-formats-error    Throw error when no downloadable video
                                    formats are found (default)
    --skip-download                 Do not download the video but write all
                                    related files (Alias: --no-download)
    -O, --print [WHEN:]TEMPLATE     Field name or output template to print to
                                    screen, optionally prefixed with when to
                                    print it, separated by a ":". Supported
                                    values of "WHEN" are the same as that of
                                    --use-postprocessor (default: video).
                                    Implies --quiet. Implies --simulate unless
                                    --no-simulate or later stages of WHEN are
                                    used. This option can be used multiple times
    --print-to-file [WHEN:]TEMPLATE FILE
                                    Append given template to the file. The
                                    values of WHEN and TEMPLATE are same as that
                                    of --print. FILE uses the same syntax as the
                                    output template. This option can be used
                                    multiple times
    -j, --dump-json                 Quiet, but print JSON information for each
                                    video. Simulate unless --no-simulate is
                                    used. See "OUTPUT TEMPLATE" for a
                                    description of available keys
    -J, --dump-single-json          Quiet, but print JSON information for each
                                    url or infojson passed. Simulate unless
                                    --no-simulate is used. If the URL refers to
                                    a playlist, the whole playlist information
                                    is dumped in a single line
    --force-write-archive           Force download archive entries to be written
                                    as far as no errors occur, even if -s or
                                    another simulation option is used (Alias:
                                    --force-download-archive)
    --newline                       Output progress bar as new lines
    --no-progress                   Do not print progress bar
    --progress                      Show progress bar, even if in quiet mode
    --console-title                 Display progress in console titlebar
    --progress-template [TYPES:]TEMPLATE
                                    Template for progress outputs, optionally
                                    prefixed with one of "download:" (default),
                                    "download-title:" (the console title),
                                    "postprocess:",  or "postprocess-title:".
                                    The video's fields are accessible under the
                                    "info" key and the progress attributes are
                                    accessible under "progress" key. E.g.
                                    --console-title --progress-template
                                    "download-title:%(info.id)s-%(progress.eta)s"
    -v, --verbose                   Print various debugging information
    --dump-pages                    Print downloaded pages encoded using base64
                                    to debug problems (very verbose)
    --write-pages                   Write downloaded intermediary pages to files
                                    in the current directory to debug problems
    --print-traffic                 Display sent and read HTTP traffic

## Workarounds:
    --encoding ENCODING             Force the specified encoding (experimental)
    --legacy-server-connect         Explicitly allow HTTPS connection to servers
                                    that do not support RFC 5746 secure
                                    renegotiation
    --no-check-certificates         Suppress HTTPS certificate validation
    --prefer-insecure               Use an unencrypted connection to retrieve
                                    information about the video (Currently
                                    supported only for YouTube)
    --add-headers FIELD:VALUE       Specify a custom HTTP header and its value,
                                    separated by a colon ":". You can use this
                                    option multiple times
    --bidi-workaround               Work around terminals that lack
                                    bidirectional text support. Requires bidiv
                                    or fribidi executable in PATH
    --sleep-requests SECONDS        Number of seconds to sleep between requests
                                    during data extraction
    --sleep-interval SECONDS        Number of seconds to sleep before each
                                    download. This is the minimum time to sleep
                                    when used along with --max-sleep-interval
                                    (Alias: --min-sleep-interval)
    --max-sleep-interval SECONDS    Maximum number of seconds to sleep. Can only
                                    be used along with --min-sleep-interval
    --sleep-subtitles SECONDS       Number of seconds to sleep before each
                                    subtitle download

## Video Format Options:
    -f, --format FORMAT             Video format code, see "FORMAT SELECTION"
                                    for more details
    -S, --format-sort SORTORDER     Sort the formats by the fields given, see
                                    "Sorting Formats" for more details
    --format-sort-force             Force user specified sort order to have
                                    precedence over all fields, see "Sorting
                                    Formats" for more details (Alias: --S-force)
    --no-format-sort-force          Some fields have precedence over the user
                                    specified sort order (default)
    --video-multistreams            Allow multiple video streams to be merged
                                    into a single file
    --no-video-multistreams         Only one video stream is downloaded for each
                                    output file (default)
    --audio-multistreams            Allow multiple audio streams to be merged
                                    into a single file
    --no-audio-multistreams         Only one audio stream is downloaded for each
                                    output file (default)
    --prefer-free-formats           Prefer video formats with free containers
                                    over non-free ones of same quality. Use with
                                    "-S ext" to strictly prefer free containers
                                    irrespective of quality
    --no-prefer-free-formats        Don't give any special preference to free
                                    containers (default)
    --check-formats                 Make sure formats are selected only from
                                    those that are actually downloadable
    --check-all-formats             Check all formats for whether they are
                                    actually downloadable
    --no-check-formats              Do not check that the formats are actually
                                    downloadable
    -F, --list-formats              List available formats of each video.
                                    Simulate unless --no-simulate is used
    --merge-output-format FORMAT    Containers that may be used when merging
                                    formats, separated by "/", e.g. "mp4/mkv".
                                    Ignored if no merge is required. (currently
                                    supported: avi, flv, mkv, mov, mp4, webm)

## Subtitle Options:
    --write-subs                    Write subtitle file
    --no-write-subs                 Do not write subtitle file (default)
    --write-auto-subs               Write automatically generated subtitle file
                                    (Alias: --write-automatic-subs)
    --no-write-auto-subs            Do not write auto-generated subtitles
                                    (default) (Alias: --no-write-automatic-subs)
    --list-subs                     List available subtitles of each video.
                                    Simulate unless --no-simulate is used
    --sub-format FORMAT             Subtitle format; accepts formats preference,
                                    e.g. "srt" or "ass/srt/best"
    --sub-langs LANGS               Languages of the subtitles to download (can
                                    be regex) or "all" separated by commas, e.g.
                                    --sub-langs "en.*,ja". You can prefix the
                                    language code with a "-" to exclude it from
                                    the requested languages, e.g. --sub-langs
                                    all,-live_chat. Use --list-subs for a list
                                    of available language tags

## Authentication Options:
    -u, --username USERNAME         Login with this account ID
    -p, --password PASSWORD         Account password. If this option is left
                                    out, yt-dlp will ask interactively
    -2, --twofactor TWOFACTOR       Two-factor authentication code
    -n, --netrc                     Use .netrc authentication data
    --netrc-location PATH           Location of .netrc authentication data;
                                    either the path or its containing directory.
                                    Defaults to ~/.netrc
    --netrc-cmd NETRC_CMD           Command to execute to get the credentials
                                    for an extractor.
    --video-password PASSWORD       Video-specific password
    --ap-mso MSO                    Adobe Pass multiple-system operator (TV
                                    provider) identifier, use --ap-list-mso for
                                    a list of available MSOs
    --ap-username USERNAME          Multiple-system operator account login
    --ap-password PASSWORD          Multiple-system operator account password.
                                    If this option is left out, yt-dlp will ask
                                    interactively
    --ap-list-mso                   List all supported multiple-system operators
    --client-certificate CERTFILE   Path to client certificate file in PEM
                                    format. May include the private key
    --client-certificate-key KEYFILE
                                    Path to private key file for client
                                    certificate
    --client-certificate-password PASSWORD
                                    Password for client certificate private key,
                                    if encrypted. If not provided, and the key
                                    is encrypted, yt-dlp will ask interactively

## Post-Processing Options:
    -x, --extract-audio             Convert video files to audio-only files
                                    (requires ffmpeg and ffprobe)
    --audio-format FORMAT           Format to convert the audio to when -x is
                                    used. (currently supported: best (default),
                                    aac, alac, flac, m4a, mp3, opus, vorbis,
                                    wav). You can specify multiple rules using
                                    similar syntax as --remux-video
    --audio-quality QUALITY         Specify ffmpeg audio quality to use when
                                    converting the audio with -x. Insert a value
                                    between 0 (best) and 10 (worst) for VBR or a
                                    specific bitrate like 128K (default 5)
    --remux-video FORMAT            Remux the video into another container if
                                    necessary (currently supported: avi, flv,
                                    gif, mkv, mov, mp4, webm, aac, aiff, alac,
                                    flac, m4a, mka, mp3, ogg, opus, vorbis,
                                    wav). If target container does not support
                                    the video/audio codec, remuxing will fail.
                                    You can specify multiple rules; e.g.
                                    "aac>m4a/mov>mp4/mkv" will remux aac to m4a,
                                    mov to mp4 and anything else to mkv
    --recode-video FORMAT           Re-encode the video into another format if
                                    necessary. The syntax and supported formats
                                    are the same as --remux-video
    --postprocessor-args NAME:ARGS  Give these arguments to the postprocessors.
                                    Specify the postprocessor/executable name
                                    and the arguments separated by a colon ":"
                                    to give the argument to the specified
                                    postprocessor/executable. Supported PP are:
                                    Merger, ModifyChapters, SplitChapters,
                                    ExtractAudio, VideoRemuxer, VideoConvertor,
                                    Metadata, EmbedSubtitle, EmbedThumbnail,
                                    SubtitlesConvertor, ThumbnailsConvertor,
                                    FixupStretched, FixupM4a, FixupM3u8,
                                    FixupTimestamp and FixupDuration. The
                                    supported executables are: AtomicParsley,
                                    FFmpeg and FFprobe. You can also specify
                                    "PP+EXE:ARGS" to give the arguments to the
                                    specified executable only when being used by
                                    the specified postprocessor. Additionally,
                                    for ffmpeg/ffprobe, "_i"/"_o" can be
                                    appended to the prefix optionally followed
                                    by a number to pass the argument before the
                                    specified input/output file, e.g. --ppa
                                    "Merger+ffmpeg_i1:-v quiet". You can use
                                    this option multiple times to give different
                                    arguments to different postprocessors.
                                    (Alias: --ppa)
    -k, --keep-video                Keep the intermediate video file on disk
                                    after post-processing
    --no-keep-video                 Delete the intermediate video file after
                                    post-processing (default)
    --post-overwrites               Overwrite post-processed files (default)
    --no-post-overwrites            Do not overwrite post-processed files
    --embed-subs                    Embed subtitles in the video (only for mp4,
                                    webm and mkv videos)
    --no-embed-subs                 Do not embed subtitles (default)
    --embed-thumbnail               Embed thumbnail in the video as cover art
    --no-embed-thumbnail            Do not embed thumbnail (default)
    --embed-metadata                Embed metadata to the video file. Also
                                    embeds chapters/infojson if present unless
                                    --no-embed-chapters/--no-embed-info-json are
                                    used (Alias: --add-metadata)
    --no-embed-metadata             Do not add metadata to file (default)
                                    (Alias: --no-add-metadata)
    --embed-chapters                Add chapter markers to the video file
                                    (Alias: --add-chapters)
    --no-embed-chapters             Do not add chapter markers (default) (Alias:
                                    --no-add-chapters)
    --embed-info-json               Embed the infojson as an attachment to
                                    mkv/mka video files
    --no-embed-info-json            Do not embed the infojson as an attachment
                                    to the video file
    --parse-metadata [WHEN:]FROM:TO
                                    Parse additional metadata like title/artist
                                    from other fields; see "MODIFYING METADATA"
                                    for details. Supported values of "WHEN" are
                                    the same as that of --use-postprocessor
                                    (default: pre_process)
    --replace-in-metadata [WHEN:]FIELDS REGEX REPLACE
                                    Replace text in a metadata field using the
                                    given regex. This option can be used
                                    multiple times. Supported values of "WHEN"
                                    are the same as that of --use-postprocessor
                                    (default: pre_process)
    --xattrs                        Write metadata to the video file's xattrs
                                    (using dublin core and xdg standards)
    --concat-playlist POLICY        Concatenate videos in a playlist. One of
                                    "never", "always", or "multi_video"
                                    (default; only when the videos form a single
                                    show). All the video files must have same
                                    codecs and number of streams to be
                                    concatable. The "pl_video:" prefix can be
                                    used with "--paths" and "--output" to set
                                    the output filename for the concatenated
                                    files. See "OUTPUT TEMPLATE" for details
    --fixup POLICY                  Automatically correct known faults of the
                                    file. One of never (do nothing), warn (only
                                    emit a warning), detect_or_warn (the
                                    default; fix file if we can, warn
                                    otherwise), force (try fixing even if file
                                    already exists)
    --ffmpeg-location PATH          Location of the ffmpeg binary; either the
                                    path to the binary or its containing directory
    --exec [WHEN:]CMD               Execute a command, optionally prefixed with
                                    when to execute it, separated by a ":".
                                    Supported values of "WHEN" are the same as
                                    that of --use-postprocessor (default:
                                    after_move). Same syntax as the output
                                    template can be used to pass any field as
                                    arguments to the command. If no fields are
                                    passed, %(filepath,_filename|)q is appended
                                    to the end of the command. This option can
                                    be used multiple times
    --no-exec                       Remove any previously defined --exec
    --convert-subs FORMAT           Convert the subtitles to another format
                                    (currently supported: ass, lrc, srt, vtt)
                                    (Alias: --convert-subtitles)
    --convert-thumbnails FORMAT     Convert the thumbnails to another format
                                    (currently supported: jpg, png, webp). You
                                    can specify multiple rules using similar
                                    syntax as --remux-video
    --split-chapters                Split video into multiple files based on
                                    internal chapters. The "chapter:" prefix can
                                    be used with "--paths" and "--output" to set
                                    the output filename for the split files. See
                                    "OUTPUT TEMPLATE" for details
    --no-split-chapters             Do not split video based on chapters (default)
    --remove-chapters REGEX         Remove chapters whose title matches the
                                    given regular expression. The syntax is the
                                    same as --download-sections. This option can
                                    be used multiple times
    --no-remove-chapters            Do not remove any chapters from the file
                                    (default)
    --force-keyframes-at-cuts       Force keyframes at cuts when
                                    downloading/splitting/removing sections.
                                    This is slow due to needing a re-encode, but
                                    the resulting video may have fewer artifacts
                                    around the cuts
    --no-force-keyframes-at-cuts    Do not force keyframes around the chapters
                                    when cutting/splitting (default)
    --use-postprocessor NAME[:ARGS]
                                    The (case sensitive) name of plugin
                                    postprocessors to be enabled, and
                                    (optionally) arguments to be passed to it,
                                    separated by a colon ":". ARGS are a
                                    semicolon ";" delimited list of NAME=VALUE.
                                    The "when" argument determines when the
                                    postprocessor is invoked. It can be one of
                                    "pre_process" (after video extraction),
                                    "after_filter" (after video passes filter),
                                    "video" (after --format; before
                                    --print/--output), "before_dl" (before each
                                    video download), "post_process" (after each
                                    video download; default), "after_move"
                                    (after moving video file to it's final
                                    locations), "after_video" (after downloading
                                    and processing all formats of a video), or
                                    "playlist" (at end of playlist). This option
                                    can be used multiple times to add different
                                    postprocessors

## SponsorBlock Options:
Make chapter entries for, or remove various segments (sponsor,
    introductions, etc.) from downloaded YouTube videos using the
    [SponsorBlock API](https://sponsor.ajay.app)

    --sponsorblock-mark CATS        SponsorBlock categories to create chapters
                                    for, separated by commas. Available
                                    categories are sponsor, intro, outro,
                                    selfpromo, preview, filler, interaction,
                                    music_offtopic, poi_highlight, chapter, all
                                    and default (=all). You can prefix the
                                    category with a "-" to exclude it. See [1]
                                    for description of the categories. E.g.
                                    --sponsorblock-mark all,-preview
                                    [1] https://wiki.sponsor.ajay.app/w/Segment_Categories
    --sponsorblock-remove CATS      SponsorBlock categories to be removed from
                                    the video file, separated by commas. If a
                                    category is present in both mark and remove,
                                    remove takes precedence. The syntax and
                                    available categories are the same as for
                                    --sponsorblock-mark except that "default"
                                    refers to "all,-filler" and poi_highlight,
                                    chapter are not available
    --sponsorblock-chapter-title TEMPLATE
                                    An output template for the title of the
                                    SponsorBlock chapters created by
                                    --sponsorblock-mark. The only available
                                    fields are start_time, end_time, category,
                                    categories, name, category_names. Defaults
                                    to "[SponsorBlock]: %(category_names)l"
    --no-sponsorblock               Disable both --sponsorblock-mark and
                                    --sponsorblock-remove
    --sponsorblock-api URL          SponsorBlock API location, defaults to
                                    https://sponsor.ajay.app

## Extractor Options:
    --extractor-retries RETRIES     Number of retries for known extractor errors
                                    (default is 3), or "infinite"
    --allow-dynamic-mpd             Process dynamic DASH manifests (default)
                                    (Alias: --no-ignore-dynamic-mpd)
    --ignore-dynamic-mpd            Do not process dynamic DASH manifests
                                    (Alias: --no-allow-dynamic-mpd)
    --hls-split-discontinuity       Split HLS playlists to different formats at
                                    discontinuities such as ad breaks
    --no-hls-split-discontinuity    Do not split HLS playlists to different
                                    formats at discontinuities such as ad breaks
                                    (default)
    --extractor-args IE_KEY:ARGS    Pass ARGS arguments to the IE_KEY extractor.
                                    See "EXTRACTOR ARGUMENTS" for details. You
                                    can use this option multiple times to give
                                    arguments for different extractors

# CONFIGURATION

You can configure yt-dlp by placing any supported command line option to a configuration file. The configuration is loaded from the following locations:

1. **Main Configuration**:
    * The file given to `--config-location`
1. **Portable Configuration**: (Recommended for portable installations)
    * If using a binary, `yt-dlp.conf` in the same directory as the binary
    * If running from source-code, `yt-dlp.conf` in the parent directory of `yt_dlp`
1. **Home Configuration**:
    * `yt-dlp.conf` in the home path given to `-P`
    * If `-P` is not given, the current directory is searched
1. **User Configuration**:
    * `${XDG_CONFIG_HOME}/yt-dlp.conf`
    * `${XDG_CONFIG_HOME}/yt-dlp/config` (recommended on Linux/macOS)
    * `${XDG_CONFIG_HOME}/yt-dlp/config.txt`
    * `${APPDATA}/yt-dlp.conf`
    * `${APPDATA}/yt-dlp/config` (recommended on Windows)
    * `${APPDATA}/yt-dlp/config.txt`
    * `~/yt-dlp.conf`
    * `~/yt-dlp.conf.txt`
    * `~/.yt-dlp/config`
    * `~/.yt-dlp/config.txt`

    See also: [Notes about environment variables](#notes-about-environment-variables)
1. **System Configuration**:
    * `/etc/yt-dlp.conf`
    * `/etc/yt-dlp/config`
    * `/etc/yt-dlp/config.txt`

E.g. with the following configuration file yt-dlp will always extract the audio, not copy the mtime, use a proxy and save all videos under `YouTube` directory in your home directory:
```
# Lines starting with # are comments

# Always extract audio
-x

# Do not copy the mtime
--no-mtime

# Use this proxy
--proxy 127.0.0.1:3128

# Save all videos under YouTube directory in your home directory
-o ~/YouTube/%(title)s.%(ext)s
```

**Note**: Options in configuration file are just the same options aka switches used in regular command line calls; thus there **must be no whitespace** after `-` or `--`, e.g. `-o` or `--proxy` but not `- o` or `-- proxy`. They must also be quoted when necessary as-if it were a UNIX shell.

You can use `--ignore-config` if you want to disable all configuration files for a particular yt-dlp run. If `--ignore-config` is found inside any configuration file, no further configuration will be loaded. For example, having the option in the portable configuration file prevents loading of home, user, and system configurations. Additionally, (for backward compatibility) if `--ignore-config` is found inside the system configuration file, the user configuration is not loaded.

### Configuration file encoding

The configuration files are decoded according to the UTF BOM if present, and in the encoding from system locale otherwise.

If you want your file to be decoded differently, add `# coding: ENCODING` to the beginning of the file (e.g. `# coding: shift-jis`). There must be no characters before that, even spaces or BOM.

### Authentication with netrc

You may also want to configure automatic credentials storage for extractors that support authentication (by providing login and password with `--username` and `--password`) in order not to pass credentials as command line arguments on every yt-dlp execution and prevent tracking plain text passwords in the shell command history. You can achieve this using a [`.netrc` file](https://stackoverflow.com/tags/.netrc/info) on a per-extractor basis. For that you will need to create a `.netrc` file in `--netrc-location` and restrict permissions to read/write by only you:
```
touch ${HOME}/.netrc
chmod a-rwx,u+rw ${HOME}/.netrc
```
After that you can add credentials for an extractor in the following format, where *extractor* is the name of the extractor in lowercase:
```
machine <extractor> login <username> password <password>
```
E.g.
```
machine youtube login myaccount@gmail.com password my_youtube_password
machine twitch login my_twitch_account_name password my_twitch_password
```
To activate authentication with the `.netrc` file you should pass `--netrc` to yt-dlp or place it in the [configuration file](#configuration).

The default location of the .netrc file is `~` (see below).

As an alternative to using the `.netrc` file, which has the disadvantage of keeping your passwords in a plain text file, you can configure a custom shell command to provide the credentials for an extractor. This is done by providing the `--netrc-cmd` parameter, it shall output the credentials in the netrc format and return `0` on success, other values will be treated as an error. `{}` in the command will be replaced by the name of the extractor to make it possible to select the credentials for the right extractor.

E.g. To use an encrypted `.netrc` file stored as `.authinfo.gpg`
```
yt-dlp --netrc-cmd 'gpg --decrypt ~/.authinfo.gpg' https://www.youtube.com/watch?v=BaW_jenozKc
```


### Notes about environment variables
* Environment variables are normally specified as `${VARIABLE}`/`$VARIABLE` on UNIX and `%VARIABLE%` on Windows; but is always shown as `${VARIABLE}` in this documentation
* yt-dlp also allow using UNIX-style variables on Windows for path-like options; e.g. `--output`, `--config-location`
* If unset, `${XDG_CONFIG_HOME}` defaults to `~/.config` and `${XDG_CACHE_HOME}` to `~/.cache`
* On Windows, `~` points to `${HOME}` if present; or, `${USERPROFILE}` or `${HOMEDRIVE}${HOMEPATH}` otherwise
* On Windows, `${USERPROFILE}` generally points to `C:\Users\<user name>` and `${APPDATA}` to `${USERPROFILE}\AppData\Roaming`

# OUTPUT TEMPLATE

The `-o` option is used to indicate a template for the output file names while `-P` option is used to specify the path each type of file should be saved to.

<!-- MANPAGE: BEGIN EXCLUDED SECTION -->
**tl;dr:** [navigate me to examples](#output-template-examples).
<!-- MANPAGE: END EXCLUDED SECTION -->

The simplest usage of `-o` is not to set any template arguments when downloading a single file, like in `yt-dlp -o funny_video.flv "https://some/video"` (hard-coding file extension like this is _not_ recommended and could break some post-processing).

It may however also contain special sequences that will be replaced when downloading each video. The special sequences may be formatted according to [Python string formatting operations](https://docs.python.org/3/library/stdtypes.html#printf-style-string-formatting), e.g. `%(NAME)s` or `%(NAME)05d`. To clarify, that is a percent symbol followed by a name in parentheses, followed by formatting operations.

The field names themselves (the part inside the parenthesis) can also have some special formatting:

1. **Object traversal**: The dictionaries and lists available in metadata can be traversed by using a dot `.` separator; e.g. `%(tags.0)s`, `%(subtitles.en.-1.ext)s`. You can do Python slicing with colon `:`; E.g. `%(id.3:7:-1)s`, `%(formats.:.format_id)s`. Curly braces `{}` can be used to build dictionaries with only specific keys; e.g. `%(formats.:.{format_id,height})#j`. An empty field name `%()s` refers to the entire infodict; e.g. `%(.{id,title})s`. Note that all the fields that become available using this method are not listed below. Use `-j` to see such fields

1. **Arithmetic**: Simple arithmetic can be done on numeric fields using `+`, `-` and `*`. E.g. `%(playlist_index+10)03d`, `%(n_entries+1-playlist_index)d`

1. **Date/time Formatting**: Date/time fields can be formatted according to [strftime formatting](https://docs.python.org/3/library/datetime.html#strftime-and-strptime-format-codes) by specifying it separated from the field name using a `>`. E.g. `%(duration>%H-%M-%S)s`, `%(upload_date>%Y-%m-%d)s`, `%(epoch-3600>%H-%M-%S)s`

1. **Alternatives**: Alternate fields can be specified separated with a `,`. E.g. `%(release_date>%Y,upload_date>%Y|Unknown)s`

1. **Replacement**: A replacement value can be specified using a `&` separator according to the [`str.format` mini-language](https://docs.python.org/3/library/string.html#format-specification-mini-language). If the field is *not* empty, this replacement value will be used instead of the actual field content. This is done after alternate fields are considered; thus the replacement is used if *any* of the alternative fields is *not* empty. E.g. `%(chapters&has chapters|no chapters)s`, `%(title&TITLE={:>20}|NO TITLE)s`

1. **Default**: A literal default value can be specified for when the field is empty using a `|` separator. This overrides `--output-na-placeholder`. E.g. `%(uploader|Unknown)s`

1. **More Conversions**: In addition to the normal format types `diouxXeEfFgGcrs`, yt-dlp additionally supports converting to `B` = **B**ytes, `j` = **j**son (flag `#` for pretty-printing, `+` for Unicode), `h` = HTML escaping, `l` = a comma separated **l**ist (flag `#` for `\n` newline-separated), `q` = a string **q**uoted for the terminal (flag `#` to split a list into different arguments), `D` = add **D**ecimal suffixes (e.g. 10M) (flag `#` to use 1024 as factor), and `S` = **S**anitize as filename (flag `#` for restricted)

1. **Unicode normalization**: The format type `U` can be used for NFC [Unicode normalization](https://docs.python.org/3/library/unicodedata.html#unicodedata.normalize). The alternate form flag (`#`) changes the normalization to NFD and the conversion flag `+` can be used for NFKC/NFKD compatibility equivalence normalization. E.g. `%(title)+.100U` is NFKC

To summarize, the general syntax for a field is:
```
%(name[.keys][addition][>strf][,alternate][&replacement][|default])[flags][width][.precision][length]type
```

Additionally, you can set different output templates for the various metadata files separately from the general output template by specifying the type of file followed by the template separated by a colon `:`. The different file types supported are `subtitle`, `thumbnail`, `description`, `annotation` (deprecated), `infojson`, `link`, `pl_thumbnail`, `pl_description`, `pl_infojson`, `chapter`, `pl_video`. E.g. `-o "%(title)s.%(ext)s" -o "thumbnail:%(title)s\%(title)s.%(ext)s"`  will put the thumbnails in a folder with the same name as the video. If any of the templates is empty, that type of file will not be written. E.g. `--write-thumbnail -o "thumbnail:"` will write thumbnails only for playlists and not for video.

<a id="outtmpl-postprocess-note"></a>

**Note**: Due to post-processing (i.e. merging etc.), the actual output filename might differ. Use `--print after_move:filepath` to get the name after all post-processing is complete.

The available fields are:

 - `id` (string): Video identifier
 - `title` (string): Video title
 - `fulltitle` (string): Video title ignoring live timestamp and generic title
 - `ext` (string): Video filename extension
 - `alt_title` (string): A secondary title of the video
 - `description` (string): The description of the video
 - `display_id` (string): An alternative identifier for the video
 - `uploader` (string): Full name of the video uploader
 - `uploader_id` (string): Nickname or id of the video uploader
 - `uploader_url` (string): URL to the video uploader's profile
 - `license` (string): License name the video is licensed under
 - `creators` (list): The creators of the video
 - `creator` (string): The creators of the video; comma-separated
 - `timestamp` (numeric): UNIX timestamp of the moment the video became available
 - `upload_date` (string): Video upload date in UTC (YYYYMMDD)
 - `release_timestamp` (numeric): UNIX timestamp of the moment the video was released
 - `release_date` (string): The date (YYYYMMDD) when the video was released in UTC
 - `release_year` (numeric): Year (YYYY) when the video or album was released
 - `modified_timestamp` (numeric): UNIX timestamp of the moment the video was last modified
 - `modified_date` (string): The date (YYYYMMDD) when the video was last modified in UTC
 - `channel` (string): Full name of the channel the video is uploaded on
 - `channel_id` (string): Id of the channel
 - `channel_url` (string): URL of the channel
 - `channel_follower_count` (numeric): Number of followers of the channel
 - `channel_is_verified` (boolean): Whether the channel is verified on the platform
 - `location` (string): Physical location where the video was filmed
 - `duration` (numeric): Length of the video in seconds
 - `duration_string` (string): Length of the video (HH:mm:ss)
 - `view_count` (numeric): How many users have watched the video on the platform
 - `concurrent_view_count` (numeric): How many users are currently watching the video on the platform.
 - `like_count` (numeric): Number of positive ratings of the video
 - `dislike_count` (numeric): Number of negative ratings of the video
 - `repost_count` (numeric): Number of reposts of the video
 - `average_rating` (numeric): Average rating give by users, the scale used depends on the webpage
 - `comment_count` (numeric): Number of comments on the video (For some extractors, comments are only downloaded at the end, and so this field cannot be used)
 - `age_limit` (numeric): Age restriction for the video (years)
 - `live_status` (string): One of "not_live", "is_live", "is_upcoming", "was_live", "post_live" (was live, but VOD is not yet processed)
 - `is_live` (boolean): Whether this video is a live stream or a fixed-length video
 - `was_live` (boolean): Whether this video was originally a live stream
 - `playable_in_embed` (string): Whether this video is allowed to play in embedded players on other sites
 - `availability` (string): Whether the video is "private", "premium_only", "subscriber_only", "needs_auth", "unlisted" or "public"
 - `media_type` (string): The type of media as classified by the site, e.g. "episode", "clip", "trailer"
 - `start_time` (numeric): Time in seconds where the reproduction should start, as specified in the URL
 - `end_time` (numeric): Time in seconds where the reproduction should end, as specified in the URL
 - `extractor` (string): Name of the extractor
 - `extractor_key` (string): Key name of the extractor
 - `epoch` (numeric): Unix epoch of when the information extraction was completed
 - `autonumber` (numeric): Number that will be increased with each download, starting at `--autonumber-start`, padded with leading zeros to 5 digits
 - `video_autonumber` (numeric): Number that will be increased with each video
 - `n_entries` (numeric): Total number of extracted items in the playlist
 - `playlist_id` (string): Identifier of the playlist that contains the video
 - `playlist_title` (string): Name of the playlist that contains the video
 - `playlist` (string): `playlist_id` or `playlist_title`
 - `playlist_count` (numeric): Total number of items in the playlist. May not be known if entire playlist is not extracted
 - `playlist_index` (numeric): Index of the video in the playlist padded with leading zeros according the final index
 - `playlist_autonumber` (numeric): Position of the video in the playlist download queue padded with leading zeros according to the total length of the playlist
 - `playlist_uploader` (string): Full name of the playlist uploader
 - `playlist_uploader_id` (string): Nickname or id of the playlist uploader
 - `webpage_url` (string): A URL to the video webpage which if given to yt-dlp should allow to get the same result again
 - `webpage_url_basename` (string): The basename of the webpage URL
 - `webpage_url_domain` (string): The domain of the webpage URL
 - `original_url` (string): The URL given by the user (or same as `webpage_url` for playlist entries)
 - `categories` (list): List of categories the video belongs to
 - `tags` (list): List of tags assigned to the video
 - `cast` (list): List of cast members

All the fields in [Filtering Formats](#filtering-formats) can also be used

Available for the video that belongs to some logical chapter or section:

 - `chapter` (string): Name or title of the chapter the video belongs to
 - `chapter_number` (numeric): Number of the chapter the video belongs to
 - `chapter_id` (string): Id of the chapter the video belongs to

Available for the video that is an episode of some series or programme:

 - `series` (string): Title of the series or programme the video episode belongs to
 - `series_id` (string): Id of the series or programme the video episode belongs to
 - `season` (string): Title of the season the video episode belongs to
 - `season_number` (numeric): Number of the season the video episode belongs to
 - `season_id` (string): Id of the season the video episode belongs to
 - `episode` (string): Title of the video episode
 - `episode_number` (numeric): Number of the video episode within a season
 - `episode_id` (string): Id of the video episode

Available for the media that is a track or a part of a music album:

 - `track` (string): Title of the track
 - `track_number` (numeric): Number of the track within an album or a disc
 - `track_id` (string): Id of the track
 - `artists` (list): Artist(s) of the track
 - `artist` (string): Artist(s) of the track; comma-separated
 - `genres` (list): Genre(s) of the track
 - `genre` (string): Genre(s) of the track; comma-separated
 - `composers` (list): Composer(s) of the piece
 - `composer` (string): Composer(s) of the piece; comma-separated
 - `album` (string): Title of the album the track belongs to
 - `album_type` (string): Type of the album
 - `album_artists` (list): All artists appeared on the album
 - `album_artist` (string): All artists appeared on the album; comma-separated
 - `disc_number` (numeric): Number of the disc or other physical medium the track belongs to

Available only when using `--download-sections` and for `chapter:` prefix when using `--split-chapters` for videos with internal chapters:

 - `section_title` (string): Title of the chapter
 - `section_number` (numeric): Number of the chapter within the file
 - `section_start` (numeric): Start time of the chapter in seconds
 - `section_end` (numeric): End time of the chapter in seconds

Available only when used in `--print`:

 - `urls` (string): The URLs of all requested formats, one in each line
 - `filename` (string): Name of the video file. Note that the [actual filename may differ](#outtmpl-postprocess-note)
 - `formats_table` (table): The video format table as printed by `--list-formats`
 - `thumbnails_table` (table): The thumbnail format table as printed by `--list-thumbnails`
 - `subtitles_table` (table): The subtitle format table as printed by `--list-subs`
 - `automatic_captions_table` (table): The automatic subtitle format table as printed by `--list-subs`
 
 Available only after the video is downloaded (`post_process`/`after_move`):
 
 - `filepath`: Actual path of downloaded video file

Available only in `--sponsorblock-chapter-title`:

 - `start_time` (numeric): Start time of the chapter in seconds
 - `end_time` (numeric): End time of the chapter in seconds
 - `categories` (list): The [SponsorBlock categories](https://wiki.sponsor.ajay.app/w/Types#Category) the chapter belongs to
 - `category` (string): The smallest SponsorBlock category the chapter belongs to
 - `category_names` (list): Friendly names of the categories
 - `name` (string): Friendly name of the smallest category
 - `type` (string): The [SponsorBlock action type](https://wiki.sponsor.ajay.app/w/Types#Action_Type) of the chapter

Each aforementioned sequence when referenced in an output template will be replaced by the actual value corresponding to the sequence name. E.g. for `-o %(title)s-%(id)s.%(ext)s` and an mp4 video with title `yt-dlp test video` and id `BaW_jenozKc`, this will result in a `yt-dlp test video-BaW_jenozKc.mp4` file created in the current directory.

**Note**: Some of the sequences are not guaranteed to be present since they depend on the metadata obtained by a particular extractor. Such sequences will be replaced with placeholder value provided with `--output-na-placeholder` (`NA` by default).

**Tip**: Look at the `-j` output to identify which fields are available for the particular URL

For numeric sequences you can use [numeric related formatting](https://docs.python.org/3/library/stdtypes.html#printf-style-string-formatting); e.g. `%(view_count)05d` will result in a string with view count padded with zeros up to 5 characters, like in `00042`.

Output templates can also contain arbitrary hierarchical path, e.g. `-o "%(playlist)s/%(playlist_index)s - %(title)s.%(ext)s"` which will result in downloading each video in a directory corresponding to this path template. Any missing directory will be automatically created for you.

To use percent literals in an output template use `%%`. To output to stdout use `-o -`.

The current default template is `%(title)s [%(id)s].%(ext)s`.

In some cases, you don't want special characters such as 中, spaces, or &, such as when transferring the downloaded filename to a Windows system or the filename through an 8bit-unsafe channel. In these cases, add the `--restrict-filenames` flag to get a shorter title.

#### Output template examples

```bash
$ yt-dlp --print filename -o "test video.%(ext)s" BaW_jenozKc
test video.webm    # Literal name with correct extension

$ yt-dlp --print filename -o "%(title)s.%(ext)s" BaW_jenozKc
youtube-dl test video ''_ä↭𝕐.webm    # All kinds of weird characters

$ yt-dlp --print filename -o "%(title)s.%(ext)s" BaW_jenozKc --restrict-filenames
youtube-dl_test_video_.webm    # Restricted file name

# Download YouTube playlist videos in separate directory indexed by video order in a playlist
$ yt-dlp -o "%(playlist)s/%(playlist_index)s - %(title)s.%(ext)s" "https://www.youtube.com/playlist?list=PLwiyx1dc3P2JR9N8gQaQN_BCvlSlap7re"

# Download YouTube playlist videos in separate directories according to their uploaded year
$ yt-dlp -o "%(upload_date>%Y)s/%(title)s.%(ext)s" "https://www.youtube.com/playlist?list=PLwiyx1dc3P2JR9N8gQaQN_BCvlSlap7re"

# Prefix playlist index with " - " separator, but only if it is available
$ yt-dlp -o "%(playlist_index&{} - |)s%(title)s.%(ext)s" BaW_jenozKc "https://www.youtube.com/user/TheLinuxFoundation/playlists"

# Download all playlists of YouTube channel/user keeping each playlist in separate directory:
$ yt-dlp -o "%(uploader)s/%(playlist)s/%(playlist_index)s - %(title)s.%(ext)s" "https://www.youtube.com/user/TheLinuxFoundation/playlists"

# Download Udemy course keeping each chapter in separate directory under MyVideos directory in your home
$ yt-dlp -u user -p password -P "~/MyVideos" -o "%(playlist)s/%(chapter_number)s - %(chapter)s/%(title)s.%(ext)s" "https://www.udemy.com/java-tutorial"

# Download entire series season keeping each series and each season in separate directory under C:/MyVideos
$ yt-dlp -P "C:/MyVideos" -o "%(series)s/%(season_number)s - %(season)s/%(episode_number)s - %(episode)s.%(ext)s" "https://videomore.ru/kino_v_detalayah/5_sezon/367617"

# Download video as "C:\MyVideos\uploader\title.ext", subtitles as "C:\MyVideos\subs\uploader\title.ext"
# and put all temporary files in "C:\MyVideos\tmp"
$ yt-dlp -P "C:/MyVideos" -P "temp:tmp" -P "subtitle:subs" -o "%(uploader)s/%(title)s.%(ext)s" BaW_jenoz --write-subs

# Download video as "C:\MyVideos\uploader\title.ext" and subtitles as "C:\MyVideos\uploader\subs\title.ext"
$ yt-dlp -P "C:/MyVideos" -o "%(uploader)s/%(title)s.%(ext)s" -o "subtitle:%(uploader)s/subs/%(title)s.%(ext)s" BaW_jenozKc --write-subs

# Stream the video being downloaded to stdout
$ yt-dlp -o - BaW_jenozKc
```

# FORMAT SELECTION

By default, yt-dlp tries to download the best available quality if you **don't** pass any options.
This is generally equivalent to using `-f bestvideo*+bestaudio/best`. However, if multiple audiostreams is enabled (`--audio-multistreams`), the default format changes to `-f bestvideo+bestaudio/best`. Similarly, if ffmpeg is unavailable, or if you use yt-dlp to stream to `stdout` (`-o -`), the default becomes `-f best/bestvideo+bestaudio`.

**Deprecation warning**: Latest versions of yt-dlp can stream multiple formats to the stdout simultaneously using ffmpeg. So, in future versions, the default for this will be set to `-f bv*+ba/b` similar to normal downloads. If you want to preserve the `-f b/bv+ba` setting, it is recommended to explicitly specify it in the configuration options.

The general syntax for format selection is `-f FORMAT` (or `--format FORMAT`) where `FORMAT` is a *selector expression*, i.e. an expression that describes format or formats you would like to download.

<!-- MANPAGE: BEGIN EXCLUDED SECTION -->
**tl;dr:** [navigate me to examples](#format-selection-examples).
<!-- MANPAGE: END EXCLUDED SECTION -->

The simplest case is requesting a specific format; e.g. with `-f 22` you can download the format with format code equal to 22. You can get the list of available format codes for particular video using `--list-formats` or `-F`. Note that these format codes are extractor specific.

You can also use a file extension (currently `3gp`, `aac`, `flv`, `m4a`, `mp3`, `mp4`, `ogg`, `wav`, `webm` are supported) to download the best quality format of a particular file extension served as a single file, e.g. `-f webm` will download the best quality format with the `webm` extension served as a single file.

You can use `-f -` to interactively provide the format selector *for each video*

You can also use special names to select particular edge case formats:

 - `all`: Select **all formats** separately
 - `mergeall`: Select and **merge all formats** (Must be used with `--audio-multistreams`, `--video-multistreams` or both)
 - `b*`, `best*`: Select the best quality format that **contains either** a video or an audio or both (ie; `vcodec!=none or acodec!=none`)
 - `b`, `best`: Select the best quality format that **contains both** video and audio. Equivalent to `best*[vcodec!=none][acodec!=none]`
 - `bv`, `bestvideo`: Select the best quality **video-only** format. Equivalent to `best*[acodec=none]`
 - `bv*`, `bestvideo*`: Select the best quality format that **contains video**. It may also contain audio. Equivalent to `best*[vcodec!=none]`
 - `ba`, `bestaudio`: Select the best quality **audio-only** format. Equivalent to `best*[vcodec=none]`
 - `ba*`, `bestaudio*`: Select the best quality format that **contains audio**. It may also contain video. Equivalent to `best*[acodec!=none]` ([Do not use!](https://github.com/yt-dlp/yt-dlp/issues/979#issuecomment-919629354))
 - `w*`, `worst*`: Select the worst quality format that contains either a video or an audio
 - `w`, `worst`: Select the worst quality format that contains both video and audio. Equivalent to `worst*[vcodec!=none][acodec!=none]`
 - `wv`, `worstvideo`: Select the worst quality video-only format. Equivalent to `worst*[acodec=none]`
 - `wv*`, `worstvideo*`: Select the worst quality format that contains video. It may also contain audio. Equivalent to `worst*[vcodec!=none]`
 - `wa`, `worstaudio`: Select the worst quality audio-only format. Equivalent to `worst*[vcodec=none]`
 - `wa*`, `worstaudio*`: Select the worst quality format that contains audio. It may also contain video. Equivalent to `worst*[acodec!=none]`

For example, to download the worst quality video-only format you can use `-f worstvideo`. It is however recommended not to use `worst` and related options. When your format selector is `worst`, the format which is worst in all respects is selected. Most of the time, what you actually want is the video with the smallest filesize instead. So it is generally better to use `-S +size` or more rigorously, `-S +size,+br,+res,+fps` instead of `-f worst`. See [Sorting Formats](#sorting-formats) for more details.

You can select the n'th best format of a type by using `best<type>.<n>`. For example, `best.2` will select the 2nd best combined format. Similarly, `bv*.3` will select the 3rd best format that contains a video stream.

If you want to download multiple videos, and they don't have the same formats available, you can specify the order of preference using slashes. Note that formats on the left hand side are preferred; e.g. `-f 22/17/18` will download format 22 if it's available, otherwise it will download format 17 if it's available, otherwise it will download format 18 if it's available, otherwise it will complain that no suitable formats are available for download.

If you want to download several formats of the same video use a comma as a separator, e.g. `-f 22,17,18` will download all these three formats, of course if they are available. Or a more sophisticated example combined with the precedence feature: `-f 136/137/mp4/bestvideo,140/m4a/bestaudio`.

You can merge the video and audio of multiple formats into a single file using `-f <format1>+<format2>+...` (requires ffmpeg installed); e.g. `-f bestvideo+bestaudio` will download the best video-only format, the best audio-only format and mux them together with ffmpeg.

**Deprecation warning**: Since the *below* described behavior is complex and counter-intuitive, this will be removed and multistreams will be enabled by default in the future. A new operator will be instead added to limit formats to single audio/video

Unless `--video-multistreams` is used, all formats with a video stream except the first one are ignored. Similarly, unless `--audio-multistreams` is used, all formats with an audio stream except the first one are ignored. E.g. `-f bestvideo+best+bestaudio --video-multistreams --audio-multistreams` will download and merge all 3 given formats. The resulting file will have 2 video streams and 2 audio streams. But `-f bestvideo+best+bestaudio --no-video-multistreams` will download and merge only `bestvideo` and `bestaudio`. `best` is ignored since another format containing a video stream (`bestvideo`) has already been selected. The order of the formats is therefore important. `-f best+bestaudio --no-audio-multistreams` will download only `best` while `-f bestaudio+best --no-audio-multistreams` will ignore `best` and download only `bestaudio`.

## Filtering Formats

You can also filter the video formats by putting a condition in brackets, as in `-f "best[height=720]"` (or `-f "[filesize>10M]"` since filters without a selector are interpreted as `best`).

The following numeric meta fields can be used with comparisons `<`, `<=`, `>`, `>=`, `=` (equals), `!=` (not equals):

 - `filesize`: The number of bytes, if known in advance
 - `filesize_approx`: An estimate for the number of bytes
 - `width`: Width of the video, if known
 - `height`: Height of the video, if known
 - `aspect_ratio`: Aspect ratio of the video, if known
 - `tbr`: Average bitrate of audio and video in KBit/s
 - `abr`: Average audio bitrate in KBit/s
 - `vbr`: Average video bitrate in KBit/s
 - `asr`: Audio sampling rate in Hertz
 - `fps`: Frame rate
 - `audio_channels`: The number of audio channels
 - `stretched_ratio`: `width:height` of the video's pixels, if not square

Also filtering work for comparisons `=` (equals), `^=` (starts with), `$=` (ends with), `*=` (contains), `~=` (matches regex) and following string meta fields:

 - `url`: Video URL
 - `ext`: File extension
 - `acodec`: Name of the audio codec in use
 - `vcodec`: Name of the video codec in use
 - `container`: Name of the container format
 - `protocol`: The protocol that will be used for the actual download, lower-case (`http`, `https`, `rtsp`, `rtmp`, `rtmpe`, `mms`, `f4m`, `ism`, `http_dash_segments`, `m3u8`, or `m3u8_native`)
 - `language`: Language code
 - `dynamic_range`: The dynamic range of the video
 - `format_id`: A short description of the format
 - `format`: A human-readable description of the format
 - `format_note`: Additional info about the format
 - `resolution`: Textual description of width and height

Any string comparison may be prefixed with negation `!` in order to produce an opposite comparison, e.g. `!*=` (does not contain). The comparand of a string comparison needs to be quoted with either double or single quotes if it contains spaces or special characters other than `._-`.

**Note**: None of the aforementioned meta fields are guaranteed to be present since this solely depends on the metadata obtained by particular extractor, i.e. the metadata offered by the website. Any other field made available by the extractor can also be used for filtering.

Formats for which the value is not known are excluded unless you put a question mark (`?`) after the operator. You can combine format filters, so `-f "bv[height<=?720][tbr>500]"` selects up to 720p videos (or videos where the height is not known) with a bitrate of at least 500 KBit/s. You can also use the filters with `all` to download all formats that satisfy the filter, e.g. `-f "all[vcodec=none]"` selects all audio-only formats.

Format selectors can also be grouped using parentheses; e.g. `-f "(mp4,webm)[height<480]"` will download the best pre-merged mp4 and webm formats with a height lower than 480.

## Sorting Formats

You can change the criteria for being considered the `best` by using `-S` (`--format-sort`). The general format for this is `--format-sort field1,field2...`.

The available fields are:

 - `hasvid`: Gives priority to formats that have a video stream
 - `hasaud`: Gives priority to formats that have an audio stream
 - `ie_pref`: The format preference
 - `lang`: The language preference
 - `quality`: The quality of the format
 - `source`: The preference of the source
 - `proto`: Protocol used for download (`https`/`ftps` > `http`/`ftp` > `m3u8_native`/`m3u8` > `http_dash_segments`> `websocket_frag` > `mms`/`rtsp` > `f4f`/`f4m`)
 - `vcodec`: Video Codec (`av01` > `vp9.2` > `vp9` > `h265` > `h264` > `vp8` > `h263` > `theora` > other)
 - `acodec`: Audio Codec (`flac`/`alac` > `wav`/`aiff` > `opus` > `vorbis` > `aac` > `mp4a` > `mp3` > `ac4` > `eac3` > `ac3` > `dts` > other)
 - `codec`: Equivalent to `vcodec,acodec`
 - `vext`: Video Extension (`mp4` > `mov` > `webm` > `flv` > other). If `--prefer-free-formats` is used, `webm` is preferred.
 - `aext`: Audio Extension (`m4a` > `aac` > `mp3` > `ogg` > `opus` > `webm` > other). If `--prefer-free-formats` is used, the order changes to `ogg` > `opus` > `webm` > `mp3` > `m4a` > `aac`
 - `ext`: Equivalent to `vext,aext`
 - `filesize`: Exact filesize, if known in advance
 - `fs_approx`: Approximate filesize
 - `size`: Exact filesize if available, otherwise approximate filesize
 - `height`: Height of video
 - `width`: Width of video
 - `res`: Video resolution, calculated as the smallest dimension.
 - `fps`: Framerate of video
 - `hdr`: The dynamic range of the video (`DV` > `HDR12` > `HDR10+` > `HDR10` > `HLG` > `SDR`)
 - `channels`: The number of audio channels
 - `tbr`: Total average bitrate in KBit/s
 - `vbr`: Average video bitrate in KBit/s
 - `abr`: Average audio bitrate in KBit/s
 - `br`: Average bitrate in KBit/s, `tbr`/`vbr`/`abr`
 - `asr`: Audio sample rate in Hz
 
**Deprecation warning**: Many of these fields have (currently undocumented) aliases, that may be removed in a future version. It is recommended to use only the documented field names.

All fields, unless specified otherwise, are sorted in descending order. To reverse this, prefix the field with a `+`. E.g. `+res` prefers format with the smallest resolution. Additionally, you can suffix a preferred value for the fields, separated by a `:`. E.g. `res:720` prefers larger videos, but no larger than 720p and the smallest video if there are no videos less than 720p. For `codec` and `ext`, you can provide two preferred values, the first for video and the second for audio. E.g. `+codec:avc:m4a` (equivalent to `+vcodec:avc,+acodec:m4a`) sets the video codec preference to `h264` > `h265` > `vp9` > `vp9.2` > `av01` > `vp8` > `h263` > `theora` and audio codec preference to `mp4a` > `aac` > `vorbis` > `opus` > `mp3` > `ac3` > `dts`. You can also make the sorting prefer the nearest values to the provided by using `~` as the delimiter. E.g. `filesize~1G` prefers the format with filesize closest to 1 GiB.

The fields `hasvid` and `ie_pref` are always given highest priority in sorting, irrespective of the user-defined order. This behaviour can be changed by using `--format-sort-force`. Apart from these, the default order used is: `lang,quality,res,fps,hdr:12,vcodec:vp9.2,channels,acodec,size,br,asr,proto,ext,hasaud,source,id`. The extractors may override this default order, but they cannot override the user-provided order.

Note that the default has `vcodec:vp9.2`; i.e. `av1` is not preferred. Similarly, the default for hdr is `hdr:12`; i.e. dolby vision is not preferred. These choices are made since DV and AV1 formats are not yet fully compatible with most devices. This may be changed in the future as more devices become capable of smoothly playing back these formats.

If your format selector is `worst`, the last item is selected after sorting. This means it will select the format that is worst in all respects. Most of the time, what you actually want is the video with the smallest filesize instead. So it is generally better to use `-f best -S +size,+br,+res,+fps`.

**Tip**: You can use the `-v -F` to see how the formats have been sorted (worst to best).

## Format Selection examples

```bash
# Download and merge the best video-only format and the best audio-only format,
# or download the best combined format if video-only format is not available
$ yt-dlp -f "bv+ba/b"

# Download best format that contains video,
# and if it doesn't already have an audio stream, merge it with best audio-only format
$ yt-dlp -f "bv*+ba/b"

# Same as above
$ yt-dlp

# Download the best video-only format and the best audio-only format without merging them
# For this case, an output template should be used since
# by default, bestvideo and bestaudio will have the same file name.
$ yt-dlp -f "bv,ba" -o "%(title)s.f%(format_id)s.%(ext)s"

# Download and merge the best format that has a video stream,
# and all audio-only formats into one file
$ yt-dlp -f "bv*+mergeall[vcodec=none]" --audio-multistreams

# Download and merge the best format that has a video stream,
# and the best 2 audio-only formats into one file
$ yt-dlp -f "bv*+ba+ba.2" --audio-multistreams


# The following examples show the old method (without -S) of format selection
# and how to use -S to achieve a similar but (generally) better result

# Download the worst video available (old method)
$ yt-dlp -f "wv*+wa/w"

# Download the best video available but with the smallest resolution
$ yt-dlp -S "+res"

# Download the smallest video available
$ yt-dlp -S "+size,+br"



# Download the best mp4 video available, or the best video if no mp4 available
$ yt-dlp -f "bv*[ext=mp4]+ba[ext=m4a]/b[ext=mp4] / bv*+ba/b"

# Download the best video with the best extension
# (For video, mp4 > mov > webm > flv. For audio, m4a > aac > mp3 ...)
$ yt-dlp -S "ext"



# Download the best video available but no better than 480p,
# or the worst video if there is no video under 480p
$ yt-dlp -f "bv*[height<=480]+ba/b[height<=480] / wv*+ba/w"

# Download the best video available with the largest height but no better than 480p,
# or the best video with the smallest resolution if there is no video under 480p
$ yt-dlp -S "height:480"

# Download the best video available with the largest resolution but no better than 480p,
# or the best video with the smallest resolution if there is no video under 480p
# Resolution is determined by using the smallest dimension.
# So this works correctly for vertical videos as well
$ yt-dlp -S "res:480"



# Download the best video (that also has audio) but no bigger than 50 MB,
# or the worst video (that also has audio) if there is no video under 50 MB
$ yt-dlp -f "b[filesize<50M] / w"

# Download largest video (that also has audio) but no bigger than 50 MB,
# or the smallest video (that also has audio) if there is no video under 50 MB
$ yt-dlp -f "b" -S "filesize:50M"

# Download best video (that also has audio) that is closest in size to 50 MB
$ yt-dlp -f "b" -S "filesize~50M"



# Download best video available via direct link over HTTP/HTTPS protocol,
# or the best video available via any protocol if there is no such video
$ yt-dlp -f "(bv*+ba/b)[protocol^=http][protocol!*=dash] / (bv*+ba/b)"

# Download best video available via the best protocol
# (https/ftps > http/ftp > m3u8_native > m3u8 > http_dash_segments ...)
$ yt-dlp -S "proto"



# Download the best video with either h264 or h265 codec,
# or the best video if there is no such video
$ yt-dlp -f "(bv*[vcodec~='^((he|a)vc|h26[45])']+ba) / (bv*+ba/b)"

# Download the best video with best codec no better than h264,
# or the best video with worst codec if there is no such video
$ yt-dlp -S "codec:h264"

# Download the best video with worst codec no worse than h264,
# or the best video with best codec if there is no such video
$ yt-dlp -S "+codec:h264"



# More complex examples

# Download the best video no better than 720p preferring framerate greater than 30,
# or the worst video (still preferring framerate greater than 30) if there is no such video
$ yt-dlp -f "((bv*[fps>30]/bv*)[height<=720]/(wv*[fps>30]/wv*)) + ba / (b[fps>30]/b)[height<=720]/(w[fps>30]/w)"

# Download the video with the largest resolution no better than 720p,
# or the video with the smallest resolution available if there is no such video,
# preferring larger framerate for formats with the same resolution
$ yt-dlp -S "res:720,fps"



# Download the video with smallest resolution no worse than 480p,
# or the video with the largest resolution available if there is no such video,
# preferring better codec and then larger total bitrate for the same resolution
$ yt-dlp -S "+res:480,codec,br"
```

# MODIFYING METADATA

The metadata obtained by the extractors can be modified by using `--parse-metadata` and `--replace-in-metadata`

`--replace-in-metadata FIELDS REGEX REPLACE` is used to replace text in any metadata field using [Python regular expression](https://docs.python.org/3/library/re.html#regular-expression-syntax). [Backreferences](https://docs.python.org/3/library/re.html?highlight=backreferences#re.sub) can be used in the replace string for advanced use.

The general syntax of `--parse-metadata FROM:TO` is to give the name of a field or an [output template](#output-template) to extract data from, and the format to interpret it as, separated by a colon `:`. Either a [Python regular expression](https://docs.python.org/3/library/re.html#regular-expression-syntax) with named capture groups, a single field name, or a similar syntax to the [output template](#output-template) (only `%(field)s` formatting is supported) can be used for `TO`. The option can be used multiple times to parse and modify various fields.

Note that these options preserve their relative order, allowing replacements to be made in parsed fields and viceversa. Also, any field thus created can be used in the [output template](#output-template) and will also affect the media file's metadata added when using `--embed-metadata`.

This option also has a few special uses:

* You can download an additional URL based on the metadata of the currently downloaded video. To do this, set the field `additional_urls` to the URL that you want to download. E.g. `--parse-metadata "description:(?P<additional_urls>https?://www\.vimeo\.com/\d+)"` will download the first vimeo video found in the description

* You can use this to change the metadata that is embedded in the media file. To do this, set the value of the corresponding field with a `meta_` prefix. For example, any value you set to `meta_description` field will be added to the `description` field in the file - you can use this to set a different "description" and "synopsis". To modify the metadata of individual streams, use the `meta<n>_` prefix (e.g. `meta1_language`). Any value set to the `meta_` field will overwrite all default values.

**Note**: Metadata modification happens before format selection, post-extraction and other post-processing operations. Some fields may be added or changed during these steps, overriding your changes.

For reference, these are the fields yt-dlp adds by default to the file metadata:

Metadata fields            | From
:--------------------------|:------------------------------------------------
`title`                    | `track` or `title`
`date`                     | `upload_date`
`description`,  `synopsis` | `description`
`purl`, `comment`          | `webpage_url`
`track`                    | `track_number`
`artist`                   | `artist`, `artists`, `creator`, `creators`, `uploader` or `uploader_id`
`composer`                 | `composer` or `composers`
`genre`                    | `genre` or `genres`
`album`                    | `album`
`album_artist`             | `album_artist` or `album_artists`
`disc`                     | `disc_number`
`show`                     | `series`
`season_number`            | `season_number`
`episode_id`               | `episode` or `episode_id`
`episode_sort`             | `episode_number`
`language` of each stream  | the format's `language`

**Note**: The file format may not support some of these fields


## Modifying metadata examples

```bash
# Interpret the title as "Artist - Title"
$ yt-dlp --parse-metadata "title:%(artist)s - %(title)s"

# Regex example
$ yt-dlp --parse-metadata "description:Artist - (?P<artist>.+)"

# Set title as "Series name S01E05"
$ yt-dlp --parse-metadata "%(series)s S%(season_number)02dE%(episode_number)02d:%(title)s"

# Prioritize uploader as the "artist" field in video metadata
$ yt-dlp --parse-metadata "%(uploader|)s:%(meta_artist)s" --embed-metadata

# Set "comment" field in video metadata using description instead of webpage_url,
# handling multiple lines correctly
$ yt-dlp --parse-metadata "description:(?s)(?P<meta_comment>.+)" --embed-metadata

# Do not set any "synopsis" in the video metadata
$ yt-dlp --parse-metadata ":(?P<meta_synopsis>)"

# Remove "formats" field from the infojson by setting it to an empty string
$ yt-dlp --parse-metadata "video::(?P<formats>)" --write-info-json

# Replace all spaces and "_" in title and uploader with a `-`
$ yt-dlp --replace-in-metadata "title,uploader" "[ _]" "-"

```

# EXTRACTOR ARGUMENTS

Some extractors accept additional arguments which can be passed using `--extractor-args KEY:ARGS`. `ARGS` is a `;` (semicolon) separated string of `ARG=VAL1,VAL2`. E.g. `--extractor-args "youtube:player-client=android_embedded,web;include_live_dash" --extractor-args "funimation:version=uncut"`

Note: In CLI, `ARG` can use `-` instead of `_`; e.g. `youtube:player-client"` becomes `youtube:player_client"`

The following extractors use this feature:

#### youtube
* `lang`: Prefer translated metadata (`title`, `description` etc) of this language code (case-sensitive). By default, the video primary language metadata is preferred, with a fallback to `en` translated. See [youtube.py](https://github.com/yt-dlp/yt-dlp/blob/c26f9b991a0681fd3ea548d535919cec1fbbd430/yt_dlp/extractor/youtube.py#L381-L390) for list of supported content language codes
* `skip`: One or more of `hls`, `dash` or `translated_subs` to skip extraction of the m3u8 manifests, dash manifests and [auto-translated subtitles](https://github.com/yt-dlp/yt-dlp/issues/4090#issuecomment-1158102032) respectively
* `player_client`: Clients to extract video data from. The main clients are `web`, `android` and `ios` with variants `_music`, `_embedded`, `_embedscreen`, `_creator` (e.g. `web_embedded`); and `mweb`, `mweb_embedscreen` and `tv_embedded` (agegate bypass) with no variants. By default, `ios,android,web` is used, but `tv_embedded` and `creator` variants are added as required for age-gated videos. Similarly, the music variants are added for `music.youtube.com` urls. You can use `all` to use all the clients, and `default` for the default clients.
* `player_skip`: Skip some network requests that are generally needed for robust extraction. One or more of `configs` (skip client configs), `webpage` (skip initial webpage), `js` (skip js player). While these options can help reduce the number of requests needed or avoid some rate-limiting, they could cause some issues. See [#860](https://github.com/yt-dlp/yt-dlp/pull/860) for more details
* `player_params`: YouTube player parameters to use for player requests. Will overwrite any default ones set by yt-dlp.
* `comment_sort`: `top` or `new` (default) - choose comment sorting mode (on YouTube's side)
* `max_comments`: Limit the amount of comments to gather. Comma-separated list of integers representing `max-comments,max-parents,max-replies,max-replies-per-thread`. Default is `all,all,all,all`
    * E.g. `all,all,1000,10` will get a maximum of 1000 replies total, with up to 10 replies per thread. `1000,all,100` will get a maximum of 1000 comments, with a maximum of 100 replies total
* `formats`: Change the types of formats to return. `dashy` (convert HTTP to DASH), `duplicate` (identical content but different URLs or protocol; includes `dashy`), `incomplete` (cannot be downloaded completely - live dash and post-live m3u8)
* `innertube_host`: Innertube API host to use for all API requests; e.g. `studio.youtube.com`, `youtubei.googleapis.com`. Note that cookies exported from one subdomain will not work on others
* `innertube_key`: Innertube API key to use for all API requests
* `raise_incomplete_data`: `Incomplete Data Received` raises an error instead of reporting a warning

#### youtubetab (YouTube playlists, channels, feeds, etc.)
* `skip`: One or more of `webpage` (skip initial webpage download), `authcheck` (allow the download of playlists requiring authentication when no initial webpage is downloaded. This may cause unwanted behavior, see [#1122](https://github.com/yt-dlp/yt-dlp/pull/1122) for more details)
* `approximate_date`: Extract approximate `upload_date` and `timestamp` in flat-playlist. This may cause date-based filters to be slightly off

#### generic
* `fragment_query`: Passthrough any query in mpd/m3u8 manifest URLs to their fragments if no value is provided, or else apply the query string given as `fragment_query=VALUE`. Does not apply to ffmpeg
* `variant_query`: Passthrough the master m3u8 URL query to its variant playlist URLs if no value is provided, or else apply the query string given as `variant_query=VALUE`
* `hls_key`: An HLS AES-128 key URI *or* key (as hex), and optionally the IV (as hex), in the form of `(URI|KEY)[,IV]`; e.g. `generic:hls_key=ABCDEF1234567980,0xFEDCBA0987654321`. Passing any of these values will force usage of the native HLS downloader and override the corresponding values found in the m3u8 playlist
* `is_live`: Bypass live HLS detection and manually set `live_status` - a value of `false` will set `not_live`, any other value (or no value) will set `is_live`

#### funimation
* `language`: Audio languages to extract, e.g. `funimation:language=english,japanese`
* `version`: The video version to extract - `uncut` or `simulcast`

#### crunchyrollbeta (Crunchyroll)
* `format`: Which stream type(s) to extract (default: `adaptive_hls`). Potentially useful values include `adaptive_hls`, `adaptive_dash`, `vo_adaptive_hls`, `vo_adaptive_dash`, `download_hls`, `download_dash`, `multitrack_adaptive_hls_v2`
* `hardsub`: Preference order for which hardsub versions to extract, or `all` (default: `None` = no hardsubs), e.g. `crunchyrollbeta:hardsub=en-US,None`

#### vikichannel
* `video_types`: Types of videos to download - one or more of `episodes`, `movies`, `clips`, `trailers`

#### niconico
* `segment_duration`: Segment duration in milliseconds for HLS-DMC formats. Use it at your own risk since this feature **may result in your account termination.**

#### youtubewebarchive
* `check_all`: Try to check more at the cost of more requests. One or more of `thumbnails`, `captures`

#### gamejolt
* `comment_sort`: `hot` (default), `you` (cookies needed), `top`, `new` - choose comment sorting mode (on GameJolt's side)

#### hotstar
* `res`: resolution to ignore - one or more of `sd`, `hd`, `fhd`
* `vcodec`: vcodec to ignore - one or more of `h264`, `h265`, `dvh265`
* `dr`: dynamic range to ignore - one or more of `sdr`, `hdr10`, `dv`

#### niconicochannelplus
* `max_comments`: Maximum number of comments to extract - default is `120`

#### tiktok
* `api_hostname`: Hostname to use for mobile API requests, e.g. `api-h2.tiktokv.com`
* `app_version`: App version to call mobile APIs with - should be set along with `manifest_app_version`, e.g. `20.2.1`
* `manifest_app_version`: Numeric app version to call mobile APIs with, e.g. `221`

#### rokfinchannel
* `tab`: Which tab to download - one of `new`, `top`, `videos`, `podcasts`, `streams`, `stacks`

#### twitter
* `api`: Select one of `graphql` (default), `legacy` or `syndication` as the API for tweet extraction. Has no effect if logged in

#### stacommu, wrestleuniverse
* `device_id`: UUID value assigned by the website and used to enforce device limits for paid livestream content. Can be found in browser local storage

#### twitch
* `client_id`: Client ID value to be sent with GraphQL requests, e.g. `twitch:client_id=kimne78kx3ncx6brgo4mv6wki5h1ko`

#### nhkradirulive (NHK らじる★らじる LIVE)
* `area`: Which regional variation to extract. Valid areas are: `sapporo`, `sendai`, `tokyo`, `nagoya`, `osaka`, `hiroshima`, `matsuyama`, `fukuoka`. Defaults to `tokyo`

#### nflplusreplay
* `type`: Type(s) of game replays to extract. Valid types are: `full_game`, `full_game_spanish`, `condensed_game` and `all_22`. You can use `all` to extract all available replay types, which is the default

#### jiosaavn
* `bitrate`: Audio bitrates to request. One or more of `16`, `32`, `64`, `128`, `320`. Default is `128,320`

**Note**: These options may be changed/removed in the future without concern for backward compatibility

<!-- MANPAGE: MOVE "INSTALLATION" SECTION HERE -->


# PLUGINS

Note that **all** plugins are imported even if not invoked, and that **there are no checks** performed on plugin code. **Use plugins at your own risk and only if you trust the code!**

Plugins can be of `<type>`s `extractor` or `postprocessor`. 
- Extractor plugins do not need to be enabled from the CLI and are automatically invoked when the input URL is suitable for it. 
- Extractor plugins take priority over builtin extractors.
- Postprocessor plugins can be invoked using `--use-postprocessor NAME`.


Plugins are loaded from the namespace packages `yt_dlp_plugins.extractor` and `yt_dlp_plugins.postprocessor`.

In other words, the file structure on the disk looks something like:
    
        yt_dlp_plugins/
            extractor/
                myplugin.py
            postprocessor/
                myplugin.py

yt-dlp looks for these `yt_dlp_plugins` namespace folders in many locations (see below) and loads in plugins from **all** of them.

See the [wiki for some known plugins](https://github.com/yt-dlp/yt-dlp/wiki/Plugins)

## Installing Plugins

Plugins can be installed using various methods and locations.

1. **Configuration directories**:
   Plugin packages (containing a `yt_dlp_plugins` namespace folder) can be dropped into the following standard [configuration locations](#configuration):
    * **User Plugins**
      * `${XDG_CONFIG_HOME}/yt-dlp/plugins/<package name>/yt_dlp_plugins/` (recommended on Linux/macOS)
      * `${XDG_CONFIG_HOME}/yt-dlp-plugins/<package name>/yt_dlp_plugins/`
      * `${APPDATA}/yt-dlp/plugins/<package name>/yt_dlp_plugins/` (recommended on Windows)
      * `${APPDATA}/yt-dlp-plugins/<package name>/yt_dlp_plugins/`
      * `~/.yt-dlp/plugins/<package name>/yt_dlp_plugins/`
      * `~/yt-dlp-plugins/<package name>/yt_dlp_plugins/`
    * **System Plugins**
      * `/etc/yt-dlp/plugins/<package name>/yt_dlp_plugins/`
      * `/etc/yt-dlp-plugins/<package name>/yt_dlp_plugins/`
2. **Executable location**: Plugin packages can similarly be installed in a `yt-dlp-plugins` directory under the executable location (recommended for portable installations):
    * Binary: where `<root-dir>/yt-dlp.exe`, `<root-dir>/yt-dlp-plugins/<package name>/yt_dlp_plugins/`
    * Source: where `<root-dir>/yt_dlp/__main__.py`, `<root-dir>/yt-dlp-plugins/<package name>/yt_dlp_plugins/`

3. **pip and other locations in `PYTHONPATH`**
    * Plugin packages can be installed and managed using `pip`. See [yt-dlp-sample-plugins](https://github.com/yt-dlp/yt-dlp-sample-plugins) for an example.
      * Note: plugin files between plugin packages installed with pip must have unique filenames.
    * Any path in `PYTHONPATH` is searched in for the `yt_dlp_plugins` namespace folder.
      * Note: This does not apply for Pyinstaller/py2exe builds.


`.zip`, `.egg` and `.whl` archives containing a `yt_dlp_plugins` namespace folder in their root are also supported as plugin packages.
* e.g. `${XDG_CONFIG_HOME}/yt-dlp/plugins/mypluginpkg.zip` where `mypluginpkg.zip` contains `yt_dlp_plugins/<type>/myplugin.py`

Run yt-dlp with `--verbose` to check if the plugin has been loaded.

## Developing Plugins

See the [yt-dlp-sample-plugins](https://github.com/yt-dlp/yt-dlp-sample-plugins) repo for a template plugin package and the [Plugin Development](https://github.com/yt-dlp/yt-dlp/wiki/Plugin-Development) section of the wiki for a plugin development guide.

All public classes with a name ending in `IE`/`PP` are imported from each file for extractors and postprocessors repectively. This respects underscore prefix (e.g. `_MyBasePluginIE` is private) and `__all__`. Modules can similarly be excluded by prefixing the module name with an underscore (e.g. `_myplugin.py`).

To replace an existing extractor with a subclass of one, set the `plugin_name` class keyword argument (e.g. `class MyPluginIE(ABuiltInIE, plugin_name='myplugin')` will replace `ABuiltInIE` with `MyPluginIE`). Since the extractor replaces the parent, you should exclude the subclass extractor from being imported separately by making it private using one of the methods described above.

If you are a plugin author, add [yt-dlp-plugins](https://github.com/topics/yt-dlp-plugins) as a topic to your repository for discoverability.

See the [Developer Instructions](https://github.com/yt-dlp/yt-dlp/blob/master/CONTRIBUTING.md#developer-instructions) on how to write and test an extractor.

# EMBEDDING YT-DLP

yt-dlp makes the best effort to be a good command-line program, and thus should be callable from any programming language.

Your program should avoid parsing the normal stdout since they may change in future versions. Instead they should use options such as `-J`, `--print`, `--progress-template`, `--exec` etc to create console output that you can reliably reproduce and parse.

From a Python program, you can embed yt-dlp in a more powerful fashion, like this:

```python
from yt_dlp import YoutubeDL

URLS = ['https://www.youtube.com/watch?v=BaW_jenozKc']
with YoutubeDL() as ydl:
    ydl.download(URLS)
```

Most likely, you'll want to use various options. For a list of options available, have a look at [`yt_dlp/YoutubeDL.py`](yt_dlp/YoutubeDL.py#L183) or `help(yt_dlp.YoutubeDL)` in a Python shell. If you are already familiar with the CLI, you can use [`devscripts/cli_to_api.py`](https://github.com/yt-dlp/yt-dlp/blob/master/devscripts/cli_to_api.py) to translate any CLI switches to `YoutubeDL` params.

**Tip**: If you are porting your code from youtube-dl to yt-dlp, one important point to look out for is that we do not guarantee the return value of `YoutubeDL.extract_info` to be json serializable, or even be a dictionary. It will be dictionary-like, but if you want to ensure it is a serializable dictionary, pass it through `YoutubeDL.sanitize_info` as shown in the [example below](#extracting-information)

## Embedding examples

#### Extracting information

```python
import json
import yt_dlp

URL = 'https://www.youtube.com/watch?v=BaW_jenozKc'

# ℹ️ See help(yt_dlp.YoutubeDL) for a list of available options and public functions
ydl_opts = {}
with yt_dlp.YoutubeDL(ydl_opts) as ydl:
    info = ydl.extract_info(URL, download=False)

    # ℹ️ ydl.sanitize_info makes the info json-serializable
    print(json.dumps(ydl.sanitize_info(info)))
```
#### Download using an info-json

```python
import yt_dlp

INFO_FILE = 'path/to/video.info.json'

with yt_dlp.YoutubeDL() as ydl:
    error_code = ydl.download_with_info_file(INFO_FILE)

print('Some videos failed to download' if error_code
      else 'All videos successfully downloaded')
```

#### Extract audio

```python
import yt_dlp

URLS = ['https://www.youtube.com/watch?v=BaW_jenozKc']

ydl_opts = {
    'format': 'm4a/bestaudio/best',
    # ℹ️ See help(yt_dlp.postprocessor) for a list of available Postprocessors and their arguments
    'postprocessors': [{  # Extract audio using ffmpeg
        'key': 'FFmpegExtractAudio',
        'preferredcodec': 'm4a',
    }]
}

with yt_dlp.YoutubeDL(ydl_opts) as ydl:
    error_code = ydl.download(URLS)
```

#### Filter videos

```python
import yt_dlp

URLS = ['https://www.youtube.com/watch?v=BaW_jenozKc']

def longer_than_a_minute(info, *, incomplete):
    """Download only videos longer than a minute (or with unknown duration)"""
    duration = info.get('duration')
    if duration and duration < 60:
        return 'The video is too short'

ydl_opts = {
    'match_filter': longer_than_a_minute,
}

with yt_dlp.YoutubeDL(ydl_opts) as ydl:
    error_code = ydl.download(URLS)
```

#### Adding logger and progress hook

```python
import yt_dlp

URLS = ['https://www.youtube.com/watch?v=BaW_jenozKc']

class MyLogger:
    def debug(self, msg):
        # For compatibility with youtube-dl, both debug and info are passed into debug
        # You can distinguish them by the prefix '[debug] '
        if msg.startswith('[debug] '):
            pass
        else:
            self.info(msg)

    def info(self, msg):
        pass

    def warning(self, msg):
        pass

    def error(self, msg):
        print(msg)


# ℹ️ See "progress_hooks" in help(yt_dlp.YoutubeDL)
def my_hook(d):
    if d['status'] == 'finished':
        print('Done downloading, now post-processing ...')


ydl_opts = {
    'logger': MyLogger(),
    'progress_hooks': [my_hook],
}

with yt_dlp.YoutubeDL(ydl_opts) as ydl:
    ydl.download(URLS)
```

#### Add a custom PostProcessor

```python
import yt_dlp

URLS = ['https://www.youtube.com/watch?v=BaW_jenozKc']

# ℹ️ See help(yt_dlp.postprocessor.PostProcessor)
class MyCustomPP(yt_dlp.postprocessor.PostProcessor):
    def run(self, info):
        self.to_screen('Doing stuff')
        return [], info


with yt_dlp.YoutubeDL() as ydl:
    # ℹ️ "when" can take any value in yt_dlp.utils.POSTPROCESS_WHEN
    ydl.add_post_processor(MyCustomPP(), when='pre_process')
    ydl.download(URLS)
```


#### Use a custom format selector

```python
import yt_dlp

URLS = ['https://www.youtube.com/watch?v=BaW_jenozKc']

def format_selector(ctx):
    """ Select the best video and the best audio that won't result in an mkv.
    NOTE: This is just an example and does not handle all cases """

    # formats are already sorted worst to best
    formats = ctx.get('formats')[::-1]

    # acodec='none' means there is no audio
    best_video = next(f for f in formats
                      if f['vcodec'] != 'none' and f['acodec'] == 'none')

    # find compatible audio extension
    audio_ext = {'mp4': 'm4a', 'webm': 'webm'}[best_video['ext']]
    # vcodec='none' means there is no video
    best_audio = next(f for f in formats if (
        f['acodec'] != 'none' and f['vcodec'] == 'none' and f['ext'] == audio_ext))

    # These are the minimum required fields for a merged format
    yield {
        'format_id': f'{best_video["format_id"]}+{best_audio["format_id"]}',
        'ext': best_video['ext'],
        'requested_formats': [best_video, best_audio],
        # Must be + separated list of protocols
        'protocol': f'{best_video["protocol"]}+{best_audio["protocol"]}'
    }


ydl_opts = {
    'format': format_selector,
}

with yt_dlp.YoutubeDL(ydl_opts) as ydl:
    ydl.download(URLS)
```


# CHANGES FROM YOUTUBE-DL

### New features

* Forked from [**yt-dlc@f9401f2**](https://github.com/blackjack4494/yt-dlc/commit/f9401f2a91987068139c5f757b12fc711d4c0cee) and merged with [**youtube-dl@be008e6**](https://github.com/ytdl-org/youtube-dl/commit/be008e657d79832642e2158557c899249c9e31cd) ([exceptions](https://github.com/yt-dlp/yt-dlp/issues/21))

* **[SponsorBlock Integration](#sponsorblock-options)**: You can mark/remove sponsor sections in YouTube videos by utilizing the [SponsorBlock](https://sponsor.ajay.app) API

* **[Format Sorting](#sorting-formats)**: The default format sorting options have been changed so that higher resolution and better codecs will be now preferred instead of simply using larger bitrate. Furthermore, you can now specify the sort order using `-S`. This allows for much easier format selection than what is possible by simply using `--format` ([examples](#format-selection-examples))

* **Merged with animelover1984/youtube-dl**: You get most of the features and improvements from [animelover1984/youtube-dl](https://github.com/animelover1984/youtube-dl) including `--write-comments`, `BiliBiliSearch`, `BilibiliChannel`, Embedding thumbnail in mp4/ogg/opus, playlist infojson etc. Note that NicoNico livestreams are not available. See [#31](https://github.com/yt-dlp/yt-dlp/pull/31) for details.

* **YouTube improvements**:
    * Supports Clips, Stories (`ytstories:<channel UCID>`), Search (including filters)**\***, YouTube Music Search, Channel-specific search, Search prefixes (`ytsearch:`, `ytsearchdate:`)**\***, Mixes, and Feeds (`:ytfav`, `:ytwatchlater`, `:ytsubs`, `:ythistory`, `:ytrec`, `:ytnotif`)
    * Fix for [n-sig based throttling](https://github.com/ytdl-org/youtube-dl/issues/29326) **\***
    * Supports some (but not all) age-gated content without cookies
    * Download livestreams from the start using `--live-from-start` (*experimental*)
    * Channel URLs download all uploads of the channel, including shorts and live

* **Cookies from browser**: Cookies can be automatically extracted from all major web browsers using `--cookies-from-browser BROWSER[+KEYRING][:PROFILE][::CONTAINER]`

* **Download time range**: Videos can be downloaded partially based on either timestamps or chapters using `--download-sections`

* **Split video by chapters**: Videos can be split into multiple files based on chapters using `--split-chapters`

* **Multi-threaded fragment downloads**: Download multiple fragments of m3u8/mpd videos in parallel. Use `--concurrent-fragments` (`-N`) option to set the number of threads used

* **Aria2c with HLS/DASH**: You can use `aria2c` as the external downloader for DASH(mpd) and HLS(m3u8) formats

* **New and fixed extractors**: Many new extractors have been added and a lot of existing ones have been fixed. See the [changelog](Changelog.md) or the [list of supported sites](supportedsites.md)

* **New MSOs**: Philo, Spectrum, SlingTV, Cablevision, RCN etc.

* **Subtitle extraction from manifests**: Subtitles can be extracted from streaming media manifests. See [commit/be6202f](https://github.com/yt-dlp/yt-dlp/commit/be6202f12b97858b9d716e608394b51065d0419f) for details

* **Multiple paths and output templates**: You can give different [output templates](#output-template) and download paths for different types of files. You can also set a temporary path where intermediary files are downloaded to using `--paths` (`-P`)

* **Portable Configuration**: Configuration files are automatically loaded from the home and root directories. See [CONFIGURATION](#configuration) for details

* **Output template improvements**: Output templates can now have date-time formatting, numeric offsets, object traversal etc. See [output template](#output-template) for details. Even more advanced operations can also be done with the help of `--parse-metadata` and `--replace-in-metadata`

* **Other new options**: Many new options have been added such as `--alias`, `--print`, `--concat-playlist`, `--wait-for-video`, `--retry-sleep`, `--sleep-requests`, `--convert-thumbnails`, `--force-download-archive`, `--force-overwrites`, `--break-match-filter` etc

* **Improvements**: Regex and other operators in `--format`/`--match-filter`, multiple `--postprocessor-args` and `--downloader-args`, faster archive checking, more [format selection options](#format-selection), merge multi-video/audio, multiple `--config-locations`, `--exec` at different stages, etc

* **Plugins**: Extractors and PostProcessors can be loaded from an external file. See [plugins](#plugins) for details

* **Self updater**: The releases can be updated using `yt-dlp -U`, and downgraded using `--update-to` if required

* **Automated builds**: [Nightly/master builds](#update-channels) can be used with `--update-to nightly` and `--update-to master`

See [changelog](Changelog.md) or [commits](https://github.com/yt-dlp/yt-dlp/commits) for the full list of changes

Features marked with a **\*** have been back-ported to youtube-dl

### Differences in default behavior

Some of yt-dlp's default options are different from that of youtube-dl and youtube-dlc:

* yt-dlp supports only [Python 3.8+](## "Windows 7"), and *may* remove support for more versions as they [become EOL](https://devguide.python.org/versions/#python-release-cycle); while [youtube-dl still supports Python 2.6+ and 3.2+](https://github.com/ytdl-org/youtube-dl/issues/30568#issue-1118238743)
* The options `--auto-number` (`-A`), `--title` (`-t`) and `--literal` (`-l`), no longer work. See [removed options](#Removed) for details
* `avconv` is not supported as an alternative to `ffmpeg`
* yt-dlp stores config files in slightly different locations to youtube-dl. See [CONFIGURATION](#configuration) for a list of correct locations
* The default [output template](#output-template) is `%(title)s [%(id)s].%(ext)s`. There is no real reason for this change. This was changed before yt-dlp was ever made public and now there are no plans to change it back to `%(title)s-%(id)s.%(ext)s`. Instead, you may use `--compat-options filename`
* The default [format sorting](#sorting-formats) is different from youtube-dl and prefers higher resolution and better codecs rather than higher bitrates. You can use the `--format-sort` option to change this to any order you prefer, or use `--compat-options format-sort` to use youtube-dl's sorting order
* The default format selector is `bv*+ba/b`. This means that if a combined video + audio format that is better than the best video-only format is found, the former will be preferred. Use `-f bv+ba/b` or `--compat-options format-spec` to revert this
* Unlike youtube-dlc, yt-dlp does not allow merging multiple audio/video streams into one file by default (since this conflicts with the use of `-f bv*+ba`). If needed, this feature must be enabled using `--audio-multistreams` and `--video-multistreams`. You can also use `--compat-options multistreams` to enable both
* `--no-abort-on-error` is enabled by default. Use `--abort-on-error` or `--compat-options abort-on-error` to abort on errors instead
* When writing metadata files such as thumbnails, description or infojson, the same information (if available) is also written for playlists. Use `--no-write-playlist-metafiles` or `--compat-options no-playlist-metafiles` to not write these files
* `--add-metadata` attaches the `infojson` to `mkv` files in addition to writing the metadata when used with `--write-info-json`. Use `--no-embed-info-json` or `--compat-options no-attach-info-json` to revert this
* Some metadata are embedded into different fields when using `--add-metadata` as compared to youtube-dl. Most notably, `comment` field contains the `webpage_url` and `synopsis` contains the `description`. You can [use `--parse-metadata`](#modifying-metadata) to modify this to your liking or use `--compat-options embed-metadata` to revert this
* `playlist_index` behaves differently when used with options like `--playlist-reverse` and `--playlist-items`. See [#302](https://github.com/yt-dlp/yt-dlp/issues/302) for details. You can use `--compat-options playlist-index` if you want to keep the earlier behavior
* The output of `-F` is listed in a new format. Use `--compat-options list-formats` to revert this
* Live chats (if available) are considered as subtitles. Use `--sub-langs all,-live_chat` to download all subtitles except live chat. You can also use `--compat-options no-live-chat` to prevent any live chat/danmaku from downloading
* YouTube channel URLs download all uploads of the channel. To download only the videos in a specific tab, pass the tab's URL. If the channel does not show the requested tab, an error will be raised. Also, `/live` URLs raise an error if there are no live videos instead of silently downloading the entire channel. You may use `--compat-options no-youtube-channel-redirect` to revert all these redirections
* Unavailable videos are also listed for YouTube playlists. Use `--compat-options no-youtube-unavailable-videos` to remove this
* The upload dates extracted from YouTube are in UTC [when available](https://github.com/yt-dlp/yt-dlp/blob/89e4d86171c7b7c997c77d4714542e0383bf0db0/yt_dlp/extractor/youtube.py#L3898-L3900). Use `--compat-options no-youtube-prefer-utc-upload-date` to prefer the non-UTC upload date.
* If `ffmpeg` is used as the downloader, the downloading and merging of formats happen in a single step when possible. Use `--compat-options no-direct-merge` to revert this
* Thumbnail embedding in `mp4` is done with mutagen if possible. Use `--compat-options embed-thumbnail-atomicparsley` to force the use of AtomicParsley instead
* Some internal metadata such as filenames are removed by default from the infojson. Use `--no-clean-infojson` or `--compat-options no-clean-infojson` to revert this
* When `--embed-subs` and `--write-subs` are used together, the subtitles are written to disk and also embedded in the media file. You can use just `--embed-subs` to embed the subs and automatically delete the separate file. See [#630 (comment)](https://github.com/yt-dlp/yt-dlp/issues/630#issuecomment-893659460) for more info. `--compat-options no-keep-subs` can be used to revert this
* `certifi` will be used for SSL root certificates, if installed. If you want to use system certificates (e.g. self-signed), use `--compat-options no-certifi`
* yt-dlp's sanitization of invalid characters in filenames is different/smarter than in youtube-dl. You can use `--compat-options filename-sanitization` to revert to youtube-dl's behavior
* ~~yt-dlp tries to parse the external downloader outputs into the standard progress output if possible (Currently implemented: [aria2c](https://github.com/yt-dlp/yt-dlp/issues/5931)). You can use `--compat-options no-external-downloader-progress` to get the downloader output as-is~~
* yt-dlp versions between 2021.09.01 and 2023.01.02 applies `--match-filter` to nested playlists. This was an unintentional side-effect of [8f18ac](https://github.com/yt-dlp/yt-dlp/commit/8f18aca8717bb0dd49054555af8d386e5eda3a88) and is fixed in [d7b460](https://github.com/yt-dlp/yt-dlp/commit/d7b460d0e5fc710950582baed2e3fc616ed98a80). Use `--compat-options playlist-match-filter` to revert this
* yt-dlp versions between 2021.11.10 and 2023.06.21 estimated `filesize_approx` values for fragmented/manifest formats. This was added for convenience in [f2fe69](https://github.com/yt-dlp/yt-dlp/commit/f2fe69c7b0d208bdb1f6292b4ae92bc1e1a7444a), but was reverted in [0dff8e](https://github.com/yt-dlp/yt-dlp/commit/0dff8e4d1e6e9fb938f4256ea9af7d81f42fd54f) due to the potentially extreme inaccuracy of the estimated values. Use `--compat-options manifest-filesize-approx` to keep extracting the estimated values
* yt-dlp uses modern http client backends such as `requests`. Use `--compat-options prefer-legacy-http-handler` to prefer the legacy http handler (`urllib`) to be used for standard http requests.
* The sub-module `swfinterp` is removed.

For ease of use, a few more compat options are available:

* `--compat-options all`: Use all compat options (Do NOT use)
* `--compat-options youtube-dl`: Same as `--compat-options all,-multistreams,-playlist-match-filter,-manifest-filesize-approx`
* `--compat-options youtube-dlc`: Same as `--compat-options all,-no-live-chat,-no-youtube-channel-redirect,-playlist-match-filter,-manifest-filesize-approx`
* `--compat-options 2021`: Same as `--compat-options 2022,no-certifi,filename-sanitization,no-youtube-prefer-utc-upload-date`
* `--compat-options 2022`: Same as `--compat-options 2023,playlist-match-filter,no-external-downloader-progress,prefer-legacy-http-handler,manifest-filesize-approx`
* `--compat-options 2023`: Currently does nothing. Use this to enable all future compat options

### Deprecated options

These are all the deprecated options and the current alternative to achieve the same effect

#### Almost redundant options
While these options are almost the same as their new counterparts, there are some differences that prevents them being redundant

    -j, --dump-json                  --print "%()j"
    -F, --list-formats               --print formats_table
    --list-thumbnails                --print thumbnails_table --print playlist:thumbnails_table
    --list-subs                      --print automatic_captions_table --print subtitles_table

#### Redundant options
While these options are redundant, they are still expected to be used due to their ease of use

    --get-description                --print description
    --get-duration                   --print duration_string
    --get-filename                   --print filename
    --get-format                     --print format
    --get-id                         --print id
    --get-thumbnail                  --print thumbnail
    -e, --get-title                  --print title
    -g, --get-url                    --print urls
    --match-title REGEX              --match-filter "title ~= (?i)REGEX"
    --reject-title REGEX             --match-filter "title !~= (?i)REGEX"
    --min-views COUNT                --match-filter "view_count >=? COUNT"
    --max-views COUNT                --match-filter "view_count <=? COUNT"
    --break-on-reject                Use --break-match-filter
    --user-agent UA                  --add-header "User-Agent:UA"
    --referer URL                    --add-header "Referer:URL"
    --playlist-start NUMBER          -I NUMBER:
    --playlist-end NUMBER            -I :NUMBER
    --playlist-reverse               -I ::-1
    --no-playlist-reverse            Default
    --no-colors                      --color no_color

#### Not recommended
While these options still work, their use is not recommended since there are other alternatives to achieve the same

    --force-generic-extractor        --ies generic,default
    --exec-before-download CMD       --exec "before_dl:CMD"
    --no-exec-before-download        --no-exec
    --all-formats                    -f all
    --all-subs                       --sub-langs all --write-subs
    --print-json                     -j --no-simulate
    --autonumber-size NUMBER         Use string formatting, e.g. %(autonumber)03d
    --autonumber-start NUMBER        Use internal field formatting like %(autonumber+NUMBER)s
    --id                             -o "%(id)s.%(ext)s"
    --metadata-from-title FORMAT     --parse-metadata "%(title)s:FORMAT"
    --hls-prefer-native              --downloader "m3u8:native"
    --hls-prefer-ffmpeg              --downloader "m3u8:ffmpeg"
    --list-formats-old               --compat-options list-formats (Alias: --no-list-formats-as-table)
    --list-formats-as-table          --compat-options -list-formats [Default] (Alias: --no-list-formats-old)
    --youtube-skip-dash-manifest     --extractor-args "youtube:skip=dash" (Alias: --no-youtube-include-dash-manifest)
    --youtube-skip-hls-manifest      --extractor-args "youtube:skip=hls" (Alias: --no-youtube-include-hls-manifest)
    --youtube-include-dash-manifest  Default (Alias: --no-youtube-skip-dash-manifest)
    --youtube-include-hls-manifest   Default (Alias: --no-youtube-skip-hls-manifest)
    --geo-bypass                     --xff "default"
    --no-geo-bypass                  --xff "never"
    --geo-bypass-country CODE        --xff CODE
    --geo-bypass-ip-block IP_BLOCK   --xff IP_BLOCK

#### Developer options
These options are not intended to be used by the end-user

    --test                           Download only part of video for testing extractors
    --load-pages                     Load pages dumped by --write-pages
    --youtube-print-sig-code         For testing youtube signatures
    --allow-unplayable-formats       List unplayable formats also
    --no-allow-unplayable-formats    Default

#### Old aliases
These are aliases that are no longer documented for various reasons

    --avconv-location                --ffmpeg-location
    --clean-infojson                 --clean-info-json
    --cn-verification-proxy URL      --geo-verification-proxy URL
    --dump-headers                   --print-traffic
    --dump-intermediate-pages        --dump-pages
    --force-write-download-archive   --force-write-archive
    --load-info                      --load-info-json
    --no-clean-infojson              --no-clean-info-json
    --no-split-tracks                --no-split-chapters
    --no-write-srt                   --no-write-subs
    --prefer-unsecure                --prefer-insecure
    --rate-limit RATE                --limit-rate RATE
    --split-tracks                   --split-chapters
    --srt-lang LANGS                 --sub-langs LANGS
    --trim-file-names LENGTH         --trim-filenames LENGTH
    --write-srt                      --write-subs
    --yes-overwrites                 --force-overwrites

#### Sponskrub Options
Support for [SponSkrub](https://github.com/faissaloo/SponSkrub) has been deprecated in favor of the `--sponsorblock` options

    --sponskrub                      --sponsorblock-mark all
    --no-sponskrub                   --no-sponsorblock
    --sponskrub-cut                  --sponsorblock-remove all
    --no-sponskrub-cut               --sponsorblock-remove -all
    --sponskrub-force                Not applicable
    --no-sponskrub-force             Not applicable
    --sponskrub-location             Not applicable
    --sponskrub-args                 Not applicable

#### No longer supported
These options may no longer work as intended

    --prefer-avconv                  avconv is not officially supported by yt-dlp (Alias: --no-prefer-ffmpeg)
    --prefer-ffmpeg                  Default (Alias: --no-prefer-avconv)
    -C, --call-home                  Not implemented
    --no-call-home                   Default
    --include-ads                    No longer supported
    --no-include-ads                 Default
    --write-annotations              No supported site has annotations now
    --no-write-annotations           Default
    --compat-options seperate-video-versions  No longer needed

#### Removed
These options were deprecated since 2014 and have now been entirely removed

    -A, --auto-number                -o "%(autonumber)s-%(id)s.%(ext)s"
    -t, -l, --title, --literal       -o "%(title)s-%(id)s.%(ext)s"


# CONTRIBUTING
See [CONTRIBUTING.md](CONTRIBUTING.md#contributing-to-yt-dlp) for instructions on [Opening an Issue](CONTRIBUTING.md#opening-an-issue) and [Contributing code to the project](CONTRIBUTING.md#developer-instructions)

# WIKI
See the [Wiki](https://github.com/yt-dlp/yt-dlp/wiki) for more information<|MERGE_RESOLUTION|>--- conflicted
+++ resolved
@@ -89,45 +89,7 @@
 
 You can install yt-dlp using [the binaries](#release-files), [pip](https://pypi.org/project/yt-dlp) or one using a third-party package manager. See [the wiki](https://github.com/yt-dlp/yt-dlp/wiki/Installation) for detailed instructions
 
-<<<<<<< HEAD
-=======
-
-## UPDATE
-You can use `yt-dlp -U` to update if you are using the [release binaries](#release-files)
-
-If you [installed with pip](https://github.com/yt-dlp/yt-dlp/wiki/Installation#with-pip), simply re-run the same command that was used to install the program
-
-For other third-party package managers, see [the wiki](https://github.com/yt-dlp/yt-dlp/wiki/Installation#third-party-package-managers) or refer their documentation
-
-<a id="update-channels"/>
-
-There are currently three release channels for binaries: `stable`, `nightly` and `master`.
-
-* `stable` is the default channel, and many of its changes have been tested by users of the `nightly` and `master` channels.
-* The `nightly` channel has releases scheduled to build every day around midnight UTC, for a snapshot of the project's new patches and changes. This is the **recommended channel for regular users** of yt-dlp. The `nightly` releases are available from [yt-dlp/yt-dlp-nightly-builds](https://github.com/yt-dlp/yt-dlp-nightly-builds/releases) or as development releases of the `yt-dlp` PyPI package (which can be installed with pip's `--pre` flag).
-* The `master` channel features releases that are built after each push to the master branch, and these will have the very latest fixes and additions, but may also be more prone to regressions. They are available from [yt-dlp/yt-dlp-master-builds](https://github.com/yt-dlp/yt-dlp-master-builds/releases).
-
-When using `--update`/`-U`, a release binary will only update to its current channel.
-`--update-to CHANNEL` can be used to switch to a different channel when a newer version is available. `--update-to [CHANNEL@]TAG` can also be used to upgrade or downgrade to specific tags from a channel.
-
-You may also use `--update-to <repository>` (`<owner>/<repository>`) to update to a channel on a completely different repository. Be careful with what repository you are updating to though, there is no verification done for binaries from different repositories.
-
-Example usage:
-* `yt-dlp --update-to master` switch to the `master` channel and update to its latest release
-* `yt-dlp --update-to stable@2023.07.06` upgrade/downgrade to release to `stable` channel tag `2023.07.06`
-* `yt-dlp --update-to 2023.10.07` upgrade/downgrade to tag `2023.10.07` if it exists on the current channel
-* `yt-dlp --update-to example/yt-dlp@2023.09.24` upgrade/downgrade to the release from the `example/yt-dlp` repository, tag `2023.09.24`
-
-**Important**: Any user experiencing an issue with the `stable` release should install or update to the `nightly` release before submitting a bug report:
-```
-# To update to nightly from stable executable/binary:
-yt-dlp --update-to nightly
-
-# To install nightly with pip:
-python -m pip install -U --pre yt-dlp[default]
-```
-
->>>>>>> f4f9f6d0
+
 <!-- MANPAGE: BEGIN EXCLUDED SECTION -->
 ## RELEASE FILES
 
@@ -173,7 +135,6 @@
 <!-- MANPAGE: END EXCLUDED SECTION -->
 
 **Note**: The manpages, shell completion (autocomplete) files etc. are available inside the [source tarball](https://github.com/yt-dlp/yt-dlp/releases/latest/download/yt-dlp.tar.gz)
-
 
 
 ## UPDATE
