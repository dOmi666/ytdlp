from .common import InfoExtractor
from ..utils import (
    ExtractorError,
<<<<<<< HEAD
    clean_html,
    extract_attributes,
    float_or_none,
    get_element_by_class,
    get_element_html_by_class,
    get_element_text_and_html_by_tag,
    parse_duration,
    parse_iso8601,
    traverse_obj,
    url_or_none,
=======
    float_or_none,
>>>>>>> 2e5a47da
)


class RedBullBaseIE(InfoExtractor):
    _INT_FALLBACK_LIST = ['de', 'en', 'es', 'fr']
    _LAT_FALLBACK_MAP = ['ar', 'bo', 'car', 'cl', 'co', 'mx', 'pe']
    _SCHEMAS = {
        'page_config': 'v1:pageConfig',
        'structured_data': 'v1:structuredData',
        'video_hero': 'v1:videoHero',
    }

    def _get_locale(self, region, lang):
        regions = [region.upper()]
        if region != 'int':
            if region in self._LAT_FALLBACK_MAP:
                regions.append('LAT')
            if lang in self._INT_FALLBACK_LIST:
                regions.append('INT')
        return '>'.join(['%s-%s' % (lang, reg) for reg in regions])

    def _call_api(self, schema, type, slug, region, lang):
        locale = self._get_locale(region, lang)
        res = self._download_json(
            'https://www.redbull.com/v3/api/graphql/v1/v3/query/' + locale,
            video_id=slug, note=f'Downloading {type[:-1]} metadata', query={
                'filter[type]': type,
                'filter[uriSlug]': slug,
                'disableUsageRestrictions': 'true',
                'rb3Schema': schema,
            })
        data = res['data']
        if schema == self._SCHEMAS['structured_data']:
            if len(data) == 0:
                raise ExtractorError(f'{type[:-1]} not found', expected=True)
            return data[0]
        return data

    def _get_video_resource(self, rrn_id):
        return self._download_json(
            'https://api-player.redbull.com/rbcom/videoresource',
            video_id=rrn_id, note='Downloading video resource metadata', query={
                'videoId': rrn_id,
            })

    def _extract_video_resource(self, rrn_id):
        video_resource = self._get_video_resource(rrn_id)

        playability_errors = traverse_obj(video_resource, ('playabilityErrors'))
        if 'GEO_BLOCKED' in playability_errors:
            raise ExtractorError('Geo-restricted', expected=True)
        if playability_errors:
            raise ExtractorError('Playability error', expected=True)

        video_id = traverse_obj(video_resource, ('assetId', {str})) or rrn_id.split(':')[3]
        formats, subtitles = self._extract_m3u8_formats_and_subtitles(
            video_resource['videoUrl'], video_id, 'mp4')

        return {
            'id': video_id,
            'formats': formats,
            'subtitles': subtitles,
            'aspect_ratio': traverse_obj(video_resource, ('aspectRatio', {float_or_none})),
        }


class RedBullTVIE(InfoExtractor):
    _VALID_URL = r'https?://(?:www\.)?redbull(?:\.tv|\.com(?:/[^/]+)?(?:/tv)?)(?:/events/[^/]+)?/(?:videos?|live|(?:film|episode)s)/(?P<id>AP-\w+)'
    _TESTS = [{
        'url': 'https://www.redbull.tv/video/AP-1PMHKJFCW1W11',
        'only_matching': True,
    }, {
        'url': 'https://www.redbull.com/int-en/tv/video/AP-1UWHCAR9S1W11/rob-meets-sam-gaze?playlist=playlists::3f81040a-2f31-4832-8e2e-545b1d39d173',
        'only_matching': True,
    }, {
        'url': 'https://www.redbull.com/us-en/events/AP-1XV2K61Q51W11/live/AP-1XUJ86FDH1W11',
        'only_matching': True,
    }, {
        'url': 'https://www.redbull.com/int-en/films/AP-1ZSMAW8FH2111',
        'only_matching': True,
    }, {
        'url': 'https://www.redbull.com/int-en/episodes/AP-1TQWK7XE11W11',
        'only_matching': True,
    }]

    def _real_extract(self, url):
        video_id = self._match_id(url)
        html = self._download_webpage(url, video_id)
        try:
            return self.url_result(self._og_search_url(html), RedBullIE, video_id)
        except Exception:
            raise ExtractorError('Failed to extract video URL', expected=True)


class RedBullEmbedIE(RedBullBaseIE):
    _VALID_URL = r'https?://(?:www\.)?redbull\.com/embed/(?P<id>rrn:content:[^:]+:[\da-f]{8}-[\da-f]{4}-[\da-f]{4}-[\da-f]{4}-[\da-f]{12}:[a-z]{2}-[A-Z]{2,3})'
    _TESTS = [{
        'url': 'https://www.redbull.com/embed/rrn:content:episode-videos:f3021f4f-3ed4-51ac-915a-11987126e405:en-INT',
        'only_matching': True,
    }, {
        'url': 'https://www.redbull.com/embed/rrn:content:videos:0c1d4526-2dfc-4491-bc24-239560dbdfff:en-INT',
        'only_matching': True,
    }]

    def _real_extract(self, url):
        rrn_id = self._match_id(url)
        video_resource = self._get_video_resource(rrn_id)
        return self.url_result(
            video_resource['url'], RedBullIE,
            video_resource['assetId'], video_resource['title'])


class RedBullTVRrnContentIE(InfoExtractor):
    _VALID_URL = r'https?://(?:www\.)?redbull\.com/(?P<region>[a-z]{2,3})-(?P<lang>[a-z]{2})/tv/(?:video|live|film)/(?P<id>rrn:content:[^:]+:[\da-f]{8}-[\da-f]{4}-[\da-f]{4}-[\da-f]{4}-[\da-f]{12})'
    _TESTS = [{
        'url': 'https://www.redbull.com/int-en/tv/video/rrn:content:live-videos:e3e6feb4-e95f-50b7-962a-c70f8fd13c73/mens-dh-finals-fort-william',
        'only_matching': True,
    }, {
        'url': 'https://www.redbull.com/int-en/tv/video/rrn:content:videos:a36a0f36-ff1b-5db8-a69d-ee11a14bf48b/tn-ts-style?playlist=rrn:content:event-profiles:83f05926-5de8-5389-b5e4-9bb312d715e8:extras',
        'only_matching': True,
    }, {
        'url': 'https://www.redbull.com/int-en/tv/film/rrn:content:films:d1f4d00e-4c04-5d19-b510-a805ffa2ab83/follow-me',
        'only_matching': True,
    }]

    def _real_extract(self, url):
        region, lang, rrn_id = self._match_valid_url(url).groups()
        rrn_id += ':%s-%s' % (lang, region.upper())
        return self.url_result(
            'https://www.redbull.com/embed/' + rrn_id,
            RedBullEmbedIE, rrn_id)


class RedBullIE(RedBullBaseIE):
    _VALID_URL = r'https?:\/\/(?:www\.)?redbull\.com\/(?P<region>[a-z]{2,3})-(?P<lang>[a-z]{2})\/(?P<type>videos|films|episodes|live|recap-videos|trailer-videos)\/(?P<slug>[a-z0-9-_]+)'
    _TESTS = [{
        'url': 'https://www.redbull.com/int-en/videos/metal-on-streif-dominik-paris-in-kitzbuhel',
        'info_dict': {
            'id': 'AAMU3BN1Z0J04IFZVPJ1',
            'ext': 'mp4',
            'title': 'Metal on Streif: Dominik Paris in Kitzbühel',
            'description': 'md5:b140b299dca20f5d7b3ca561fe5a5d24',
            'upload_date': '20240209',
            'timestamp': 1707472608,
            'duration': 1977.0,
            'thumbnail': r're:^https?://',
        },
        'params': {
            'skip_download': True,
        },
    }, {
        'url': 'https://www.redbull.com/int-en/videos/swatch-nines-2023-best-performers?playlistId=rrn:content:videos:22c7c969-85b9-4d30-9b60-a7eda2432c06:en-INT',
        'only_matching': True,
    }, {
        'url': 'https://www.redbull.com/int-en/films/moto-maverick',
        'info_dict': {
            'id': 'AA-21YW2JS5S1W12',
            'ext': 'mp4',
            'title': 'Moto Maverick',
            'description': 'Ryan Sipes examines the current state of motocross racing through a stylised and cinematic lens.',
            'upload_date': '20211224',
            'timestamp': 1640332802,
            'duration': 1425,
            'thumbnail': r're:^https?://',
        },
        'params': {
            'skip_download': True,
        },
    }, {
        'url': 'https://www.redbull.com/int-en/films/in-the-wings?autoplay=true',
        'only_matching': True,
    }, {
        'url': 'https://www.redbull.com/int-en/episodes/more-than-a-dive-s1-e6',
        'only_matching': True,
    }, {
        'url': 'https://www.redbull.com/int-en/episodes/grime-hashtags-s02-e04',
        'info_dict': {
            'id': 'AA-1MT8DQWA91W14',
            'ext': 'mp4',
            'title': 'Grime',
            'description': 'Evolving from hip-hop, electronic, and dancehall, grime is a murky musical movement full of passion.',
            'upload_date': '20170221',
            'timestamp': 1487660400,
            'duration': 904.0,
            'thumbnail': r're:^https?://',
        },
        'params': {
            'skip_download': True,
        },
    }, {
        'url': 'https://www.redbull.com/int-en/live/mondo-classic-2024',
        'only_matching': True,
    }, {
        # as a part of a playlist
        'url': 'https://www.redbull.com/int-en/live/laax-open-2024-freeski-slopestyle',
        'md5': 'cc5e51240689add2f39560ea7c4a4e91',
        'info_dict': {
            'id': 'AA2FV4NQNYSNBJXIEXPT',
            'ext': 'mp4',
            'title': 'Freeski Slopestyle',
            'description': 'md5:86f51cb9624d359438e8988449b4621e',
            'upload_date': '20231222',
            'timestamp': 1703251679,
            'thumbnail': r're:^https?://',
        },
    }, {
        'url': 'https://www.redbull.com/int-en/live/laax-open-2024-snowboard-slopestyle?playlistId=rrn:content:live-videos:c4c1b1c8-445a-4bcb-9fb8-d8c510ed69bc:en-INT',
        'only_matching': True,
    }, {
        # only available on the int-en website so a fallback is need for the API
        # https://www.redbull.com/v3/api/graphql/v1/v3/query/en-GB>en-INT?filter[uriSlug]=fia-wrc-saturday-recap-estonia&rb3Schema=v1:videoHero
        'url': 'https://www.redbull.com/gb-en/live/fia-wrc-saturday-recap-estonia',
        'only_matching': True,
    }, {
        'url': 'https://www.redbull.com/int-en/recap-videos/uci-mountain-bike-world-cup-2017-mens-xco-finals-from-vallnord',
        'info_dict': {
            'id': 'AA-1UM6YNYX92112',
            'ext': 'mp4',
            'title': 'Men\'s XCO finals from Vallnord',
            'description': 'The world’s best men take on the gruelling cross-country course in Vallnord, Andorra.',
            'upload_date': '20180201',
            'timestamp': 1517468400,
            'duration': 6761.0,
            'thumbnail': r're:^https?://',
        },
        'params': {
            'skip_download': True,
        },
    }, {
        'url': 'https://www.redbull.com/int-en/trailer-videos/kings-of-content',
        'info_dict': {
            'id': 'AA-1PRQ4VRAW1W12',
            'ext': 'mp4',
            'title': 'Kings of Content',
            'description': 'md5:4af0f7d9938aef4db22115d3b56f02dd',
            'upload_date': '20170411',
            'timestamp': 1491901200,
            'duration': 45.0,
            'thumbnail': r're:^https?://',
        },
        'params': {
            'skip_download': True,
        },
    }]

    def _real_extract(self, url):
        region, lang, type, slug = self._match_valid_url(url).groups()
        if type == 'episodes':
            type = 'episode-videos'
        if type == 'live':
            type = 'live-videos'

        video_object = self._call_api(
            self._SCHEMAS['structured_data'], type, slug, region, lang)
        if type == 'films' or type == 'episode-videos':
            video_object = video_object['associatedMedia']

        rrn_id = video_object['embedUrl'].replace('https://www.redbull.com/embed/', '')

        return {
            **self._extract_video_resource(rrn_id),
            **traverse_obj(video_object, {
                'title': ('name', {str}),
                'description': ('description', {str}),
                'duration': ('duration', {parse_duration}),
                'timestamp': ('uploadDate', {parse_iso8601}),
                'thumbnail': ('thumbnailUrl', {url_or_none}),
            }),
        }


class RedBullChannelIE(RedBullBaseIE):
    _VALID_URL = r'https?:\/\/(?:www\.)?redbull\.com\/(?P<region>[a-z]{2,3})-(?P<lang>[a-z]{2})\/channels\/(?P<slug>[a-z0-9-_]+)'
    _TESTS = [{
        'url': 'https://www.redbull.com/int-en/channels/best-of-red-bull-stream',
        'only_matching': True,
    }]

    def _real_extract(self, url):
        region, lang, slug = self._match_valid_url(url).groups()
        # structured_data is not available for channels
        video_hero = self._call_api(
            self._SCHEMAS['video_hero'], 'video-channels', slug, region, lang)
        return {
            **self._extract_video_resource(video_hero['id']),
            'title': traverse_obj(video_hero, ('title', {str})),
            'is_live': True,
        }


class RedBullEventIE(RedBullBaseIE):
    _VALID_URL = r'https?:\/\/(?:www\.)?redbull\.com\/(?P<region>[a-z]{2,3})-(?P<lang>[a-z]{2})\/events\/(?P<slug>[a-z0-9-_]+)'
    _TESTS = [{
        # one replay
        'url': 'https://www.redbull.com/int-en/events/mondo-classic',
        'md5': 'ca8ed1669b71907c68b00cce216cb506',
        'info_dict': {
            'id': 'AA3YMCCKHF7JGGUY8HY7',
            'ext': 'mp4',
            'title': 'Livestream',
            'description': 'md5:deff294a59c0e692acfa51e2d02d4b5c',
            'upload_date': '20240125',
            'timestamp': 1706191087,
            'thumbnail': r're:^https?://',
        },
    }, {
        # multiple replays
        'url': 'https://www.redbull.com/int-en/events/laax-open',
        'info_dict': {
            'id': 'laax-open',
            'title': 'Laax Open',
        },
        'playlist_mincount': 5,
    }, {
        # no replays
        'url': 'https://www.redbull.com/int-en/events/hahnenkamm-rennen',
        'only_matching': True,
    }]

    def _get_livestream_slug(self, html):
        livestream_div = get_element_html_by_class('playable-livestream__media', html)
        if not livestream_div:
            raise ExtractorError('Livestream not found', expected=True)
        _, livestream_a = get_element_text_and_html_by_tag('a', livestream_div)
        return extract_attributes(livestream_a)['href'].split('/')[3]

    def _real_extract(self, url):
        region, lang, slug = self._match_valid_url(url).groups()
        html = self._download_webpage(url, slug)

        livestream_slug = self._get_livestream_slug(html)
        video_hero = self._call_api(
            self._SCHEMAS['video_hero'], 'live-videos', livestream_slug, region, lang)

        sidebar_items = traverse_obj(video_hero, ('sidebar', 'tabs', 0, 'items'))
        if not sidebar_items:
            return self.url_result(
                'https://www.redbull.com/embed/' + video_hero['id'],
                RedBullEmbedIE, livestream_slug)

        title = clean_html(get_element_by_class('event-hero-view__title', html))

        def entries():
            for video in sidebar_items:
                url = 'https://www.redbull.com/embed/' + video['id']
                yield self.url_result(url, RedBullEmbedIE, video['id'])

        return self.playlist_result(entries(), slug, title)


class RedBullShowIE(RedBullBaseIE):
    _VALID_URL = r'https?:\/\/(?:www\.)?redbull\.com\/(?P<region>[a-z]{2,3})-(?P<lang>[a-z]{2})\/shows\/(?P<slug>[a-z0-9-_]+)'
    _TESTS = [{
        # one season
        'url': 'https://www.redbull.com/int-en/shows/in-the-dust',
        'info_dict': {
            'id': 'in-the-dust',
            'title': 'Dakar: In the Dust',
        },
        'playlist_mincount': 8,
    }, {
        # multiple seasons
        'url': 'https://www.redbull.com/int-en/shows/fia-world-rally-raid-championship',
        'info_dict': {
            'id': 'fia-world-rally-raid-championship',
            'title': 'FIA World Rally-Raid Championship',
        },
        'playlist_mincount': 9,
    }]

    def _real_extract(self, url):
        region, lang, slug = self._match_valid_url(url).groups()
        tv_series = self._call_api(
            self._SCHEMAS['structured_data'], 'shows', slug, region, lang)

        def entries():
            for season in tv_series['containsSeason']:
                for episode in season['episode']:
                    url = episode['associatedMedia']['url']
                    episode_id = url.split('/')[5]
                    yield self.url_result(url, RedBullIE, episode_id)

        return self.playlist_result(entries(), slug, tv_series['name'])<|MERGE_RESOLUTION|>--- conflicted
+++ resolved
@@ -1,7 +1,6 @@
 from .common import InfoExtractor
 from ..utils import (
     ExtractorError,
-<<<<<<< HEAD
     clean_html,
     extract_attributes,
     float_or_none,
@@ -10,12 +9,9 @@
     get_element_text_and_html_by_tag,
     parse_duration,
     parse_iso8601,
-    traverse_obj,
     url_or_none,
-=======
-    float_or_none,
->>>>>>> 2e5a47da
 )
+from ..utils.traversal import traverse_obj
 
 
 class RedBullBaseIE(InfoExtractor):
