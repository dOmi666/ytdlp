--- conflicted
+++ resolved
@@ -4079,7 +4079,6 @@
                     raise RequestError(
                         'file:// URLs are disabled by default in yt-dlp for security reasons. '
                         'Use --enable-file-urls to enable at your own risk.', cause=ue) from ue
-<<<<<<< HEAD
 
                 ue = traverse_obj(
                     unsupported_errors,
@@ -4098,6 +4097,12 @@
                     new_req.extensions.pop('impersonate')
                     return _urlopen(new_req)
                 raise
+                """
+                TODO
+                                if 'unsupported proxy type: "https"' in ue.msg.lower():
+                    raise RequestError(
+                        'To use an HTTPS proxy for this request, one of the following dependencies needs to be installed: requests')
+                """
             except SSLError as e:
                 if 'UNSAFE_LEGACY_RENEGOTIATION_DISABLED' in str(e):
                     raise RequestError('UNSAFE_LEGACY_RENEGOTIATION_DISABLED: Try using --legacy-server-connect', cause=e) from e
@@ -4110,22 +4115,6 @@
                 raise _CompatHTTPError(e) from e
 
         return _urlopen(req)
-=======
-                if 'unsupported proxy type: "https"' in ue.msg.lower():
-                    raise RequestError(
-                        'To use an HTTPS proxy for this request, one of the following dependencies needs to be installed: requests')
-            raise
-        except SSLError as e:
-            if 'UNSAFE_LEGACY_RENEGOTIATION_DISABLED' in str(e):
-                raise RequestError('UNSAFE_LEGACY_RENEGOTIATION_DISABLED: Try using --legacy-server-connect', cause=e) from e
-            elif 'SSLV3_ALERT_HANDSHAKE_FAILURE' in str(e):
-                raise RequestError(
-                    'SSLV3_ALERT_HANDSHAKE_FAILURE: The server may not support the current cipher list. '
-                    'Try using --legacy-server-connect', cause=e) from e
-            raise
-        except HTTPError as e:  # TODO: Remove in a future release
-            raise _CompatHTTPError(e) from e
->>>>>>> 4e38e2ae
 
     def build_request_director(self, handlers, preferences=None):
         logger = _YDLLogger(self)
