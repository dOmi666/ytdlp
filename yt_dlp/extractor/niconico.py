import datetime
import functools
import itertools
import json
import re
import time

from urllib.parse import urlparse

from .common import InfoExtractor, SearchInfoExtractor
from ..networking import Request
from ..networking.exceptions import HTTPError
from ..utils import (
    ExtractorError,
    OnDemandPagedList,
    bug_reports_message,
    clean_html,
    float_or_none,
    int_or_none,
    join_nonempty,
    parse_duration,
    parse_filesize,
    parse_iso8601,
    parse_resolution,
    qualities,
    remove_start,
    str_or_none,
    traverse_obj,
    try_get,
    unescapeHTML,
    update_url_query,
    url_or_none,
    urlencode_postdata,
    urljoin,
)


class NiconicoIE(InfoExtractor):
    IE_NAME = 'niconico'
    IE_DESC = 'ニコニコ動画'

    _TESTS = [{
        'url': 'http://www.nicovideo.jp/watch/sm22312215',
        'md5': 'd1a75c0823e2f629128c43e1212760f9',
        'info_dict': {
            'id': 'sm22312215',
            'ext': 'mp4',
            'title': 'Big Buck Bunny',
            'thumbnail': r're:https?://.*',
            'uploader': 'takuya0301',
            'uploader_id': '2698420',
            'upload_date': '20131123',
            'timestamp': int,  # timestamp is unstable
            'description': '(c) copyright 2008, Blender Foundation / www.bigbuckbunny.org',
            'duration': 33,
            'view_count': int,
            'comment_count': int,
        },
        'skip': 'Requires an account',
    }, {
        # File downloaded with and without credentials are different, so omit
        # the md5 field
        'url': 'http://www.nicovideo.jp/watch/nm14296458',
        'info_dict': {
            'id': 'nm14296458',
            'ext': 'swf',
            'title': '【鏡音リン】Dance on media【オリジナル】take2!',
            'description': 'md5:689f066d74610b3b22e0f1739add0f58',
            'thumbnail': r're:https?://.*',
            'uploader': 'りょうた',
            'uploader_id': '18822557',
            'upload_date': '20110429',
            'timestamp': 1304065916,
            'duration': 209,
        },
        'skip': 'Requires an account',
    }, {
        # 'video exists but is marked as "deleted"
        # md5 is unstable
        'url': 'http://www.nicovideo.jp/watch/sm10000',
        'info_dict': {
            'id': 'sm10000',
            'ext': 'unknown_video',
            'description': 'deleted',
            'title': 'ドラえもんエターナル第3話「決戦第3新東京市」＜前編＞',
            'thumbnail': r're:https?://.*',
            'upload_date': '20071224',
            'timestamp': int,  # timestamp field has different value if logged in
            'duration': 304,
            'view_count': int,
        },
        'skip': 'Requires an account',
    }, {
        'url': 'http://www.nicovideo.jp/watch/so22543406',
        'info_dict': {
            'id': '1388129933',
            'ext': 'mp4',
            'title': '【第1回】RADIOアニメロミックス ラブライブ！～のぞえりRadio Garden～',
            'description': 'md5:b27d224bb0ff53d3c8269e9f8b561cf1',
            'thumbnail': r're:https?://.*',
            'timestamp': 1388851200,
            'upload_date': '20140104',
            'uploader': 'アニメロチャンネル',
            'uploader_id': '312',
        },
        'skip': 'The viewing period of the video you were searching for has expired.',
    }, {
        # video not available via `getflv`; "old" HTML5 video
        'url': 'http://www.nicovideo.jp/watch/sm1151009',
        'md5': '8fa81c364eb619d4085354eab075598a',
        'info_dict': {
            'id': 'sm1151009',
            'ext': 'mp4',
            'title': 'マスターシステム本体内蔵のスペハリのメインテーマ（ＰＳＧ版）',
            'description': 'md5:6ee077e0581ff5019773e2e714cdd0b7',
            'thumbnail': r're:https?://.*',
            'duration': 184,
            'timestamp': 1190868283,
            'upload_date': '20070927',
            'uploader': 'denden2',
            'uploader_id': '1392194',
            'view_count': int,
            'comment_count': int,
        },
        'skip': 'Requires an account',
    }, {
        # "New" HTML5 video
        # md5 is unstable
        'url': 'http://www.nicovideo.jp/watch/sm31464864',
        'info_dict': {
            'id': 'sm31464864',
            'ext': 'mp4',
            'title': '新作TVアニメ「戦姫絶唱シンフォギアAXZ」PV 最高画質',
            'description': 'md5:e52974af9a96e739196b2c1ca72b5feb',
            'timestamp': 1498514060,
            'upload_date': '20170626',
            'uploader': 'ゲスト',
            'uploader_id': '40826363',
            'thumbnail': r're:https?://.*',
            'duration': 198,
            'view_count': int,
            'comment_count': int,
        },
        'skip': 'Requires an account',
    }, {
        # Video without owner
        'url': 'http://www.nicovideo.jp/watch/sm18238488',
        'md5': 'd265680a1f92bdcbbd2a507fc9e78a9e',
        'info_dict': {
            'id': 'sm18238488',
            'ext': 'mp4',
            'title': '【実写版】ミュータントタートルズ',
            'description': 'md5:15df8988e47a86f9e978af2064bf6d8e',
            'timestamp': 1341160408,
            'upload_date': '20120701',
            'uploader': None,
            'uploader_id': None,
            'thumbnail': r're:https?://.*',
            'duration': 5271,
            'view_count': int,
            'comment_count': int,
        },
        'skip': 'Requires an account',
    }, {
        'url': 'http://sp.nicovideo.jp/watch/sm28964488?ss_pos=1&cp_in=wt_tg',
        'only_matching': True,
    }, {
        'note': 'a video that is only served as an ENCRYPTED HLS.',
        'url': 'https://www.nicovideo.jp/watch/so38016254',
        'only_matching': True,
    }]

    _VALID_URL = r'https?://(?:(?:www\.|secure\.|sp\.)?nicovideo\.jp/watch|nico\.ms)/(?P<id>(?:[a-z]{2})?[0-9]+)'
    _NETRC_MACHINE = 'niconico'
    _API_HEADERS = {
        'X-Frontend-ID': '6',
        'X-Frontend-Version': '0',
        'X-Niconico-Language': 'en-us',
        'Referer': 'https://www.nicovideo.jp/',
        'Origin': 'https://www.nicovideo.jp',
    }

    def _perform_login(self, username, password):
        login_ok = True
        login_form_strs = {
            'mail_tel': username,
            'password': password,
        }
        self._request_webpage(
            'https://account.nicovideo.jp/login', None,
            note='Acquiring Login session')
        page = self._download_webpage(
            'https://account.nicovideo.jp/login/redirector?show_button_twitter=1&site=niconico&show_button_facebook=1', None,
            note='Logging in', errnote='Unable to log in',
            data=urlencode_postdata(login_form_strs),
            headers={
                'Referer': 'https://account.nicovideo.jp/login',
                'Content-Type': 'application/x-www-form-urlencoded',
            })
        if 'oneTimePw' in page:
            post_url = self._search_regex(
                r'<form[^>]+action=(["\'])(?P<url>.+?)\1', page, 'post url', group='url')
            page = self._download_webpage(
                urljoin('https://account.nicovideo.jp', post_url), None,
                note='Performing MFA', errnote='Unable to complete MFA',
                data=urlencode_postdata({
                    'otp': self._get_tfa_info('6 digits code')
                }), headers={
                    'Content-Type': 'application/x-www-form-urlencoded',
                })
            if 'oneTimePw' in page or 'formError' in page:
                err_msg = self._html_search_regex(
                    r'formError["\']+>(.*?)</div>', page, 'form_error',
                    default='There\'s an error but the message can\'t be parsed.',
                    flags=re.DOTALL)
                self.report_warning(f'Unable to log in: MFA challenge failed, "{err_msg}"')
                return False
        login_ok = 'class="notice error"' not in page
        if not login_ok:
            self.report_warning('Unable to log in: bad username or password')
        return login_ok

    def _get_heartbeat_info(self, info_dict):
        video_id, video_src_id, audio_src_id = info_dict['url'].split(':')[1].split('/')
        dmc_protocol = info_dict['expected_protocol']

        api_data = (
            info_dict.get('_api_data')
            or self._parse_json(
                self._html_search_regex(
                    'data-api-data="([^"]+)"',
                    self._download_webpage('https://www.nicovideo.jp/watch/' + video_id, video_id),
                    'API data', default='{}'),
                video_id))

        session_api_data = try_get(api_data, lambda x: x['media']['delivery']['movie']['session'])
        session_api_endpoint = try_get(session_api_data, lambda x: x['urls'][0])

        def ping():
            tracking_id = traverse_obj(api_data, ('media', 'delivery', 'trackingId'))
            if tracking_id:
                tracking_url = update_url_query('https://nvapi.nicovideo.jp/v1/2ab0cbaa/watch', {'t': tracking_id})
                watch_request_response = self._download_json(
                    tracking_url, video_id,
                    note='Acquiring permission for downloading video', fatal=False,
                    headers=self._API_HEADERS)
                if traverse_obj(watch_request_response, ('meta', 'status')) != 200:
                    self.report_warning('Failed to acquire permission for playing video. Video download may fail.')

        yesno = lambda x: 'yes' if x else 'no'

        if dmc_protocol == 'http':
            protocol = 'http'
            protocol_parameters = {
                'http_output_download_parameters': {
                    'use_ssl': yesno(session_api_data['urls'][0]['isSsl']),
                    'use_well_known_port': yesno(session_api_data['urls'][0]['isWellKnownPort']),
                }
            }
        elif dmc_protocol == 'hls':
            protocol = 'm3u8'
            segment_duration = try_get(self._configuration_arg('segment_duration'), lambda x: int(x[0])) or 6000
            parsed_token = self._parse_json(session_api_data['token'], video_id)
            encryption = traverse_obj(api_data, ('media', 'delivery', 'encryption'))
            protocol_parameters = {
                'hls_parameters': {
                    'segment_duration': segment_duration,
                    'transfer_preset': '',
                    'use_ssl': yesno(session_api_data['urls'][0]['isSsl']),
                    'use_well_known_port': yesno(session_api_data['urls'][0]['isWellKnownPort']),
                }
            }
            if 'hls_encryption' in parsed_token and encryption:
                protocol_parameters['hls_parameters']['encryption'] = {
                    parsed_token['hls_encryption']: {
                        'encrypted_key': encryption['encryptedKey'],
                        'key_uri': encryption['keyUri'],
                    }
                }
            else:
                protocol = 'm3u8_native'
        else:
            raise ExtractorError(f'Unsupported DMC protocol: {dmc_protocol}')

        session_response = self._download_json(
            session_api_endpoint['url'], video_id,
            query={'_format': 'json'},
            headers={'Content-Type': 'application/json'},
            note='Downloading JSON metadata for %s' % info_dict['format_id'],
            data=json.dumps({
                'session': {
                    'client_info': {
                        'player_id': session_api_data.get('playerId'),
                    },
                    'content_auth': {
                        'auth_type': try_get(session_api_data, lambda x: x['authTypes'][session_api_data['protocols'][0]]),
                        'content_key_timeout': session_api_data.get('contentKeyTimeout'),
                        'service_id': 'nicovideo',
                        'service_user_id': session_api_data.get('serviceUserId')
                    },
                    'content_id': session_api_data.get('contentId'),
                    'content_src_id_sets': [{
                        'content_src_ids': [{
                            'src_id_to_mux': {
                                'audio_src_ids': [audio_src_id],
                                'video_src_ids': [video_src_id],
                            }
                        }]
                    }],
                    'content_type': 'movie',
                    'content_uri': '',
                    'keep_method': {
                        'heartbeat': {
                            'lifetime': session_api_data.get('heartbeatLifetime')
                        }
                    },
                    'priority': session_api_data['priority'],
                    'protocol': {
                        'name': 'http',
                        'parameters': {
                            'http_parameters': {
                                'parameters': protocol_parameters
                            }
                        }
                    },
                    'recipe_id': session_api_data.get('recipeId'),
                    'session_operation_auth': {
                        'session_operation_auth_by_signature': {
                            'signature': session_api_data.get('signature'),
                            'token': session_api_data.get('token'),
                        }
                    },
                    'timing_constraint': 'unlimited'
                }
            }).encode())

        info_dict['url'] = session_response['data']['session']['content_uri']
        info_dict['protocol'] = protocol

        # get heartbeat info
        heartbeat_info_dict = {
            'url': session_api_endpoint['url'] + '/' + session_response['data']['session']['id'] + '?_format=json&_method=PUT',
            'data': json.dumps(session_response['data']),
            # interval, convert milliseconds to seconds, then halve to make a buffer.
            'interval': float_or_none(session_api_data.get('heartbeatLifetime'), scale=3000),
            'ping': ping
        }

        return info_dict, heartbeat_info_dict

    def _get_dms_manifest_url(self, info_dict):
        formats = info_dict['url'].split(':')[1].split('/')[1:3]
        payload = json.dumps({
            'outputs': [formats]
        }).encode("utf-8")
        api_data = self._download_json(
            'https://nvapi.nicovideo.jp/v1/watch/%s/access-rights/hls?actionTrackId=%s' % (info_dict['id'], traverse_obj(info_dict, ('_api_data', 'client', 'watchTrackId'))), info_dict['id'],
            note='Requesting Manifest Url', errnote='Unable to fetch data',
            data=payload,
            headers={
                'Accept-Encoding': 'br',
                'Content-Type': 'application/json',
                'X-Request-With': 'https://www.nicovideo.jp',
                'X-Access-Right-Key': traverse_obj(info_dict, ('_api_data', 'media', 'domand', 'accessRightKey')),
                'X-Frontend-Id': '6',
                'X-Frontend-Version': '0',
            }).get('data')
        return api_data.get('contentUrl')

    def _extract_dmc_format_for_quality(self, video_id, audio_quality, video_quality, dmc_protocol):

        if not audio_quality.get('isAvailable') or not video_quality.get('isAvailable'):
            return None

        def extract_video_quality(video_quality):
            return parse_filesize('%sB' % self._search_regex(
                r'\| ([0-9]*\.?[0-9]*[MK])', video_quality, 'vbr', default=''))

        format_id = '-'.join(
            [remove_start(s['id'], 'archive_') for s in (video_quality, audio_quality)] + [dmc_protocol])

        vid_qual_label = traverse_obj(video_quality, ('metadata', 'label'))
        vid_quality = traverse_obj(video_quality, ('metadata', 'bitrate'))

        return {
            'url': 'niconico_dmc:%s/%s/%s' % (video_id, video_quality['id'], audio_quality['id']),
            'format_id': format_id,
            'format_note': join_nonempty('DMC', vid_qual_label, dmc_protocol.upper(), delim=' '),
            'ext': 'mp4',  # Session API are used in HTML5, which always serves mp4
            'acodec': 'aac',
            'vcodec': 'h264',
            'abr': float_or_none(traverse_obj(audio_quality, ('metadata', 'bitrate')), 1000),
            'vbr': float_or_none(vid_quality if vid_quality > 0 else extract_video_quality(vid_qual_label), 1000),
            'height': traverse_obj(video_quality, ('metadata', 'resolution', 'height')),
            'width': traverse_obj(video_quality, ('metadata', 'resolution', 'width')),
            'quality': -2 if 'low' in video_quality['id'] else None,
            'protocol': 'niconico_dmc',
            'expected_protocol': dmc_protocol,  # XXX: This is not a documented field
            'http_headers': {
                'Origin': 'https://www.nicovideo.jp',
                'Referer': 'https://www.nicovideo.jp/watch/' + video_id,
            }
        }

    def _extract_dms_format_for_quality(self, video_id, audio_quality, video_quality):

        if not audio_quality.get('isAvailable') or not video_quality.get('isAvailable'):
            return None

        def extract_video_quality(video_quality):
            return parse_filesize('%sB' % self._search_regex(
                r'\| ([0-9]*\.?[0-9]*[MK])', video_quality, 'vbr', default=''))

        format_id = '-'.join(
            ['dms', remove_start(video_quality.get('id'), 'video-'), remove_start(audio_quality.get('id'), 'audio-'), 'hls'])

        vid_qual_label = video_quality.get('label')
        vid_quality = video_quality.get('bitRate')

        return {
            'url': 'niconico_dms:%s/%s/%s' % (video_id, video_quality.get('id'), audio_quality.get('id')),
            'format_id': format_id,
            'format_note': join_nonempty('DMS', vid_qual_label, 'hls', delim=' '),
            'ext': 'mp4',  # Session API are used in HTML5, which always serves mp4
            'acodec': 'aac',
            'vcodec': 'h264',
            'abr': float_or_none(audio_quality.get('bitRate'), 1000),
            'vbr': float_or_none(vid_quality if vid_quality > 0 else extract_video_quality(vid_qual_label), 1000),
            'height': video_quality.get('height'),
            'width': video_quality.get('width'),
            'quality': video_quality.get('qualityLevel'),
            'protocol': 'niconico_dms',
            'expected_protocol': "hls",
            'http_headers': {
                'Origin': 'https://www.nicovideo.jp',
                'Referer': 'https://www.nicovideo.jp/watch/' + video_id,
            }
        }

    def _real_extract(self, url):
        video_id = self._match_id(url)

        try:
            webpage, handle = self._download_webpage_handle(
                'https://www.nicovideo.jp/watch/' + video_id, video_id)
            if video_id.startswith('so'):
                video_id = self._match_id(handle.url)

            api_data = self._parse_json(self._html_search_regex(
                'data-api-data="([^"]+)"', webpage,
                'API data', default='{}'), video_id)
        except ExtractorError as e:
            try:
                api_data = self._download_json(
                    'https://www.nicovideo.jp/api/watch/v3/%s?_frontendId=6&_frontendVersion=0&actionTrackId=AAAAAAAAAA_%d' % (video_id, round(time.time() * 1000)), video_id,
                    note='Downloading API JSON', errnote='Unable to fetch data')['data']
            except ExtractorError:
                try:
                    api_data = self._download_json(
                        'https://www.nicovideo.jp/api/watch/v3_guest/%s?_frontendId=6&_frontendVersion=0&actionTrackId=AAAAAAAAAA_%d' % (video_id, round(time.time() * 1000)), video_id,
                        note='Downloading API JSON', errnote='Unable to fetch data')['data']
                except ExtractorError:
                    if not isinstance(e.cause, HTTPError):
                        raise
                    webpage = e.cause.response.read().decode('utf-8', 'replace')
                    error_msg = self._html_search_regex(
                        r'(?s)<section\s+class="(?:(?:ErrorMessage|WatchExceptionPage-message)\s*)+">(.+?)</section>',
                        webpage, 'error reason', default=None)
                    if not error_msg:
                        raise
                    raise ExtractorError(re.sub(r'\s+', ' ', error_msg), expected=True)

        formats = []

        def get_video_info(*items, get_first=True, **kwargs):
            return traverse_obj(api_data, ('video', *items), get_all=not get_first, **kwargs)

        dmc_quality_info = traverse_obj(api_data, ('media', 'delivery', 'movie'), {})
        dmc_session_api_data = dmc_quality_info.get('session', {})
        for (audio_quality, video_quality, protocol) in itertools.product(dmc_quality_info.get('audios', []), dmc_quality_info.get('videos', []), dmc_session_api_data.get('protocols', [])):
            fmt = self._extract_dmc_format_for_quality(video_id, audio_quality, video_quality, protocol)
            if fmt:
                formats.append(fmt)
        dms_quality_info = traverse_obj(api_data, ('media', 'domand'), {})
        for (audio_quality, video_quality) in itertools.product(dms_quality_info.get('audios', []), dms_quality_info.get('videos', [])):
            fmt = self._extract_dms_format_for_quality(video_id, audio_quality, video_quality)
            if fmt:
                formats.append(fmt)

        # Start extracting information
        tags = None
        if webpage:
            # use og:video:tag (not logged in)
            og_video_tags = re.finditer(r'<meta\s+property="og:video:tag"\s*content="(.*?)">', webpage)
            tags = list(filter(None, (clean_html(x.group(1)) for x in og_video_tags)))
            if not tags:
                # use keywords and split with comma (not logged in)
                kwds = self._html_search_meta('keywords', webpage, default=None)
                if kwds:
                    tags = [x for x in kwds.split(',') if x]
        if not tags:
            # find in json (logged in)
            tags = traverse_obj(api_data, ('tag', 'items', ..., 'name'))

        thumb_prefs = qualities(['url', 'middleUrl', 'largeUrl', 'player', 'ogp'])

        actual_video_id = traverse_obj(api_data, ('video', 'id'))

        return {
            'id': actual_video_id,
            '_api_data': api_data,
            'title': get_video_info(('originalTitle', 'title')) or self._og_search_title(webpage, default=None),
            'formats': formats,
            'thumbnails': [{
                'id': key,
                'url': url,
                'ext': 'jpg',
                'preference': thumb_prefs(key),
                **parse_resolution(url, lenient=True),
            } for key, url in (get_video_info('thumbnail') or {}).items() if url],
            'description': clean_html(get_video_info('description')),
            'uploader': traverse_obj(api_data, ('owner', 'nickname'), ('channel', 'name'), ('community', 'name')),
            'uploader_id': str_or_none(traverse_obj(api_data, ('owner', 'id'), ('channel', 'id'), ('community', 'id'))),
            'timestamp': parse_iso8601(get_video_info('registeredAt')) or parse_iso8601(
                self._html_search_meta('video:release_date', webpage, 'date published', default=None)),
            'channel': traverse_obj(api_data, ('channel', 'name'), ('community', 'name')),
            'channel_id': traverse_obj(api_data, ('channel', 'id'), ('community', 'id')),
            'view_count': int_or_none(get_video_info('count', 'view')),
            'tags': tags,
            'genre': traverse_obj(api_data, ('genre', 'label'), ('genre', 'key')),
            'comment_count': get_video_info('count', 'comment', expected_type=int),
            'duration': (
                parse_duration(self._html_search_meta('video:duration', webpage, 'video duration', default=None))
                or get_video_info('duration')),
<<<<<<< HEAD
            'webpage_url': url_or_none(url) or f'https://www.nicovideo.jp/watch/{actual_video_id}',
            'subtitles': self.extract_subtitles(actual_video_id, api_data, dmc_session_api_data),
=======
            'webpage_url': url_or_none(url) or f'https://www.nicovideo.jp/watch/{video_id}',
            'subtitles': self.extract_subtitles(video_id, api_data),
>>>>>>> 9a8afadd
        }

    def _get_subtitles(self, video_id, api_data):
        comments_info = traverse_obj(api_data, ('comment', 'nvComment', {dict})) or {}
        danmaku = traverse_obj(self._download_json(
            f'{comments_info.get("server")}/v1/threads', video_id, data=json.dumps({
                'additionals': {},
                'params': comments_info.get('params'),
                'threadKey': comments_info.get('threadKey'),
            }).encode(), fatal=False,
            headers={
                'Referer': 'https://www.nicovideo.jp/',
                'Origin': 'https://www.nicovideo.jp',
                'Content-Type': 'text/plain;charset=UTF-8',
                'x-client-os-type': 'others',
                'x-frontend-id': '6',
                'x-frontend-version': '0',
            },
            note='Downloading comments', errnote='Failed to download comments'),
            ('data', 'threads', ..., 'comments', ...))

        if not danmaku:
            self.report_warning(f'Failed to get comments. {bug_reports_message()}')
            return

        return {
            'comments': [{
                'ext': 'json',
                'data': json.dumps(danmaku),
            }],
        }


class NiconicoPlaylistBaseIE(InfoExtractor):
    _PAGE_SIZE = 100

    _API_HEADERS = {
        'X-Frontend-ID': '6',
        'X-Frontend-Version': '0',
        'X-Niconico-Language': 'en-us'
    }

    def _call_api(self, list_id, resource, query):
        raise NotImplementedError('Must be implemented in subclasses')

    @staticmethod
    def _parse_owner(item):
        return {
            'uploader': traverse_obj(item, ('owner', 'name')),
            'uploader_id': traverse_obj(item, ('owner', 'id')),
        }

    def _fetch_page(self, list_id, page):
        page += 1
        resp = self._call_api(list_id, 'page %d' % page, {
            'page': page,
            'pageSize': self._PAGE_SIZE,
        })
        # this is needed to support both mylist and user
        for video in traverse_obj(resp, ('items', ..., ('video', None))) or []:
            video_id = video.get('id')
            if not video_id:
                # skip {"video": {"id": "blablabla", ...}}
                continue
            count = video.get('count') or {}
            get_count = lambda x: int_or_none(count.get(x))
            yield {
                '_type': 'url',
                'id': video_id,
                'title': video.get('title'),
                'url': f'https://www.nicovideo.jp/watch/{video_id}',
                'description': video.get('shortDescription'),
                'duration': int_or_none(video.get('duration')),
                'view_count': get_count('view'),
                'comment_count': get_count('comment'),
                'thumbnail': traverse_obj(video, ('thumbnail', ('nHdUrl', 'largeUrl', 'listingUrl', 'url'))),
                'ie_key': NiconicoIE.ie_key(),
                **self._parse_owner(video),
            }

    def _entries(self, list_id):
        return OnDemandPagedList(functools.partial(self._fetch_page, list_id), self._PAGE_SIZE)


class NiconicoPlaylistIE(NiconicoPlaylistBaseIE):
    IE_NAME = 'niconico:playlist'
    _VALID_URL = r'https?://(?:(?:www\.|sp\.)?nicovideo\.jp|nico\.ms)/(?:user/\d+/)?(?:my/)?mylist/(?:#/)?(?P<id>\d+)'

    _TESTS = [{
        'url': 'http://www.nicovideo.jp/mylist/27411728',
        'info_dict': {
            'id': '27411728',
            'title': 'AKB48のオールナイトニッポン',
            'description': 'md5:d89694c5ded4b6c693dea2db6e41aa08',
            'uploader': 'のっく',
            'uploader_id': '805442',
        },
        'playlist_mincount': 291,
    }, {
        'url': 'https://www.nicovideo.jp/user/805442/mylist/27411728',
        'only_matching': True,
    }, {
        'url': 'https://www.nicovideo.jp/my/mylist/#/68048635',
        'only_matching': True,
    }]

    def _call_api(self, list_id, resource, query):
        return self._download_json(
            f'https://nvapi.nicovideo.jp/v2/mylists/{list_id}', list_id,
            f'Downloading {resource}', query=query,
            headers=self._API_HEADERS)['data']['mylist']

    def _real_extract(self, url):
        list_id = self._match_id(url)
        mylist = self._call_api(list_id, 'list', {
            'pageSize': 1,
        })
        return self.playlist_result(
            self._entries(list_id), list_id,
            mylist.get('name'), mylist.get('description'), **self._parse_owner(mylist))


class NiconicoSeriesIE(InfoExtractor):
    IE_NAME = 'niconico:series'
    _VALID_URL = r'https?://(?:(?:www\.|sp\.)?nicovideo\.jp(?:/user/\d+)?|nico\.ms)/series/(?P<id>\d+)'

    _TESTS = [{
        'url': 'https://www.nicovideo.jp/user/44113208/series/110226',
        'info_dict': {
            'id': '110226',
            'title': 'ご立派ァ！のシリーズ',
        },
        'playlist_mincount': 10,
    }, {
        'url': 'https://www.nicovideo.jp/series/12312/',
        'info_dict': {
            'id': '12312',
            'title': 'バトルスピリッツ　お勧めカード紹介(調整中)',
        },
        'playlist_mincount': 103,
    }, {
        'url': 'https://nico.ms/series/203559',
        'only_matching': True,
    }]

    def _real_extract(self, url):
        list_id = self._match_id(url)
        webpage = self._download_webpage(url, list_id)

        title = self._search_regex(
            (r'<title>「(.+)（全',
             r'<div class="TwitterShareButton"\s+data-text="(.+)\s+https:'),
            webpage, 'title', fatal=False)
        if title:
            title = unescapeHTML(title)
        json_data = next(self._yield_json_ld(webpage, None, fatal=False))
        return self.playlist_from_matches(
            traverse_obj(json_data, ('itemListElement', ..., 'url')), list_id, title, ie=NiconicoIE)


class NiconicoHistoryIE(NiconicoPlaylistBaseIE):
    IE_NAME = 'niconico:history'
    IE_DESC = 'NicoNico user history or likes. Requires cookies.'
    _VALID_URL = r'https?://(?:www\.|sp\.)?nicovideo\.jp/my/(?P<id>history(?:/like)?)'

    _TESTS = [{
        'note': 'PC page, with /video',
        'url': 'https://www.nicovideo.jp/my/history/video',
        'only_matching': True,
    }, {
        'note': 'PC page, without /video',
        'url': 'https://www.nicovideo.jp/my/history',
        'only_matching': True,
    }, {
        'note': 'mobile page, with /video',
        'url': 'https://sp.nicovideo.jp/my/history/video',
        'only_matching': True,
    }, {
        'note': 'mobile page, without /video',
        'url': 'https://sp.nicovideo.jp/my/history',
        'only_matching': True,
    }, {
        'note': 'PC page',
        'url': 'https://www.nicovideo.jp/my/history/like',
        'only_matching': True,
    }, {
        'note': 'Mobile page',
        'url': 'https://sp.nicovideo.jp/my/history/like',
        'only_matching': True,
    }]

    def _call_api(self, list_id, resource, query):
        path = 'likes' if list_id == 'history/like' else 'watch/history'
        return self._download_json(
            f'https://nvapi.nicovideo.jp/v1/users/me/{path}', list_id,
            f'Downloading {resource}', query=query, headers=self._API_HEADERS)['data']

    def _real_extract(self, url):
        list_id = self._match_id(url)
        try:
            mylist = self._call_api(list_id, 'list', {'pageSize': 1})
        except ExtractorError as e:
            if isinstance(e.cause, HTTPError) and e.cause.status == 401:
                self.raise_login_required('You have to be logged in to get your history')
            raise
        return self.playlist_result(self._entries(list_id), list_id, **self._parse_owner(mylist))


class NicovideoSearchBaseIE(InfoExtractor):
    _SEARCH_TYPE = 'search'

    def _entries(self, url, item_id, query=None, note='Downloading page %(page)s'):
        query = query or {}
        pages = [query['page']] if 'page' in query else itertools.count(1)
        for page_num in pages:
            query['page'] = str(page_num)
            webpage = self._download_webpage(url, item_id, query=query, note=note % {'page': page_num})
            results = re.findall(r'(?<=data-video-id=)["\']?(?P<videoid>.*?)(?=["\'])', webpage)
            for item in results:
                yield self.url_result(f'https://www.nicovideo.jp/watch/{item}', 'Niconico', item)
            if not results:
                break

    def _search_results(self, query):
        return self._entries(
            self._proto_relative_url(f'//www.nicovideo.jp/{self._SEARCH_TYPE}/{query}'), query)


class NicovideoSearchIE(NicovideoSearchBaseIE, SearchInfoExtractor):
    IE_DESC = 'Nico video search'
    IE_NAME = 'nicovideo:search'
    _SEARCH_KEY = 'nicosearch'


class NicovideoSearchURLIE(NicovideoSearchBaseIE):
    IE_NAME = f'{NicovideoSearchIE.IE_NAME}_url'
    IE_DESC = 'Nico video search URLs'
    _VALID_URL = r'https?://(?:www\.)?nicovideo\.jp/search/(?P<id>[^?#&]+)?'
    _TESTS = [{
        'url': 'http://www.nicovideo.jp/search/sm9',
        'info_dict': {
            'id': 'sm9',
            'title': 'sm9'
        },
        'playlist_mincount': 40,
    }, {
        'url': 'https://www.nicovideo.jp/search/sm9?sort=h&order=d&end=2020-12-31&start=2020-01-01',
        'info_dict': {
            'id': 'sm9',
            'title': 'sm9'
        },
        'playlist_count': 31,
    }]

    def _real_extract(self, url):
        query = self._match_id(url)
        return self.playlist_result(self._entries(url, query), query, query)


class NicovideoSearchDateIE(NicovideoSearchBaseIE, SearchInfoExtractor):
    IE_DESC = 'Nico video search, newest first'
    IE_NAME = f'{NicovideoSearchIE.IE_NAME}:date'
    _SEARCH_KEY = 'nicosearchdate'
    _TESTS = [{
        'url': 'nicosearchdateall:a',
        'info_dict': {
            'id': 'a',
            'title': 'a'
        },
        'playlist_mincount': 1610,
    }]

    _START_DATE = datetime.date(2007, 1, 1)
    _RESULTS_PER_PAGE = 32
    _MAX_PAGES = 50

    def _entries(self, url, item_id, start_date=None, end_date=None):
        start_date, end_date = start_date or self._START_DATE, end_date or datetime.datetime.now().date()

        # If the last page has a full page of videos, we need to break down the query interval further
        last_page_len = len(list(self._get_entries_for_date(
            url, item_id, start_date, end_date, self._MAX_PAGES,
            note=f'Checking number of videos from {start_date} to {end_date}')))
        if (last_page_len == self._RESULTS_PER_PAGE and start_date != end_date):
            midpoint = start_date + ((end_date - start_date) // 2)
            yield from self._entries(url, item_id, midpoint, end_date)
            yield from self._entries(url, item_id, start_date, midpoint)
        else:
            self.to_screen(f'{item_id}: Downloading results from {start_date} to {end_date}')
            yield from self._get_entries_for_date(
                url, item_id, start_date, end_date, note='    Downloading page %(page)s')

    def _get_entries_for_date(self, url, item_id, start_date, end_date=None, page_num=None, note=None):
        query = {
            'start': str(start_date),
            'end': str(end_date or start_date),
            'sort': 'f',
            'order': 'd',
        }
        if page_num:
            query['page'] = str(page_num)

        yield from super()._entries(url, item_id, query=query, note=note)


class NicovideoTagURLIE(NicovideoSearchBaseIE):
    IE_NAME = 'niconico:tag'
    IE_DESC = 'NicoNico video tag URLs'
    _SEARCH_TYPE = 'tag'
    _VALID_URL = r'https?://(?:www\.)?nicovideo\.jp/tag/(?P<id>[^?#&]+)?'
    _TESTS = [{
        'url': 'https://www.nicovideo.jp/tag/ドキュメンタリー淫夢',
        'info_dict': {
            'id': 'ドキュメンタリー淫夢',
            'title': 'ドキュメンタリー淫夢'
        },
        'playlist_mincount': 400,
    }]

    def _real_extract(self, url):
        query = self._match_id(url)
        return self.playlist_result(self._entries(url, query), query, query)


class NiconicoUserIE(InfoExtractor):
    _VALID_URL = r'https?://(?:www\.)?nicovideo\.jp/user/(?P<id>\d+)/?(?:$|[#?])'
    _TEST = {
        'url': 'https://www.nicovideo.jp/user/419948',
        'info_dict': {
            'id': '419948',
        },
        'playlist_mincount': 101,
    }
    _API_URL = "https://nvapi.nicovideo.jp/v1/users/%s/videos?sortKey=registeredAt&sortOrder=desc&pageSize=%s&page=%s"
    _PAGE_SIZE = 100

    _API_HEADERS = {
        'X-Frontend-ID': '6',
        'X-Frontend-Version': '0'
    }

    def _entries(self, list_id):
        total_count = 1
        count = page_num = 0
        while count < total_count:
            json_parsed = self._download_json(
                self._API_URL % (list_id, self._PAGE_SIZE, page_num + 1), list_id,
                headers=self._API_HEADERS,
                note='Downloading JSON metadata%s' % (' page %d' % page_num if page_num else ''))
            if not page_num:
                total_count = int_or_none(json_parsed['data'].get('totalCount'))
            for entry in json_parsed["data"]["items"]:
                count += 1
                yield self.url_result('https://www.nicovideo.jp/watch/%s' % entry['id'])
            page_num += 1

    def _real_extract(self, url):
        list_id = self._match_id(url)
        return self.playlist_result(self._entries(list_id), list_id, ie=NiconicoIE.ie_key())


class NiconicoLiveIE(InfoExtractor):
    IE_NAME = 'niconico:live'
    IE_DESC = 'ニコニコ生放送'
    _VALID_URL = r'https?://(?:sp\.)?live2?\.nicovideo\.jp/(?:watch|gate)/(?P<id>lv\d+)'
    _TESTS = [{
        'note': 'this test case includes invisible characters for title, pasting them as-is',
        'url': 'https://live.nicovideo.jp/watch/lv339533123',
        'info_dict': {
            'id': 'lv339533123',
            'title': '激辛ペヤング食べます‪( ;ᯅ; )‬（歌枠オーディション参加中）',
            'view_count': 1526,
            'comment_count': 1772,
            'description': '初めましてもかって言います❕\nのんびり自由に適当に暮らしてます',
            'uploader': 'もか',
            'channel': 'ゲストさんのコミュニティ',
            'channel_id': 'co5776900',
            'channel_url': 'https://com.nicovideo.jp/community/co5776900',
            'timestamp': 1670677328,
            'is_live': True,
        },
        'skip': 'livestream',
    }, {
        'url': 'https://live2.nicovideo.jp/watch/lv339533123',
        'only_matching': True,
    }, {
        'url': 'https://sp.live.nicovideo.jp/watch/lv339533123',
        'only_matching': True,
    }, {
        'url': 'https://sp.live2.nicovideo.jp/watch/lv339533123',
        'only_matching': True,
    }]

    _KNOWN_LATENCY = ('high', 'low')

    def _real_extract(self, url):
        video_id = self._match_id(url)
        webpage, urlh = self._download_webpage_handle(f'https://live.nicovideo.jp/watch/{video_id}', video_id)

        embedded_data = self._parse_json(unescapeHTML(self._search_regex(
            r'<script\s+id="embedded-data"\s*data-props="(.+?)"', webpage, 'embedded data')), video_id)

        ws_url = traverse_obj(embedded_data, ('site', 'relive', 'webSocketUrl'))
        if not ws_url:
            raise ExtractorError('The live hasn\'t started yet or already ended.', expected=True)
        ws_url = update_url_query(ws_url, {
            'frontend_id': traverse_obj(embedded_data, ('site', 'frontendId')) or '9',
        })

        hostname = remove_start(urlparse(urlh.url).hostname, 'sp.')
        latency = try_get(self._configuration_arg('latency'), lambda x: x[0])
        if latency not in self._KNOWN_LATENCY:
            latency = 'high'

        ws = self._request_webpage(
            Request(ws_url, headers={'Origin': f'https://{hostname}'}),
            video_id=video_id, note='Connecting to WebSocket server')

        self.write_debug('[debug] Sending HLS server request')
        ws.send(json.dumps({
            'type': 'startWatching',
            'data': {
                'stream': {
                    'quality': 'abr',
                    'protocol': 'hls+fmp4',
                    'latency': latency,
                    'chasePlay': False
                },
                'room': {
                    'protocol': 'webSocket',
                    'commentable': True
                },
                'reconnect': False,
            }
        }))

        while True:
            recv = ws.recv()
            if not recv:
                continue
            data = json.loads(recv)
            if not isinstance(data, dict):
                continue
            if data.get('type') == 'stream':
                m3u8_url = data['data']['uri']
                qualities = data['data']['availableQualities']
                break
            elif data.get('type') == 'disconnect':
                self.write_debug(recv)
                raise ExtractorError('Disconnected at middle of extraction')
            elif data.get('type') == 'error':
                self.write_debug(recv)
                message = traverse_obj(data, ('body', 'code')) or recv
                raise ExtractorError(message)
            elif self.get_param('verbose', False):
                if len(recv) > 100:
                    recv = recv[:100] + '...'
                self.write_debug('Server said: %s' % recv)

        title = traverse_obj(embedded_data, ('program', 'title')) or self._html_search_meta(
            ('og:title', 'twitter:title'), webpage, 'live title', fatal=False)

        raw_thumbs = traverse_obj(embedded_data, ('program', 'thumbnail')) or {}
        thumbnails = []
        for name, value in raw_thumbs.items():
            if not isinstance(value, dict):
                thumbnails.append({
                    'id': name,
                    'url': value,
                    **parse_resolution(value, lenient=True),
                })
                continue

            for k, img_url in value.items():
                res = parse_resolution(k, lenient=True) or parse_resolution(img_url, lenient=True)
                width, height = res.get('width'), res.get('height')

                thumbnails.append({
                    'id': f'{name}_{width}x{height}',
                    'url': img_url,
                    **res,
                })

        formats = self._extract_m3u8_formats(m3u8_url, video_id, ext='mp4', live=True)
        for fmt, q in zip(formats, reversed(qualities[1:])):
            fmt.update({
                'format_id': q,
                'protocol': 'niconico_live',
                'ws': ws,
                'video_id': video_id,
                'live_latency': latency,
                'origin': hostname,
            })

        return {
            'id': video_id,
            'title': title,
            **traverse_obj(embedded_data, {
                'view_count': ('program', 'statistics', 'watchCount'),
                'comment_count': ('program', 'statistics', 'commentCount'),
                'uploader': ('program', 'supplier', 'name'),
                'channel': ('socialGroup', 'name'),
                'channel_id': ('socialGroup', 'id'),
                'channel_url': ('socialGroup', 'socialGroupPageUrl'),
            }),
            'description': clean_html(traverse_obj(embedded_data, ('program', 'description'))),
            'timestamp': int_or_none(traverse_obj(embedded_data, ('program', 'openTime'))),
            'is_live': True,
            'thumbnails': thumbnails,
            'formats': formats,
        }<|MERGE_RESOLUTION|>--- conflicted
+++ resolved
@@ -532,13 +532,8 @@
             'duration': (
                 parse_duration(self._html_search_meta('video:duration', webpage, 'video duration', default=None))
                 or get_video_info('duration')),
-<<<<<<< HEAD
             'webpage_url': url_or_none(url) or f'https://www.nicovideo.jp/watch/{actual_video_id}',
             'subtitles': self.extract_subtitles(actual_video_id, api_data, dmc_session_api_data),
-=======
-            'webpage_url': url_or_none(url) or f'https://www.nicovideo.jp/watch/{video_id}',
-            'subtitles': self.extract_subtitles(video_id, api_data),
->>>>>>> 9a8afadd
         }
 
     def _get_subtitles(self, video_id, api_data):
