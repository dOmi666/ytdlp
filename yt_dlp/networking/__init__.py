--- conflicted
+++ resolved
@@ -1,18 +1,14 @@
 from ._urllib import UrllibRH
 from .common import UnsupportedRH
 
-<<<<<<< HEAD
 try:
     from ._urllib3 import Urllib3BackendAdapter
     has_urllib3 = True
 except ImportError:
     has_urllib3 = False
     Urllib3BackendAdapter = None
+network_handlers = [UnsupportedRH, UrllibRH]
 
 network_handlers = [UnsupportedBackend, UrllibBackendAdapter, Urllib3BackendAdapter]
 __all__ = ['UrllibBackendAdapter', 'UnsupportedBackend', 'network_handlers', 'has_urllib3']
-=======
-network_handlers = [UnsupportedRH, UrllibRH]
-
-__all__ = ['UrllibRH', 'UnsupportedRH', 'network_handlers']
->>>>>>> 7cf5839c
+__all__ = ['UrllibRH', 'UnsupportedRH', 'network_handlers']