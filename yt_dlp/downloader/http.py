import http.client
import os
import random
import socket
import ssl
import time
import urllib.error

from .common import FileDownloader
from ..utils import (
    ContentTooShortError,
    RetryManager,
    ThrottledDownload,
    XAttrMetadataError,
    XAttrUnavailableError,
    encodeFilename,
    int_or_none,
    parse_http_range,
    sanitized_Request,
    try_call,
    write_xattr,
)

RESPONSE_READ_EXCEPTIONS = (
    TimeoutError,
    socket.timeout,  # compat: py < 3.10
    ConnectionError,
    ssl.SSLError,
    http.client.HTTPException
)


class HttpFD(FileDownloader):
    def real_download(self, filename, info_dict):
        url = info_dict['url']
        request_data = info_dict.get('request_data', None)

        class DownloadContext(dict):
            __getattr__ = dict.get
            __setattr__ = dict.__setitem__
            __delattr__ = dict.__delitem__

        ctx = DownloadContext()
        ctx.filename = filename
        ctx.tmpfilename = self.temp_name(filename)
        ctx.stream = None

        # Do not include the Accept-Encoding header
        headers = {'Youtubedl-no-compression': 'True'}
        add_headers = info_dict.get('http_headers')
        if add_headers:
            headers.update(add_headers)

        is_test = self.params.get('test', False)
        chunk_size = self._TEST_FILE_SIZE if is_test else (
            self.params.get('http_chunk_size')
            or info_dict.get('downloader_options', {}).get('http_chunk_size')
            or 0)

        ctx.open_mode = 'wb'
        ctx.resume_len = 0
        ctx.block_size = self.params.get('buffersize', 1024)
        ctx.start_time = time.time()

        # parse given Range
        req_start, req_end, _ = parse_http_range(headers.get('Range'))

        if self.params.get('continuedl', True):
            # Establish possible resume length
            if os.path.isfile(encodeFilename(ctx.tmpfilename)):
                ctx.resume_len = os.path.getsize(
                    encodeFilename(ctx.tmpfilename))

        ctx.is_resume = ctx.resume_len > 0

        class SucceedDownload(Exception):
            pass

        class RetryDownload(Exception):
            def __init__(self, source_error):
                self.source_error = source_error

        class NextFragment(Exception):
            pass

        def establish_connection():
            ctx.chunk_size = (random.randint(int(chunk_size * 0.95), chunk_size)
                              if not is_test and chunk_size else chunk_size)
            if ctx.resume_len > 0:
                range_start = ctx.resume_len
                if req_start is not None:
                    # offset the beginning of Range to be within request
                    range_start += req_start
                if ctx.is_resume:
                    self.report_resuming_byte(ctx.resume_len)
                ctx.open_mode = 'ab'
            elif req_start is not None:
                range_start = req_start
            elif ctx.chunk_size > 0:
                range_start = 0
            else:
                range_start = None
            ctx.is_resume = False

            if ctx.chunk_size:
                chunk_aware_end = range_start + ctx.chunk_size - 1
                # we're not allowed to download outside Range
                range_end = chunk_aware_end if req_end is None else min(chunk_aware_end, req_end)
            elif req_end is not None:
                # there's no need for chunked downloads, so download until the end of Range
                range_end = req_end
            else:
                range_end = None

            if try_call(lambda: range_start > range_end):
                ctx.resume_len = 0
                ctx.open_mode = 'wb'
                raise RetryDownload(Exception(f'Conflicting range. (start={range_start} > end={range_end})'))

            if try_call(lambda: range_end >= ctx.content_len):
                range_end = ctx.content_len - 1

            request = sanitized_Request(url, request_data, headers)
            has_range = range_start is not None
            if has_range:
                request.add_header('Range', f'bytes={int(range_start)}-{int_or_none(range_end) or ""}')
            # Establish connection
            try:
                ctx.data = self.ydl.urlopen(request)
                # When trying to resume, Content-Range HTTP header of response has to be checked
                # to match the value of requested Range HTTP header. This is due to a webservers
                # that don't support resuming and serve a whole file with no Content-Range
                # set in response despite of requested Range (see
                # https://github.com/ytdl-org/youtube-dl/issues/6057#issuecomment-126129799)
                if has_range:
                    content_range = ctx.data.headers.get('Content-Range')
                    content_range_start, content_range_end, content_len = parse_http_range(content_range)
                    # Content-Range is present and matches requested Range, resume is possible
                    if range_start == content_range_start and (
                            # Non-chunked download
                            not ctx.chunk_size
                            # Chunked download and requested piece or
                            # its part is promised to be served
                            or content_range_end == range_end
                            or content_len < range_end):
                        ctx.content_len = content_len
                        if content_len or req_end:
                            ctx.data_len = min(content_len or req_end, req_end or content_len) - (req_start or 0)
                        return
                    # Content-Range is either not present or invalid. Assuming remote webserver is
                    # trying to send the whole file, resume is not possible, so wiping the local file
                    # and performing entire redownload
                    self.report_unable_to_resume()
                    ctx.resume_len = 0
                    ctx.open_mode = 'wb'
                ctx.data_len = ctx.content_len = int_or_none(ctx.data.info().get('Content-length', None))
            except urllib.error.HTTPError as err:
                if err.code == 416:
                    # Unable to resume (requested range not satisfiable)
                    try:
                        # Open the connection again without the range header
                        ctx.data = self.ydl.urlopen(
                            sanitized_Request(url, request_data, headers))
                        content_length = ctx.data.info()['Content-Length']
                    except urllib.error.HTTPError as err:
                        if err.code < 500 or err.code >= 600:
                            raise
                    else:
                        # Examine the reported length
                        if (content_length is not None
                                and (ctx.resume_len - 100 < int(content_length) < ctx.resume_len + 100)):
                            # The file had already been fully downloaded.
                            # Explanation to the above condition: in issue #175 it was revealed that
                            # YouTube sometimes adds or removes a few bytes from the end of the file,
                            # changing the file size slightly and causing problems for some users. So
                            # I decided to implement a suggested change and consider the file
                            # completely downloaded if the file size differs less than 100 bytes from
                            # the one in the hard drive.
                            self.report_file_already_downloaded(ctx.filename)
                            self.try_rename(ctx.tmpfilename, ctx.filename)
                            self._hook_progress({
                                'filename': ctx.filename,
                                'status': 'finished',
                                'downloaded_bytes': ctx.resume_len,
                                'total_bytes': ctx.resume_len,
                            }, info_dict)
                            raise SucceedDownload()
                        else:
                            # The length does not match, we start the download over
                            self.report_unable_to_resume()
                            ctx.resume_len = 0
                            ctx.open_mode = 'wb'
                            return
                elif err.code < 500 or err.code >= 600:
                    # Unexpected HTTP error
                    raise
                raise RetryDownload(err)
            except urllib.error.URLError as err:
                if isinstance(err.reason, ssl.CertificateError):
                    raise
                raise RetryDownload(err)
            # In urllib.request.AbstractHTTPHandler, the response is partially read on request.
            # Any errors that occur during this will not be wrapped by URLError
            except RESPONSE_READ_EXCEPTIONS as err:
                raise RetryDownload(err)

        def close_stream():
            if ctx.stream is not None:
                if not ctx.tmpfilename == '-':
                    ctx.stream.close()
                ctx.stream = None

        def download():
            data_len = ctx.data.info().get('Content-length', None)

            # Range HTTP header may be ignored/unsupported by a webserver
            # (e.g. extractor/scivee.py, extractor/bambuser.py).
            # However, for a test we still would like to download just a piece of a file.
            # To achieve this we limit data_len to _TEST_FILE_SIZE and manually control
            # block size when downloading a file.
            if is_test and (data_len is None or int(data_len) > self._TEST_FILE_SIZE):
                data_len = self._TEST_FILE_SIZE

            if data_len is not None:
                data_len = int(data_len) + ctx.resume_len
                min_data_len = self.params.get('min_filesize')
                max_data_len = self.params.get('max_filesize')
                if min_data_len is not None and data_len < min_data_len:
                    self.to_screen(
                        f'\r[download] File is smaller than min-filesize ({data_len} bytes < {min_data_len} bytes). Aborting.')
                    return False
                if max_data_len is not None and data_len > max_data_len:
                    self.to_screen(
                        f'\r[download] File is larger than max-filesize ({data_len} bytes > {max_data_len} bytes). Aborting.')
                    return False

            byte_counter = 0 + ctx.resume_len
            block_size = ctx.block_size
            start = time.time()

            # measure time over whole while-loop, so slow_down() and best_block_size() work together properly
            now = None  # needed for slow_down() in the first loop run
            before = start  # start measuring

            def retry(e):
                close_stream()
                ctx.resume_len = (byte_counter if ctx.tmpfilename == '-'
                                  else os.path.getsize(encodeFilename(ctx.tmpfilename)))
                raise RetryDownload(e)

            while True:
                try:
                    # Download and write
                    data_block = ctx.data.read(block_size if not is_test else min(block_size, data_len - byte_counter))
                except RESPONSE_READ_EXCEPTIONS as err:
                    retry(err)

                byte_counter += len(data_block)

                # exit loop when download is finished
                if len(data_block) == 0:
                    break

                # Open destination file just in time
                if ctx.stream is None:
                    try:
                        ctx.stream, ctx.tmpfilename = self.sanitize_open(
                            ctx.tmpfilename, ctx.open_mode)
                        assert ctx.stream is not None
                        ctx.filename = self.undo_temp_name(ctx.tmpfilename)
                        self.report_destination(ctx.filename)
                    except OSError as err:
                        self.report_error('unable to open for writing: %s' % str(err))
                        return False

                    if self.params.get('xattr_set_filesize', False) and data_len is not None:
                        try:
                            write_xattr(ctx.tmpfilename, 'user.ytdl.filesize', str(data_len).encode())
                        except (XAttrUnavailableError, XAttrMetadataError) as err:
                            self.report_error('unable to set filesize xattr: %s' % str(err))

                try:
                    ctx.stream.write(data_block)
                except OSError as err:
                    self.to_stderr('\n')
                    self.report_error('unable to write data: %s' % str(err))
                    return False

                # Apply rate limit
                self.slow_down(start, now, byte_counter - ctx.resume_len)

                # end measuring of one loop run
                now = time.time()
                after = now

                # Adjust block size
                if not self.params.get('noresizebuffer', False):
                    block_size = self.best_block_size(after - before, len(data_block))

                before = after

                # Progress message
                speed = self.calc_speed(start, now, byte_counter - ctx.resume_len)
                if ctx.data_len is None:
                    eta = None
                else:
                    eta = self.calc_eta(start, time.time(), ctx.data_len - ctx.resume_len, byte_counter - ctx.resume_len)

                self._hook_progress({
                    'status': 'downloading',
                    'downloaded_bytes': byte_counter,
                    'total_bytes': ctx.data_len,
                    'tmpfilename': ctx.tmpfilename,
                    'filename': ctx.filename,
                    'eta': eta,
                    'speed': speed,
                    'elapsed': now - ctx.start_time,
                    'ctx_id': info_dict.get('ctx_id'),
                }, info_dict)

                if data_len is not None and byte_counter == data_len:
                    break

                if speed and speed < (self.params.get('throttledratelimit') or 0):
                    # The speed must stay below the limit for 3 seconds
                    # This prevents raising error when the speed temporarily goes down
                    if ctx.throttle_start is None:
                        ctx.throttle_start = now
                    elif now - ctx.throttle_start > 3:
                        if ctx.stream is not None and ctx.tmpfilename != '-':
                            ctx.stream.close()
                        raise ThrottledDownload()
                elif speed:
                    ctx.throttle_start = None

            if not is_test and ctx.chunk_size and ctx.content_len is not None and byte_counter < ctx.content_len:
                ctx.resume_len = byte_counter
                # ctx.block_size = block_size
                raise NextFragment()

            if ctx.stream is None:
                self.to_stderr('\n')
                self.report_error('Did not get any data blocks')
                return False
            if ctx.tmpfilename != '-':
                ctx.stream.close()

            if data_len is not None and byte_counter != data_len:
                err = ContentTooShortError(byte_counter, int(data_len))
                retry(err)

            self.try_rename(ctx.tmpfilename, ctx.filename)

            # Update file modification time
            if self.params.get('updatetime', True):
                info_dict['filetime'] = self.try_utime(ctx.filename, ctx.data.info().get('last-modified', None))

            self._hook_progress({
                'downloaded_bytes': byte_counter,
                'total_bytes': byte_counter,
                'filename': ctx.filename,
                'status': 'finished',
                'elapsed': time.time() - ctx.start_time,
                'ctx_id': info_dict.get('ctx_id'),
            }, info_dict)

            return True

        for retry in RetryManager(self.params.get('retries'), self.report_retry):
            try:
                establish_connection()
                return download()
            except RetryDownload as err:
                retry.error = err.source_error
                continue
            except NextFragment:
                retry.error = None
                retry.attempt -= 1
                continue
            except SucceedDownload:
                return True
<<<<<<< HEAD
=======
            except:  # noqa: E722
                close_stream()
                raise

        self.report_error('giving up after %s retries' % retries)
>>>>>>> 47304e07
        return False<|MERGE_RESOLUTION|>--- conflicted
+++ resolved
@@ -379,12 +379,7 @@
                 continue
             except SucceedDownload:
                 return True
-<<<<<<< HEAD
-=======
             except:  # noqa: E722
                 close_stream()
                 raise
-
-        self.report_error('giving up after %s retries' % retries)
->>>>>>> 47304e07
         return False