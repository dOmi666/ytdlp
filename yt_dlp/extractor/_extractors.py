--- conflicted
+++ resolved
@@ -1405,16 +1405,6 @@
 from .ntvde import NTVDeIE
 from .ntvru import NTVRuIE
 from .nubilesporn import NubilesPornIE
-<<<<<<< HEAD
-=======
-from .nytimes import (
-    NYTimesIE,
-    NYTimesArticleIE,
-    NYTimesAudioIE,
-    NYTimesCookingIE,
-    NYTimesCookingRecipeIE,
-)
->>>>>>> ab814210
 from .nuum import (
     NuumLiveIE,
     NuumMediaIE,
@@ -1423,6 +1413,7 @@
 from .nuvid import NuvidIE
 from .nytimes import (
     NYTimesArticleIE,
+    NYTimesAudioIE,
     NYTimesCookingIE,
     NYTimesCookingRecipeIE,
     NYTimesIE,
