import json
import random
import re
import urllib.parse
import uuid

from .common import InfoExtractor
<<<<<<< HEAD
from ..compat import compat_str
from ..networking.exceptions import HTTPError
=======
>>>>>>> d4b52ce3
from ..utils import (
    ExtractorError,
    int_or_none,
    merge_dicts,
    remove_end,
    smuggle_url,
    strip_or_none,
    traverse_obj,
    try_get,
    unified_timestamp,
    unsmuggle_url,
    url_or_none,
)


class ViuBaseIE(InfoExtractor):
    def _call_api(self, path, *args, headers={}, **kwargs):
        response = self._download_json(
            f'https://www.viu.com/api/{path}', *args, **kwargs,
            headers={**self.geo_verification_headers(), **headers})['response']
        if response.get('status') != 'success':
            raise ExtractorError(f'{self.IE_NAME} said: {response["message"]}', expected=True)
        return response


class ViuIE(ViuBaseIE):
    _VALID_URL = r'(?:viu:|https?://[^/]+\.viu\.com/[a-z]{2}/media/)(?P<id>\d+)'
    _TESTS = [{
        'url': 'https://www.viu.com/en/media/1116705532?containerId=playlist-22168059',
        'info_dict': {
            'id': '1116705532',
            'ext': 'mp4',
            'title': 'Citizen Khan - Ep 1',
            'description': 'md5:d7ea1604f49e5ba79c212c551ce2110e',
        },
        'params': {
            'skip_download': 'm3u8 download',
        },
        'skip': 'Geo-restricted to India',
    }, {
        'url': 'https://www.viu.com/en/media/1130599965',
        'info_dict': {
            'id': '1130599965',
            'ext': 'mp4',
            'title': 'Jealousy Incarnate - Episode 1',
            'description': 'md5:d3d82375cab969415d2720b6894361e9',
        },
        'params': {
            'skip_download': 'm3u8 download',
        },
        'skip': 'Geo-restricted to Indonesia',
    }, {
        'url': 'https://india.viu.com/en/media/1126286865',
        'only_matching': True,
    }]

    def _real_extract(self, url):
        video_id = self._match_id(url)

        video_data = self._call_api(
            'clip/load', video_id, 'Downloading video data', query={
                'appid': 'viu_desktop',
                'fmt': 'json',
                'id': video_id,
            })['item'][0]

        title = video_data['title']

        m3u8_url = None
        url_path = video_data.get('urlpathd') or video_data.get('urlpath')
        tdirforwhole = video_data.get('tdirforwhole')
        # #EXT-X-BYTERANGE is not supported by native hls downloader
        # and ffmpeg (#10955)
        # FIXME: It is supported in yt-dlp
        # hls_file = video_data.get('hlsfile')
        hls_file = video_data.get('jwhlsfile')
        if url_path and tdirforwhole and hls_file:
            m3u8_url = f'{url_path}/{tdirforwhole}/{hls_file}'
        else:
            # m3u8_url = re.sub(
            #     r'(/hlsc_)[a-z]+(\d+\.m3u8)',
            #     r'\1whe\2', video_data['href'])
            m3u8_url = video_data['href']
        formats, subtitles = self._extract_m3u8_formats_and_subtitles(m3u8_url, video_id, 'mp4')

        for key, value in video_data.items():
            mobj = re.match(r'^subtitle_(?P<lang>[^_]+)_(?P<ext>(vtt|srt))', key)
            if not mobj:
                continue
            subtitles.setdefault(mobj.group('lang'), []).append({
                'url': value,
                'ext': mobj.group('ext'),
            })

        return {
            'id': video_id,
            'title': title,
            'description': video_data.get('description'),
            'series': video_data.get('moviealbumshowname'),
            'episode': title,
            'episode_number': int_or_none(video_data.get('episodeno')),
            'duration': int_or_none(video_data.get('duration')),
            'formats': formats,
            'subtitles': subtitles,
        }


class ViuPlaylistIE(ViuBaseIE):
    IE_NAME = 'viu:playlist'
    _VALID_URL = r'https?://www\.viu\.com/[^/]+/listing/playlist-(?P<id>\d+)'
    _TEST = {
        'url': 'https://www.viu.com/en/listing/playlist-22461380',
        'info_dict': {
            'id': '22461380',
            'title': 'The Good Wife',
        },
        'playlist_count': 16,
        'skip': 'Geo-restricted to Indonesia',
    }

    def _real_extract(self, url):
        playlist_id = self._match_id(url)
        playlist_data = self._call_api(
            'container/load', playlist_id,
            'Downloading playlist info', query={
                'appid': 'viu_desktop',
                'fmt': 'json',
                'id': 'playlist-' + playlist_id,
            })['container']

        entries = []
        for item in playlist_data.get('item', []):
            item_id = item.get('id')
            if not item_id:
                continue
            item_id = str(item_id)
            entries.append(self.url_result(
                'viu:' + item_id, 'Viu', item_id))

        return self.playlist_result(
            entries, playlist_id, playlist_data.get('title'))


class ViuOTTIE(InfoExtractor):
    IE_NAME = 'viu:ott'
    _NETRC_MACHINE = 'viu'
    _VALID_URL = r'https?://(?:www\.)?viu\.com/ott/(?P<country_code>[a-z]{2})/(?P<lang_code>[a-z]{2}(?:-[a-z]{2})?)/vod/(?P<id>\d+)'
    _TESTS = [{
        'url': 'http://www.viu.com/ott/sg/en-us/vod/3421/The%20Prime%20Minister%20and%20I',
        'info_dict': {
            'id': '3421',
            'ext': 'mp4',
            'title': 'A New Beginning',
            'description': 'md5:1e7486a619b6399b25ba6a41c0fe5b2c',
        },
        'params': {
            'skip_download': 'm3u8 download',
            'noplaylist': True,
        },
        'skip': 'Geo-restricted to Singapore',
    }, {
        'url': 'https://www.viu.com/ott/hk/zh-hk/vod/430078/%E7%AC%AC%E5%85%AD%E6%84%9F-3',
        'info_dict': {
            'id': '430078',
            'ext': 'mp4',
            'title': '大韓民國的1%',
            'description': 'md5:74d6db47ddd9ddb9c89a05739103ccdb',
            'episode_number': 1,
            'duration': 6614,
            'episode': '大韓民國的1%',
            'series': '第六感 3',
            'thumbnail': 'https://d2anahhhmp1ffz.cloudfront.net/1313295781/d2b14f48d008ef2f3a9200c98d8e9b63967b9cc2',
        },
        'params': {
            'skip_download': 'm3u8 download',
            'noplaylist': True,
        },
        'skip': 'Geo-restricted to Hong Kong',
    }, {
        'url': 'https://www.viu.com/ott/hk/zh-hk/vod/444666/%E6%88%91%E7%9A%84%E5%AE%A4%E5%8F%8B%E6%98%AF%E4%B9%9D%E5%B0%BE%E7%8B%90',
        'playlist_count': 16,
        'info_dict': {
            'id': '23807',
            'title': '我的室友是九尾狐',
            'description': 'md5:b42c95f2b4a316cdd6ae14ca695f33b9',
        },
        'params': {
            'skip_download': 'm3u8 download',
            'noplaylist': False,
        },
        'skip': 'Geo-restricted to Hong Kong',
    }, {
        'url': 'https://www.viu.com/ott/id/id/vod/2221644/Detective-Conan',
        'info_dict': {
            'id': '2221644',
            'ext': 'mp4',
            'description': 'md5:b199bcdb07b1e01a03529f155349ddd5',
            'duration': 1425,
            'series': 'Detective Conan',
            'title': 'Detective Conan - Episode 1150',
            'episode': 'Detective Conan - Episode 1150',
            'episode_number': 1150,
            'thumbnail': r're:https?://prod-images\.viu\.com/clip_asset_v6/\d+/\d+/[a-f0-9]+',
        }
    }]

    _AREA_ID = {
        'HK': 1,
        'SG': 2,
        'TH': 4,
        'PH': 5,
    }
    _LANGUAGE_FLAG = {
        'zh-hk': 1,
        'zh-cn': 2,
        'en-us': 3,
    }

    _user_token = None
    _auth_codes = {}

    def _detect_error(self, response):
        code = try_get(response, lambda x: x['status']['code'])
        if code and code > 0:
            message = try_get(response, lambda x: x['status']['message'])
            raise ExtractorError(f'{self.IE_NAME} said: {message} ({code})', expected=True)
        return response.get('data') or {}

    def _login(self, country_code, video_id):
        if self._user_token is None:
            username, password = self._get_login_info()
            if username is None:
                return
            headers = {
                'Authorization': f'Bearer {self._auth_codes[country_code]}',
                'Content-Type': 'application/json',
            }
            data = self._download_json(
                'https://api-gateway-global.viu.com/api/account/validate',
                video_id, 'Validating email address', headers=headers,
                data=json.dumps({
                    'principal': username,
                    'provider': 'email',
                }).encode())
            if not data.get('exists'):
                raise ExtractorError('Invalid email address')

            data = self._download_json(
                'https://api-gateway-global.viu.com/api/auth/login',
                video_id, 'Logging in', headers=headers,
                data=json.dumps({
                    'email': username,
                    'password': password,
                    'provider': 'email',
                }).encode())
            self._detect_error(data)
            self._user_token = data.get('identity')
            # need to update with valid user's token else will throw an error again
            self._auth_codes[country_code] = data.get('token')
        return self._user_token

    def _get_token(self, country_code, video_id):
        rand = ''.join(random.choices('0123456789', k=10))
        return self._download_json(
            f'https://api-gateway-global.viu.com/api/auth/token?v={rand}000', video_id,
            headers={'Content-Type': 'application/json'}, note='Getting bearer token',
            data=json.dumps({
                'countryCode': country_code.upper(),
                'platform': 'browser',
                'platformFlagLabel': 'web',
                'language': 'en',
                'uuid': str(uuid.uuid4()),
                'carrierId': '0',
            }).encode())['token']

    def _real_extract(self, url):
        url, idata = unsmuggle_url(url, {})
        country_code, lang_code, video_id = self._match_valid_url(url).groups()

        webpage = self._download_webpage(url, video_id, fatal=False)
        json_ld = self._search_json_ld(webpage, video_id, fatal=False)
        next_js_data = (self._search_nextjs_data(webpage, video_id, fatal=False) or {}).get('props')
        runtime_info = traverse_obj(next_js_data, ('initialState', 'app', 'runtimeInfo'))

        query = {
            'r': 'vod/ajax-detail',
            'platform_flag_label': 'web',
            'product_id': video_id,
        }

        area_id = self._AREA_ID.get(country_code.upper()) or runtime_info.get('areaId')
        if area_id:
            query['area_id'] = area_id

        try:
            product_data = self._download_json(
                f'http://www.viu.com/ott/{country_code}/index.php', video_id,
                'Downloading video info', query=query)['data']
        # The `fatal` in `_download_json` didn't prevent json error
        # FIXME: probably the error still too broad
        except ExtractorError as e:
            if not isinstance(e.cause, (json.JSONDecodeError, HTTPError)):
                raise
            # NOTE: some geo-blocked like https://www.viu.com/ott/sg/en/vod/108599/The-Beauty-Inside actually can bypassed
            # on other region (like in ID)
            product_data = traverse_obj(
                next_js_data, ('pageProps', 'fallback', lambda k, v: v if re.match(r'@"PRODUCT_DETAIL"[^:]+', k) else None),
                get_all=False)['data']

        video_data = product_data.get('current_product')
        if not video_data:
            self.raise_geo_restricted()

        series_id = video_data.get('series_id') or traverse_obj(product_data, ('series', 'series_id'))
        if self._yes_playlist(series_id, video_id, idata):
            series = product_data.get('series') or traverse_obj(product_data, ('series', 'name')) or {}
            product = series.get('product')
            if product:
                entries = []
                for entry in sorted(product, key=lambda x: int_or_none(x.get('number', 0))):
                    item_id = entry.get('product_id')
                    if not item_id:
                        continue
                    entries.append(self.url_result(
                        smuggle_url(f'http://www.viu.com/ott/{country_code}/{lang_code}/vod/{item_id}/',
                                    {'force_noplaylist': True}),
                        ViuOTTIE, str(item_id), entry.get('synopsis', '').strip()))

                return self.playlist_result(entries, series_id, series.get('name'), series.get('description'))

        duration_limit = False
        query = {
            'ccs_product_id': video_data['ccs_product_id'],
            'language_flag_id': self._LANGUAGE_FLAG.get(lang_code.lower()) or runtime_info.get('languageFlagId') or '3',
            'platform_flag_label': 'web',
            'countryCode': country_code.upper()
        }

        def download_playback():
            stream_data = self._download_json(
                'https://api-gateway-global.viu.com/api/playback/distribute',
                video_id=video_id, query=query, fatal=False, note='Downloading stream info',
                headers={
                    'Authorization': f'Bearer {self._auth_codes[country_code]}',
                    'Referer': url,
                    'Origin': url,
                })
            return self._detect_error(stream_data).get('stream')

        if not self._auth_codes.get(country_code):
            self._auth_codes[country_code] = self._get_token(country_code, video_id)

        stream_data = None
        try:
            stream_data = download_playback()
        except (ExtractorError, KeyError):
            token = self._login(country_code, video_id)
            if token is not None:
                query['identity'] = token
            else:
                # The content is Preview or for VIP only.
                # We can try to bypass the duration which is limited to 3mins only
                duration_limit, query['duration'] = True, '180'
            try:
                stream_data = download_playback()
            except (ExtractorError, KeyError):
                if token is not None:
                    raise
                self.raise_login_required(method='password')
        if not stream_data:
            raise ExtractorError('Cannot get stream info', expected=True)

        formats = []
        for vid_format, stream_url in (stream_data.get('url') or {}).items():
            height = int(self._search_regex(r's(\d+)p', vid_format, 'height', default=None))

            # bypass preview duration limit
            if duration_limit:
                old_stream_url = urllib.parse.urlparse(stream_url)
                query = dict(urllib.parse.parse_qsl(old_stream_url.query, keep_blank_values=True))
                query.update({
                    'duration': video_data.get('time_duration') or '9999999',
                    'duration_start': '0',
                })
                stream_url = old_stream_url._replace(query=urllib.parse.urlencode(query)).geturl()

            formats.append({
                'format_id': vid_format,
                'url': stream_url,
                'height': height,
                'ext': 'mp4',
                'filesize': try_get(stream_data, lambda x: x['size'][vid_format], int),
            })

        subtitles = {}
        for sub in video_data.get('subtitle') or []:
            lang = sub.get('name') or 'und'
            if sub.get('url'):
                subtitles.setdefault(lang, []).append({
                    'url': sub['url'],
                    'ext': 'srt',
                    'name': f'Spoken text for {lang}',
                })
            if sub.get('second_subtitle_url'):
                subtitles.setdefault(f'{lang}_ost', []).append({
                    'url': sub['second_subtitle_url'],
                    'ext': 'srt',
                    'name': f'On-screen text for {lang}',
                })

        title = strip_or_none(video_data.get('synopsis'))
        return merge_dicts({
            'id': video_id,
            'title': title,
            'description': video_data.get('description'),
            'series': try_get(product_data, lambda x: x['series']['name']),
            'episode': title,
            'episode_number': int_or_none(video_data.get('number')),
            'duration': int_or_none(stream_data.get('duration')),
            'thumbnail': url_or_none(video_data.get('cover_image_url')),
            'formats': formats,
            'subtitles': subtitles,
        }, traverse_obj(json_ld, {
            'thumbnails': 'thumbnails',
            'title': 'title',
            'episode': 'episode',
            'episode_number': 'episode_number'
        }))


class ViuOTTIndonesiaBaseIE(InfoExtractor):
    _BASE_QUERY = {
        'ver': 1.0,
        'fmt': 'json',
        'aver': 5.0,
        'appver': 2.0,
        'appid': 'viu_desktop',
        'platform': 'desktop',
    }

    _DEVICE_ID = str(uuid.uuid4())
    _SESSION_ID = str(uuid.uuid4())
    _TOKEN = None

    _HEADERS = {
        'x-session-id': _SESSION_ID,
        'x-client': 'browser',
    }

    _AGE_RATINGS_MAPPER = {
        'ADULTS': 18,
        'teens': 13,
    }

    def _real_initialize(self):
        ViuOTTIndonesiaBaseIE._TOKEN = self._download_json(
            'https://um.viuapi.io/user/identity', None,
            headers={'Content-type': 'application/json', **self._HEADERS},
            query={**self._BASE_QUERY, 'iid': self._DEVICE_ID},
            data=json.dumps({'deviceId': self._DEVICE_ID}).encode(),
            note='Downloading token information')['token']


class ViuOTTIndonesiaIE(ViuOTTIndonesiaBaseIE):
    _VALID_URL = r'https?://www\.viu\.com/ott/\w+/\w+/all/video-[\w-]+-(?P<id>\d+)'
    _TESTS = [{
        'url': 'https://www.viu.com/ott/id/id/all/video-japanese-drama-tv_shows-detective_conan_episode_793-1165863142?containerId=playlist-26271226',
        'info_dict': {
            'id': '1165863142',
            'ext': 'mp4',
            'episode_number': 793,
            'episode': 'Episode 793',
            'title': 'Detective Conan - Episode 793',
            'duration': 1476,
            'description': 'md5:b79d55345bc1e0217ece22616267c9a5',
            'thumbnail': 'https://vuclipi-a.akamaihd.net/p/cloudinary/h_171,w_304,dpr_1.5,f_auto,c_thumb,q_auto:low/1165863189/d-1',
            'upload_date': '20210101',
            'timestamp': 1609459200,
        },
    }, {
        'url': 'https://www.viu.com/ott/id/id/all/video-korean-reality-tv_shows-entertainment_weekly_episode_1622-1118617054',
        'info_dict': {
            'id': '1118617054',
            'ext': 'mp4',
            'episode_number': 1622,
            'episode': 'Episode 1622',
            'description': 'md5:6d68ca450004020113e9bf27ad99f0f8',
            'title': 'Entertainment Weekly - Episode 1622',
            'duration': 4729,
            'thumbnail': 'https://vuclipi-a.akamaihd.net/p/cloudinary/h_171,w_304,dpr_1.5,f_auto,c_thumb,q_auto:low/1120187848/d-1',
            'timestamp': 1420070400,
            'upload_date': '20150101',
            'cast': ['Shin Hyun-joon', 'Lee Da-Hee'],
        },
    }, {
        # age-limit test
        'url': 'https://www.viu.com/ott/id/id/all/video-japanese-trailer-tv_shows-trailer_jujutsu_kaisen_ver_01-1166044219?containerId=playlist-26273140',
        'info_dict': {
            'id': '1166044219',
            'ext': 'mp4',
            'upload_date': '20200101',
            'timestamp': 1577836800,
            'title': 'Trailer \'Jujutsu Kaisen\' Ver.01',
            'duration': 92,
            'thumbnail': 'https://vuclipi-a.akamaihd.net/p/cloudinary/h_171,w_304,dpr_1.5,f_auto,c_thumb,q_auto:low/1166044240/d-1',
            'description': 'Trailer \'Jujutsu Kaisen\' Ver.01',
            'cast': ['Junya Enoki', ' Yûichi Nakamura', ' Yuma Uchida', 'Asami Seto'],
            'age_limit': 13,
        },
    }, {
        # json ld metadata type equal to Movie instead of TVEpisodes
        'url': 'https://www.viu.com/ott/id/id/all/video-japanese-animation-movies-demon_slayer_kimetsu_no_yaiba_the_movie_mugen_train-1165892707?containerId=1675060691786',
        'info_dict': {
            'id': '1165892707',
            'ext': 'mp4',
            'timestamp': 1577836800,
            'upload_date': '20200101',
            'title': 'Demon Slayer - Kimetsu no Yaiba - The Movie: Mugen Train',
            'age_limit': 13,
            'cast': 'count:9',
            'thumbnail': 'https://vuclipi-a.akamaihd.net/p/cloudinary/h_171,w_304,dpr_1.5,f_auto,c_thumb,q_auto:low/1165895279/d-1',
            'description': 'md5:1ce9c35a3aeab384085533f746c87469',
            'duration': 7021,
        },
    }]

    def _real_extract(self, url):
        display_id = self._match_id(url)
        webpage = self._download_webpage(url, display_id)

        video_data = self._download_json(
            f'https://um.viuapi.io/drm/v1/content/{display_id}', display_id, data=b'',
            headers={'Authorization': ViuOTTIndonesiaBaseIE._TOKEN, **self._HEADERS, 'ccode': 'ID'})
        formats, subtitles = self._extract_m3u8_formats_and_subtitles(video_data['playUrl'], display_id)

        initial_state = self._search_json(
            r'window\.__INITIAL_STATE__\s*=', webpage, 'initial state',
            display_id)['content']['clipDetails']
        for key, url in initial_state.items():
            lang, ext = self._search_regex(
                r'^subtitle_(?P<lang>[\w-]+)_(?P<ext>\w+)$', key, 'subtitle metadata',
                default=(None, None), group=('lang', 'ext'))
            if lang and ext:
                subtitles.setdefault(lang, []).append({
                    'ext': ext,
                    'url': url,
                })

                if ext == 'vtt':
                    subtitles[lang].append({
                        'ext': 'srt',
                        'url': f'{remove_end(initial_state[key], "vtt")}srt',
                    })

        episode = traverse_obj(list(filter(
            lambda x: x.get('@type') in ('TVEpisode', 'Movie'), self._yield_json_ld(webpage, display_id))), 0) or {}
        return {
            'id': display_id,
            'title': (traverse_obj(initial_state, 'title', 'display_title')
                      or episode.get('name')),
            'description': initial_state.get('description') or episode.get('description'),
            'duration': initial_state.get('duration'),
            'thumbnail': traverse_obj(episode, ('image', 'url')),
            'timestamp': unified_timestamp(episode.get('dateCreated')),
            'formats': formats,
            'subtitles': subtitles,
            'episode_number': (traverse_obj(initial_state, 'episode_no', 'episodeno', expected_type=int_or_none)
                               or int_or_none(episode.get('episodeNumber'))),
            'cast': traverse_obj(episode, ('actor', ..., 'name'), default=None),
            'age_limit': self._AGE_RATINGS_MAPPER.get(initial_state.get('internal_age_rating')),
        }<|MERGE_RESOLUTION|>--- conflicted
+++ resolved
@@ -5,11 +5,7 @@
 import uuid
 
 from .common import InfoExtractor
-<<<<<<< HEAD
-from ..compat import compat_str
 from ..networking.exceptions import HTTPError
-=======
->>>>>>> d4b52ce3
 from ..utils import (
     ExtractorError,
     int_or_none,
