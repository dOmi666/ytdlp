import base64
import collections
import getpass
import hashlib
import http.client
import http.cookiejar
import http.cookies
import itertools
import json
import math
import netrc
import os
import random
import sys
import time
<<<<<<< HEAD
=======
import urllib.parse
>>>>>>> 14f25df2
import urllib.request
import xml.etree.ElementTree

from ..networking import Request
from ..networking.utils import update_request
from ..compat import functools, re  # isort: split
<<<<<<< HEAD
from ..compat import (
    compat_cookiejar_Cookie,
    compat_cookies_SimpleCookie,
    compat_etree_fromstring,
    compat_expanduser,
    compat_getpass,
    compat_os_name,
    compat_str,
    compat_urllib_parse_unquote,
    compat_urllib_parse_urlencode,
    compat_urlparse,
)
=======
from ..compat import compat_etree_fromstring, compat_expanduser, compat_os_name
>>>>>>> 14f25df2
from ..downloader import FileDownloader
from ..downloader.f4m import get_base_url, remove_encrypted_media
from ..utils import (
    JSON_LD_RE,
    NO_DEFAULT,
    ExtractorError,
    GeoRestrictedError,
    GeoUtils,
    LenientJSONDecoder,
    RegexNotFoundError,
    UnsupportedError,
    age_restricted,
    base_url,
    bug_reports_message,
    classproperty,
    clean_html,
    determine_ext,
    determine_protocol,
    dict_get,
    encode_data_uri,
    error_to_compat_str,
    extract_attributes,
    filter_dict,
    fix_xml_ampersands,
    float_or_none,
    format_field,
    int_or_none,
    join_nonempty,
    js_to_json,
    mimetype2ext,
    network_exceptions,
    orderedSet,
    parse_bitrate,
    parse_codecs,
    parse_duration,
    parse_iso8601,
    parse_m3u8_attributes,
    parse_resolution,
    sanitize_filename,
    str_or_none,
    str_to_int,
    strip_or_none,
    traverse_obj,
    try_get,
    unescapeHTML,
    unified_strdate,
    unified_timestamp,
    url_basename,
    url_or_none,
    urljoin,
    variadic,
    xpath_element,
    xpath_text,
    xpath_with_ns,
    IncompleteRead,
    HTTPError,
)


class InfoExtractor:
    """Information Extractor class.

    Information extractors are the classes that, given a URL, extract
    information about the video (or videos) the URL refers to. This
    information includes the real video URL, the video title, author and
    others. The information is stored in a dictionary which is then
    passed to the YoutubeDL. The YoutubeDL processes this
    information possibly downloading the video to the file system, among
    other possible outcomes.

    The type field determines the type of the result.
    By far the most common value (and the default if _type is missing) is
    "video", which indicates a single video.

    For a video, the dictionaries must include the following fields:

    id:             Video identifier.
    title:          Video title, unescaped. Set to an empty string if video has
                    no title as opposed to "None" which signifies that the
                    extractor failed to obtain a title

    Additionally, it must contain either a formats entry or a url one:

    formats:        A list of dictionaries for each format available, ordered
                    from worst to best quality.

                    Potential fields:
                    * url        The mandatory URL representing the media:
                                   for plain file media - HTTP URL of this file,
                                   for RTMP - RTMP URL,
                                   for HLS - URL of the M3U8 media playlist,
                                   for HDS - URL of the F4M manifest,
                                   for DASH
                                     - HTTP URL to plain file media (in case of
                                       unfragmented media)
                                     - URL of the MPD manifest or base URL
                                       representing the media if MPD manifest
                                       is parsed from a string (in case of
                                       fragmented media)
                                   for MSS - URL of the ISM manifest.
                    * manifest_url
                                 The URL of the manifest file in case of
                                 fragmented media:
                                   for HLS - URL of the M3U8 master playlist,
                                   for HDS - URL of the F4M manifest,
                                   for DASH - URL of the MPD manifest,
                                   for MSS - URL of the ISM manifest.
                    * manifest_stream_number  (For internal use only)
                                 The index of the stream in the manifest file
                    * ext        Will be calculated from URL if missing
                    * format     A human-readable description of the format
                                 ("mp4 container with h264/opus").
                                 Calculated from the format_id, width, height.
                                 and format_note fields if missing.
                    * format_id  A short description of the format
                                 ("mp4_h264_opus" or "19").
                                Technically optional, but strongly recommended.
                    * format_note Additional info about the format
                                 ("3D" or "DASH video")
                    * width      Width of the video, if known
                    * height     Height of the video, if known
                    * resolution Textual description of width and height
                    * dynamic_range The dynamic range of the video. One of:
                                 "SDR" (None), "HDR10", "HDR10+, "HDR12", "HLG, "DV"
                    * tbr        Average bitrate of audio and video in KBit/s
                    * abr        Average audio bitrate in KBit/s
                    * acodec     Name of the audio codec in use
                    * asr        Audio sampling rate in Hertz
                    * vbr        Average video bitrate in KBit/s
                    * fps        Frame rate
                    * vcodec     Name of the video codec in use
                    * container  Name of the container format
                    * filesize   The number of bytes, if known in advance
                    * filesize_approx  An estimate for the number of bytes
                    * player_url SWF Player URL (used for rtmpdump).
                    * protocol   The protocol that will be used for the actual
                                 download, lower-case. One of "http", "https" or
                                 one of the protocols defined in downloader.PROTOCOL_MAP
                    * fragment_base_url
                                 Base URL for fragments. Each fragment's path
                                 value (if present) will be relative to
                                 this URL.
                    * fragments  A list of fragments of a fragmented media.
                                 Each fragment entry must contain either an url
                                 or a path. If an url is present it should be
                                 considered by a client. Otherwise both path and
                                 fragment_base_url must be present. Here is
                                 the list of all potential fields:
                                 * "url" - fragment's URL
                                 * "path" - fragment's path relative to
                                            fragment_base_url
                                 * "duration" (optional, int or float)
                                 * "filesize" (optional, int)
                    * is_from_start  Is a live format that can be downloaded
                                from the start. Boolean
                    * preference Order number of this format. If this field is
                                 present and not None, the formats get sorted
                                 by this field, regardless of all other values.
                                 -1 for default (order by other properties),
                                 -2 or smaller for less than default.
                                 < -1000 to hide the format (if there is
                                    another one which is strictly better)
                    * language   Language code, e.g. "de" or "en-US".
                    * language_preference  Is this in the language mentioned in
                                 the URL?
                                 10 if it's what the URL is about,
                                 -1 for default (don't know),
                                 -10 otherwise, other values reserved for now.
                    * quality    Order number of the video quality of this
                                 format, irrespective of the file format.
                                 -1 for default (order by other properties),
                                 -2 or smaller for less than default.
                    * source_preference  Order number for this video source
                                  (quality takes higher priority)
                                 -1 for default (order by other properties),
                                 -2 or smaller for less than default.
                    * http_headers  A dictionary of additional HTTP headers
                                 to add to the request.
                    * stretched_ratio  If given and not 1, indicates that the
                                 video's pixels are not square.
                                 width : height ratio as float.
                    * no_resume  The server does not support resuming the
                                 (HTTP or RTMP) download. Boolean.
                    * has_drm    The format has DRM and cannot be downloaded. Boolean
                    * downloader_options  A dictionary of downloader options
                                 (For internal use only)
                                 * http_chunk_size Chunk size for HTTP downloads
                                 * ffmpeg_args     Extra arguments for ffmpeg downloader
                    RTMP formats can also have the additional fields: page_url,
                    app, play_path, tc_url, flash_version, rtmp_live, rtmp_conn,
                    rtmp_protocol, rtmp_real_time

    url:            Final video URL.
    ext:            Video filename extension.
    format:         The video format, defaults to ext (used for --get-format)
    player_url:     SWF Player URL (used for rtmpdump).

    The following fields are optional:

    direct:         True if a direct video file was given (must only be set by GenericIE)
    alt_title:      A secondary title of the video.
    display_id      An alternative identifier for the video, not necessarily
                    unique, but available before title. Typically, id is
                    something like "4234987", title "Dancing naked mole rats",
                    and display_id "dancing-naked-mole-rats"
    thumbnails:     A list of dictionaries, with the following entries:
                        * "id" (optional, string) - Thumbnail format ID
                        * "url"
                        * "preference" (optional, int) - quality of the image
                        * "width" (optional, int)
                        * "height" (optional, int)
                        * "resolution" (optional, string "{width}x{height}",
                                        deprecated)
                        * "filesize" (optional, int)
                        * "http_headers" (dict) - HTTP headers for the request
    thumbnail:      Full URL to a video thumbnail image.
    description:    Full video description.
    uploader:       Full name of the video uploader.
    license:        License name the video is licensed under.
    creator:        The creator of the video.
    timestamp:      UNIX timestamp of the moment the video was uploaded
    upload_date:    Video upload date in UTC (YYYYMMDD).
                    If not explicitly set, calculated from timestamp
    release_timestamp: UNIX timestamp of the moment the video was released.
                    If it is not clear whether to use timestamp or this, use the former
    release_date:   The date (YYYYMMDD) when the video was released in UTC.
                    If not explicitly set, calculated from release_timestamp
    modified_timestamp: UNIX timestamp of the moment the video was last modified.
    modified_date:   The date (YYYYMMDD) when the video was last modified in UTC.
                    If not explicitly set, calculated from modified_timestamp
    uploader_id:    Nickname or id of the video uploader.
    uploader_url:   Full URL to a personal webpage of the video uploader.
    channel:        Full name of the channel the video is uploaded on.
                    Note that channel fields may or may not repeat uploader
                    fields. This depends on a particular extractor.
    channel_id:     Id of the channel.
    channel_url:    Full URL to a channel webpage.
    channel_follower_count: Number of followers of the channel.
    location:       Physical location where the video was filmed.
    subtitles:      The available subtitles as a dictionary in the format
                    {tag: subformats}. "tag" is usually a language code, and
                    "subformats" is a list sorted from lower to higher
                    preference, each element is a dictionary with the "ext"
                    entry and one of:
                        * "data": The subtitles file contents
                        * "url": A URL pointing to the subtitles file
                    It can optionally also have:
                        * "name": Name or description of the subtitles
                        * "http_headers": A dictionary of additional HTTP headers
                                  to add to the request.
                    "ext" will be calculated from URL if missing
    automatic_captions: Like 'subtitles'; contains automatically generated
                    captions instead of normal subtitles
    duration:       Length of the video in seconds, as an integer or float.
    view_count:     How many users have watched the video on the platform.
    like_count:     Number of positive ratings of the video
    dislike_count:  Number of negative ratings of the video
    repost_count:   Number of reposts of the video
    average_rating: Average rating give by users, the scale used depends on the webpage
    comment_count:  Number of comments on the video
    comments:       A list of comments, each with one or more of the following
                    properties (all but one of text or html optional):
                        * "author" - human-readable name of the comment author
                        * "author_id" - user ID of the comment author
                        * "author_thumbnail" - The thumbnail of the comment author
                        * "id" - Comment ID
                        * "html" - Comment as HTML
                        * "text" - Plain text of the comment
                        * "timestamp" - UNIX timestamp of comment
                        * "parent" - ID of the comment this one is replying to.
                                     Set to "root" to indicate that this is a
                                     comment to the original video.
                        * "like_count" - Number of positive ratings of the comment
                        * "dislike_count" - Number of negative ratings of the comment
                        * "is_favorited" - Whether the comment is marked as
                                           favorite by the video uploader
                        * "author_is_uploader" - Whether the comment is made by
                                                 the video uploader
    age_limit:      Age restriction for the video, as an integer (years)
    webpage_url:    The URL to the video webpage, if given to yt-dlp it
                    should allow to get the same result again. (It will be set
                    by YoutubeDL if it's missing)
    categories:     A list of categories that the video falls in, for example
                    ["Sports", "Berlin"]
    tags:           A list of tags assigned to the video, e.g. ["sweden", "pop music"]
    cast:           A list of the video cast
    is_live:        True, False, or None (=unknown). Whether this video is a
                    live stream that goes on instead of a fixed-length video.
    was_live:       True, False, or None (=unknown). Whether this video was
                    originally a live stream.
    live_status:    'is_live', 'is_upcoming', 'was_live', 'not_live' or None (=unknown)
                    If absent, automatically set from is_live, was_live
    start_time:     Time in seconds where the reproduction should start, as
                    specified in the URL.
    end_time:       Time in seconds where the reproduction should end, as
                    specified in the URL.
    chapters:       A list of dictionaries, with the following entries:
                        * "start_time" - The start time of the chapter in seconds
                        * "end_time" - The end time of the chapter in seconds
                        * "title" (optional, string)
    playable_in_embed: Whether this video is allowed to play in embedded
                    players on other sites. Can be True (=always allowed),
                    False (=never allowed), None (=unknown), or a string
                    specifying the criteria for embedability (Eg: 'whitelist')
    availability:   Under what condition the video is available. One of
                    'private', 'premium_only', 'subscriber_only', 'needs_auth',
                    'unlisted' or 'public'. Use 'InfoExtractor._availability'
                    to set it
    __post_extractor: A function to be called just before the metadata is
                    written to either disk, logger or console. The function
                    must return a dict which will be added to the info_dict.
                    This is usefull for additional information that is
                    time-consuming to extract. Note that the fields thus
                    extracted will not be available to output template and
                    match_filter. So, only "comments" and "comment_count" are
                    currently allowed to be extracted via this method.

    The following fields should only be used when the video belongs to some logical
    chapter or section:

    chapter:        Name or title of the chapter the video belongs to.
    chapter_number: Number of the chapter the video belongs to, as an integer.
    chapter_id:     Id of the chapter the video belongs to, as a unicode string.

    The following fields should only be used when the video is an episode of some
    series, programme or podcast:

    series:         Title of the series or programme the video episode belongs to.
    series_id:      Id of the series or programme the video episode belongs to, as a unicode string.
    season:         Title of the season the video episode belongs to.
    season_number:  Number of the season the video episode belongs to, as an integer.
    season_id:      Id of the season the video episode belongs to, as a unicode string.
    episode:        Title of the video episode. Unlike mandatory video title field,
                    this field should denote the exact title of the video episode
                    without any kind of decoration.
    episode_number: Number of the video episode within a season, as an integer.
    episode_id:     Id of the video episode, as a unicode string.

    The following fields should only be used when the media is a track or a part of
    a music album:

    track:          Title of the track.
    track_number:   Number of the track within an album or a disc, as an integer.
    track_id:       Id of the track (useful in case of custom indexing, e.g. 6.iii),
                    as a unicode string.
    artist:         Artist(s) of the track.
    genre:          Genre(s) of the track.
    album:          Title of the album the track belongs to.
    album_type:     Type of the album (e.g. "Demo", "Full-length", "Split", "Compilation", etc).
    album_artist:   List of all artists appeared on the album (e.g.
                    "Ash Borer / Fell Voices" or "Various Artists", useful for splits
                    and compilations).
    disc_number:    Number of the disc or other physical medium the track belongs to,
                    as an integer.
    release_year:   Year (YYYY) when the album was released.
    composer:       Composer of the piece

    The following fields should only be set for clips that should be cut from the original video:

    section_start:  Start time of the section in seconds
    section_end:    End time of the section in seconds

    Unless mentioned otherwise, the fields should be Unicode strings.

    Unless mentioned otherwise, None is equivalent to absence of information.


    _type "playlist" indicates multiple videos.
    There must be a key "entries", which is a list, an iterable, or a PagedList
    object, each element of which is a valid dictionary by this specification.

    Additionally, playlists can have "id", "title", and any other relevent
    attributes with the same semantics as videos (see above).

    It can also have the following optional fields:

    playlist_count: The total number of videos in a playlist. If not given,
                    YoutubeDL tries to calculate it from "entries"


    _type "multi_video" indicates that there are multiple videos that
    form a single show, for examples multiple acts of an opera or TV episode.
    It must have an entries key like a playlist and contain all the keys
    required for a video at the same time.


    _type "url" indicates that the video must be extracted from another
    location, possibly by a different extractor. Its only required key is:
    "url" - the next URL to extract.
    The key "ie_key" can be set to the class name (minus the trailing "IE",
    e.g. "Youtube") if the extractor class is known in advance.
    Additionally, the dictionary may have any properties of the resolved entity
    known in advance, for example "title" if the title of the referred video is
    known ahead of time.


    _type "url_transparent" entities have the same specification as "url", but
    indicate that the given additional information is more precise than the one
    associated with the resolved URL.
    This is useful when a site employs a video service that hosts the video and
    its technical metadata, but that video service does not embed a useful
    title, description etc.


    Subclasses of this should define a _VALID_URL regexp and, re-define the
    _real_extract() and (optionally) _real_initialize() methods.
    Probably, they should also be added to the list of extractors.

    Subclasses may also override suitable() if necessary, but ensure the function
    signature is preserved and that this function imports everything it needs
    (except other extractors), so that lazy_extractors works correctly.

    To support username + password (or netrc) login, the extractor must define a
    _NETRC_MACHINE and re-define _perform_login(username, password) and
    (optionally) _initialize_pre_login() methods. The _perform_login method will
    be called between _initialize_pre_login and _real_initialize if credentials
    are passed by the user. In cases where it is necessary to have the login
    process as part of the extraction rather than initialization, _perform_login
    can be left undefined.

    _GEO_BYPASS attribute may be set to False in order to disable
    geo restriction bypass mechanisms for a particular extractor.
    Though it won't disable explicit geo restriction bypass based on
    country code provided with geo_bypass_country.

    _GEO_COUNTRIES attribute may contain a list of presumably geo unrestricted
    countries for this extractor. One of these countries will be used by
    geo restriction bypass mechanism right away in order to bypass
    geo restriction, of course, if the mechanism is not disabled.

    _GEO_IP_BLOCKS attribute may contain a list of presumably geo unrestricted
    IP blocks in CIDR notation for this extractor. One of these IP blocks
    will be used by geo restriction bypass mechanism similarly
    to _GEO_COUNTRIES.

    The _WORKING attribute should be set to False for broken IEs
    in order to warn the users and skip the tests.
    """

    _ready = False
    _downloader = None
    _x_forwarded_for_ip = None
    _GEO_BYPASS = True
    _GEO_COUNTRIES = None
    _GEO_IP_BLOCKS = None
    _WORKING = True
    _NETRC_MACHINE = None
    IE_DESC = None
    SEARCH_KEY = None

    def _login_hint(self, method=NO_DEFAULT, netrc=None):
        password_hint = f'--username and --password, or --netrc ({netrc or self._NETRC_MACHINE}) to provide account credentials'
        return {
            None: '',
            'any': f'Use --cookies, --cookies-from-browser, {password_hint}',
            'password': f'Use {password_hint}',
            'cookies': (
                'Use --cookies-from-browser or --cookies for the authentication. '
                'See  https://github.com/ytdl-org/youtube-dl#how-do-i-pass-cookies-to-youtube-dl  for how to manually pass cookies'),
        }[method if method is not NO_DEFAULT else 'any' if self.supports_login() else 'cookies']

    def __init__(self, downloader=None):
        """Constructor. Receives an optional downloader (a YoutubeDL instance).
        If a downloader is not passed during initialization,
        it must be set using "set_downloader()" before "extract()" is called"""
        self._ready = False
        self._x_forwarded_for_ip = None
        self._printed_messages = set()
        self.set_downloader(downloader)

    @classmethod
    def _match_valid_url(cls, url):
        # This does not use has/getattr intentionally - we want to know whether
        # we have cached the regexp for *this* class, whereas getattr would also
        # match the superclass
        if '_VALID_URL_RE' not in cls.__dict__:
            if '_VALID_URL' not in cls.__dict__:
                cls._VALID_URL = cls._make_valid_url()
            cls._VALID_URL_RE = re.compile(cls._VALID_URL)
        return cls._VALID_URL_RE.match(url)

    @classmethod
    def suitable(cls, url):
        """Receives a URL and returns True if suitable for this IE."""
        # This function must import everything it needs (except other extractors),
        # so that lazy_extractors works correctly
        return cls._match_valid_url(url) is not None

    @classmethod
    def _match_id(cls, url):
        return cls._match_valid_url(url).group('id')

    @classmethod
    def get_temp_id(cls, url):
        try:
            return cls._match_id(url)
        except (IndexError, AttributeError):
            return None

    @classmethod
    def working(cls):
        """Getter method for _WORKING."""
        return cls._WORKING

    @classmethod
    def supports_login(cls):
        return bool(cls._NETRC_MACHINE)

    def initialize(self):
        """Initializes an instance (authentication, etc)."""
        self._printed_messages = set()
        self._initialize_geo_bypass({
            'countries': self._GEO_COUNTRIES,
            'ip_blocks': self._GEO_IP_BLOCKS,
        })
        if not self._ready:
            self._initialize_pre_login()
            if self.supports_login():
                username, password = self._get_login_info()
                if username:
                    self._perform_login(username, password)
            elif self.get_param('username') and False not in (self.IE_DESC, self._NETRC_MACHINE):
                self.report_warning(f'Login with password is not supported for this website. {self._login_hint("cookies")}')
            self._real_initialize()
            self._ready = True

    def _initialize_geo_bypass(self, geo_bypass_context):
        """
        Initialize geo restriction bypass mechanism.

        This method is used to initialize geo bypass mechanism based on faking
        X-Forwarded-For HTTP header. A random country from provided country list
        is selected and a random IP belonging to this country is generated. This
        IP will be passed as X-Forwarded-For HTTP header in all subsequent
        HTTP requests.

        This method will be used for initial geo bypass mechanism initialization
        during the instance initialization with _GEO_COUNTRIES and
        _GEO_IP_BLOCKS.

        You may also manually call it from extractor's code if geo bypass
        information is not available beforehand (e.g. obtained during
        extraction) or due to some other reason. In this case you should pass
        this information in geo bypass context passed as first argument. It may
        contain following fields:

        countries:  List of geo unrestricted countries (similar
                    to _GEO_COUNTRIES)
        ip_blocks:  List of geo unrestricted IP blocks in CIDR notation
                    (similar to _GEO_IP_BLOCKS)

        """
        if not self._x_forwarded_for_ip:

            # Geo bypass mechanism is explicitly disabled by user
            if not self.get_param('geo_bypass', True):
                return

            if not geo_bypass_context:
                geo_bypass_context = {}

            # Backward compatibility: previously _initialize_geo_bypass
            # expected a list of countries, some 3rd party code may still use
            # it this way
            if isinstance(geo_bypass_context, (list, tuple)):
                geo_bypass_context = {
                    'countries': geo_bypass_context,
                }

            # The whole point of geo bypass mechanism is to fake IP
            # as X-Forwarded-For HTTP header based on some IP block or
            # country code.

            # Path 1: bypassing based on IP block in CIDR notation

            # Explicit IP block specified by user, use it right away
            # regardless of whether extractor is geo bypassable or not
            ip_block = self.get_param('geo_bypass_ip_block', None)

            # Otherwise use random IP block from geo bypass context but only
            # if extractor is known as geo bypassable
            if not ip_block:
                ip_blocks = geo_bypass_context.get('ip_blocks')
                if self._GEO_BYPASS and ip_blocks:
                    ip_block = random.choice(ip_blocks)

            if ip_block:
                self._x_forwarded_for_ip = GeoUtils.random_ipv4(ip_block)
                self.write_debug(f'Using fake IP {self._x_forwarded_for_ip} as X-Forwarded-For')
                return

            # Path 2: bypassing based on country code

            # Explicit country code specified by user, use it right away
            # regardless of whether extractor is geo bypassable or not
            country = self.get_param('geo_bypass_country', None)

            # Otherwise use random country code from geo bypass context but
            # only if extractor is known as geo bypassable
            if not country:
                countries = geo_bypass_context.get('countries')
                if self._GEO_BYPASS and countries:
                    country = random.choice(countries)

            if country:
                self._x_forwarded_for_ip = GeoUtils.random_ipv4(country)
                self._downloader.write_debug(
                    f'Using fake IP {self._x_forwarded_for_ip} ({country.upper()}) as X-Forwarded-For')

    def extract(self, url):
        """Extracts URL information and returns it in list of dicts."""
        try:
            for _ in range(2):
                try:
                    self.initialize()
                    self.write_debug('Extracting URL: %s' % url)
                    ie_result = self._real_extract(url)
                    if ie_result is None:
                        return None
                    if self._x_forwarded_for_ip:
                        ie_result['__x_forwarded_for_ip'] = self._x_forwarded_for_ip
                    subtitles = ie_result.get('subtitles')
                    if (subtitles and 'live_chat' in subtitles
                            and 'no-live-chat' in self.get_param('compat_opts', [])):
                        del subtitles['live_chat']
                    return ie_result
                except GeoRestrictedError as e:
                    if self.__maybe_fake_ip_and_retry(e.countries):
                        continue
                    raise
        except UnsupportedError:
            raise
        except ExtractorError as e:
            kwargs = {
                'video_id': e.video_id or self.get_temp_id(url),
                'ie': self.IE_NAME,
                'tb': e.traceback or sys.exc_info()[2],
                'expected': e.expected,
                'cause': e.cause
            }
            if hasattr(e, 'countries'):
                kwargs['countries'] = e.countries
            raise type(e)(e.orig_msg, **kwargs)
<<<<<<< HEAD
        except IncompleteRead as e:
=======
        except http.client.IncompleteRead as e:
>>>>>>> 14f25df2
            raise ExtractorError('A network error has occurred.', cause=e, expected=True, video_id=self.get_temp_id(url))
        except (KeyError, StopIteration) as e:
            raise ExtractorError('An extractor error has occurred.', cause=e, video_id=self.get_temp_id(url))

    def __maybe_fake_ip_and_retry(self, countries):
        if (not self.get_param('geo_bypass_country', None)
                and self._GEO_BYPASS
                and self.get_param('geo_bypass', True)
                and not self._x_forwarded_for_ip
                and countries):
            country_code = random.choice(countries)
            self._x_forwarded_for_ip = GeoUtils.random_ipv4(country_code)
            if self._x_forwarded_for_ip:
                self.report_warning(
                    'Video is geo restricted. Retrying extraction with fake IP %s (%s) as X-Forwarded-For.'
                    % (self._x_forwarded_for_ip, country_code.upper()))
                return True
        return False

    def set_downloader(self, downloader):
        """Sets a YoutubeDL instance as the downloader for this IE."""
        self._downloader = downloader

    @property
    def cache(self):
        return self._downloader.cache

    @property
    def cookiejar(self):
        return self._downloader.cookiejar

    def _initialize_pre_login(self):
        """ Intialization before login. Redefine in subclasses."""
        pass

    def _perform_login(self, username, password):
        """ Login with username and password. Redefine in subclasses."""
        pass

    def _real_initialize(self):
        """Real initialization process. Redefine in subclasses."""
        pass

    def _real_extract(self, url):
        """Real extraction process. Redefine in subclasses."""
        raise NotImplementedError('This method must be implemented by subclasses')

    @classmethod
    def ie_key(cls):
        """A string for getting the InfoExtractor with get_info_extractor"""
        return cls.__name__[:-2]

    @classproperty
    def IE_NAME(cls):
        return cls.__name__[:-2]

    @staticmethod
    def __can_accept_status_code(err, expected_status):
<<<<<<< HEAD
        assert isinstance(err, HTTPError)
=======
        assert isinstance(err, urllib.error.HTTPError)
>>>>>>> 14f25df2
        if expected_status is None:
            return False
        elif callable(expected_status):
            return expected_status(err.code) is True
        else:
            return err.code in variadic(expected_status)

    def _create_request(self, url_or_request, data=None, headers={}, query={}):
        if isinstance(url_or_request, urllib.request.Request):
<<<<<<< HEAD
            return Request(
                url_or_request.get_full_url(), data=data or url_or_request.data, query=query,
                headers=headers or url_or_request.headers, method=url_or_request.get_method())
        elif isinstance(url_or_request, Request):
            return update_request(url_or_request, data, headers, query)

        return Request(url_or_request, data, headers, query=query)
=======
            return update_Request(url_or_request, data=data, headers=headers, query=query)
        if query:
            url_or_request = update_url_query(url_or_request, query)
        return sanitized_Request(url_or_request, data, headers)
>>>>>>> 14f25df2

    def _request_webpage(self, url_or_request, video_id, note=None, errnote=None, fatal=True, data=None, headers={}, query={}, expected_status=None):
        """
        Return the response handle.

        See _download_webpage docstring for arguments specification.
        """
        if not self._downloader._first_webpage_request:
            sleep_interval = self.get_param('sleep_interval_requests') or 0
            if sleep_interval > 0:
                self.to_screen('Sleeping %s seconds ...' % sleep_interval)
                time.sleep(sleep_interval)
        else:
            self._downloader._first_webpage_request = False

        if note is None:
            self.report_download_webpage(video_id)
        elif note is not False:
            if video_id is None:
                self.to_screen(str(note))
            else:
                self.to_screen(f'{video_id}: {note}')

        # Some sites check X-Forwarded-For HTTP header in order to figure out
        # the origin of the client behind proxy. This allows bypassing geo
        # restriction by faking this header's value to IP that belongs to some
        # geo unrestricted country. We will do so once we encounter any
        # geo restriction error.
        if self._x_forwarded_for_ip:
            if 'X-Forwarded-For' not in headers:
                headers['X-Forwarded-For'] = self._x_forwarded_for_ip

        try:
            return self._downloader.urlopen(self._create_request(url_or_request, data, headers, query))
        except network_exceptions as err:
<<<<<<< HEAD
            if isinstance(err, HTTPError):
=======
            if isinstance(err, urllib.error.HTTPError):
>>>>>>> 14f25df2
                if self.__can_accept_status_code(err, expected_status):
                    # Retain reference to error to prevent file object from
                    # being closed before it can be read. Works around the
                    # effects of <https://bugs.python.org/issue15002>
                    # introduced in Python 3.4.1.
                    err.fp._error = err
                    return err.fp

            if errnote is False:
                return False
            if errnote is None:
                errnote = 'Unable to download webpage'

            errmsg = f'{errnote}: {error_to_compat_str(err)}'
            if fatal:
                raise ExtractorError(errmsg, cause=err)
            else:
                self.report_warning(errmsg)
                return False

    def _download_webpage_handle(self, url_or_request, video_id, note=None, errnote=None, fatal=True,
                                 encoding=None, data=None, headers={}, query={}, expected_status=None):
        """
        Return a tuple (page content as string, URL handle).

        Arguments:
        url_or_request -- plain text URL as a string or
            a urllib.request.Request object
        video_id -- Video/playlist/item identifier (string)

        Keyword arguments:
        note -- note printed before downloading (string)
        errnote -- note printed in case of an error (string)
        fatal -- flag denoting whether error should be considered fatal,
            i.e. whether it should cause ExtractionError to be raised,
            otherwise a warning will be reported and extraction continued
        encoding -- encoding for a page content decoding, guessed automatically
            when not explicitly specified
        data -- POST data (bytes)
        headers -- HTTP headers (dict)
        query -- URL query (dict)
        expected_status -- allows to accept failed HTTP requests (non 2xx
            status code) by explicitly specifying a set of accepted status
            codes. Can be any of the following entities:
                - an integer type specifying an exact failed status code to
                  accept
                - a list or a tuple of integer types specifying a list of
                  failed status codes to accept
                - a callable accepting an actual failed status code and
                  returning True if it should be accepted
            Note that this argument does not affect success status codes (2xx)
            which are always accepted.
        """

        # Strip hashes from the URL (#1038)
        if isinstance(url_or_request, str):
            url_or_request = url_or_request.partition('#')[0]

        urlh = self._request_webpage(url_or_request, video_id, note, errnote, fatal, data=data, headers=headers, query=query, expected_status=expected_status)
        if urlh is False:
            assert not fatal
            return False
        content = self._webpage_read_content(urlh, url_or_request, video_id, note, errnote, fatal, encoding=encoding)
        return (content, urlh)

    @staticmethod
    def _guess_encoding_from_content(content_type, webpage_bytes):
        m = re.match(r'[a-zA-Z0-9_.-]+/[a-zA-Z0-9_.-]+\s*;\s*charset=(.+)', content_type)
        if m:
            encoding = m.group(1)
        else:
            m = re.search(br'<meta[^>]+charset=[\'"]?([^\'")]+)[ /\'">]',
                          webpage_bytes[:1024])
            if m:
                encoding = m.group(1).decode('ascii')
            elif webpage_bytes.startswith(b'\xff\xfe'):
                encoding = 'utf-16'
            else:
                encoding = 'utf-8'

        return encoding

    def __check_blocked(self, content):
        first_block = content[:512]
        if ('<title>Access to this site is blocked</title>' in content
                and 'Websense' in first_block):
            msg = 'Access to this webpage has been blocked by Websense filtering software in your network.'
            blocked_iframe = self._html_search_regex(
                r'<iframe src="([^"]+)"', content,
                'Websense information URL', default=None)
            if blocked_iframe:
                msg += ' Visit %s for more details' % blocked_iframe
            raise ExtractorError(msg, expected=True)
        if '<title>The URL you requested has been blocked</title>' in first_block:
            msg = (
                'Access to this webpage has been blocked by Indian censorship. '
                'Use a VPN or proxy server (with --proxy) to route around it.')
            block_msg = self._html_search_regex(
                r'</h1><p>(.*?)</p>',
                content, 'block message', default=None)
            if block_msg:
                msg += ' (Message: "%s")' % block_msg.replace('\n', ' ')
            raise ExtractorError(msg, expected=True)
        if ('<title>TTK :: Доступ к ресурсу ограничен</title>' in content
                and 'blocklist.rkn.gov.ru' in content):
            raise ExtractorError(
                'Access to this webpage has been blocked by decision of the Russian government. '
                'Visit http://blocklist.rkn.gov.ru/ for a block reason.',
                expected=True)

    def _request_dump_filename(self, url, video_id):
        basen = f'{video_id}_{url}'
        trim_length = self.get_param('trim_file_name') or 240
        if len(basen) > trim_length:
            h = '___' + hashlib.md5(basen.encode('utf-8')).hexdigest()
            basen = basen[:trim_length - len(h)] + h
        filename = sanitize_filename(f'{basen}.dump', restricted=True)
        # Working around MAX_PATH limitation on Windows (see
        # http://msdn.microsoft.com/en-us/library/windows/desktop/aa365247(v=vs.85).aspx)
        if compat_os_name == 'nt':
            absfilepath = os.path.abspath(filename)
            if len(absfilepath) > 259:
                filename = fR'\\?\{absfilepath}'
        return filename

    def __decode_webpage(self, webpage_bytes, encoding, headers):
        if not encoding:
            encoding = self._guess_encoding_from_content(headers.get('Content-Type', ''), webpage_bytes)
        try:
            return webpage_bytes.decode(encoding, 'replace')
        except LookupError:
            return webpage_bytes.decode('utf-8', 'replace')

    def _webpage_read_content(self, urlh, url_or_request, video_id, note=None, errnote=None, fatal=True, prefix=None, encoding=None):
        webpage_bytes = urlh.read()
        if prefix is not None:
            webpage_bytes = prefix + webpage_bytes
        if self.get_param('dump_intermediate_pages', False):
            self.to_screen('Dumping request to ' + urlh.geturl())
            dump = base64.b64encode(webpage_bytes).decode('ascii')
            self._downloader.to_screen(dump)
        if self.get_param('write_pages'):
            filename = self._request_dump_filename(urlh.geturl(), video_id)
            self.to_screen(f'Saving request to {filename}')
            with open(filename, 'wb') as outf:
                outf.write(webpage_bytes)

        content = self.__decode_webpage(webpage_bytes, encoding, urlh.headers)
        self.__check_blocked(content)

        return content

    def _parse_xml(self, xml_string, video_id, transform_source=None, fatal=True):
        if transform_source:
            xml_string = transform_source(xml_string)
        try:
            return compat_etree_fromstring(xml_string.encode('utf-8'))
        except xml.etree.ElementTree.ParseError as ve:
            errmsg = '%s: Failed to parse XML ' % video_id
            if fatal:
                raise ExtractorError(errmsg, cause=ve)
            else:
                self.report_warning(errmsg + str(ve))

    def _parse_json(self, json_string, video_id, transform_source=None, fatal=True, **parser_kwargs):
        try:
            return json.loads(
                json_string, cls=LenientJSONDecoder, strict=False, transform_source=transform_source, **parser_kwargs)
        except ValueError as ve:
            errmsg = f'{video_id}: Failed to parse JSON'
            if fatal:
                raise ExtractorError(errmsg, cause=ve)
            else:
                self.report_warning(f'{errmsg}: {ve}')

    def _parse_socket_response_as_json(self, data, video_id, transform_source=None, fatal=True):
        return self._parse_json(
            data[data.find('{'):data.rfind('}') + 1],
            video_id, transform_source, fatal)

    def __create_download_methods(name, parser, note, errnote, return_value):

        def parse(ie, content, *args, **kwargs):
            if parser is None:
                return content
            # parser is fetched by name so subclasses can override it
            return getattr(ie, parser)(content, *args, **kwargs)

        def download_handle(self, url_or_request, video_id, note=note, errnote=errnote, transform_source=None,
                            fatal=True, encoding=None, data=None, headers={}, query={}, expected_status=None):
            res = self._download_webpage_handle(
                url_or_request, video_id, note=note, errnote=errnote, fatal=fatal, encoding=encoding,
                data=data, headers=headers, query=query, expected_status=expected_status)
            if res is False:
                return res
            content, urlh = res
            return parse(self, content, video_id, transform_source=transform_source, fatal=fatal), urlh

        def download_content(self, url_or_request, video_id, note=note, errnote=errnote, transform_source=None,
                             fatal=True, encoding=None, data=None, headers={}, query={}, expected_status=None):
            if self.get_param('load_pages'):
                url_or_request = self._create_request(url_or_request, data, headers, query)
                filename = self._request_dump_filename(url_or_request.full_url, video_id)
                self.to_screen(f'Loading request from {filename}')
                try:
                    with open(filename, 'rb') as dumpf:
                        webpage_bytes = dumpf.read()
                except OSError as e:
                    self.report_warning(f'Unable to load request from disk: {e}')
                else:
                    content = self.__decode_webpage(webpage_bytes, encoding, url_or_request.headers)
                    return parse(self, content, video_id, transform_source, fatal)
            kwargs = {
                'note': note,
                'errnote': errnote,
                'transform_source': transform_source,
                'fatal': fatal,
                'encoding': encoding,
                'data': data,
                'headers': headers,
                'query': query,
                'expected_status': expected_status,
            }
            if parser is None:
                kwargs.pop('transform_source')
            # The method is fetched by name so subclasses can override _download_..._handle
            res = getattr(self, download_handle.__name__)(url_or_request, video_id, **kwargs)
            return res if res is False else res[0]

        def impersonate(func, name, return_value):
            func.__name__, func.__qualname__ = name, f'InfoExtractor.{name}'
            func.__doc__ = f'''
                @param transform_source     Apply this transformation before parsing
                @returns                    {return_value}

                See _download_webpage_handle docstring for other arguments specification
            '''

        impersonate(download_handle, f'_download_{name}_handle', f'({return_value}, URL handle)')
        impersonate(download_content, f'_download_{name}', f'{return_value}')
        return download_handle, download_content

    _download_xml_handle, _download_xml = __create_download_methods(
        'xml', '_parse_xml', 'Downloading XML', 'Unable to download XML', 'xml as an xml.etree.ElementTree.Element')
    _download_json_handle, _download_json = __create_download_methods(
        'json', '_parse_json', 'Downloading JSON metadata', 'Unable to download JSON metadata', 'JSON object as a dict')
    _download_socket_json_handle, _download_socket_json = __create_download_methods(
        'socket_json', '_parse_socket_response_as_json', 'Polling socket', 'Unable to poll socket', 'JSON object as a dict')
    __download_webpage = __create_download_methods('webpage', None, None, None, 'data of the page as a string')[1]

    def _download_webpage(
            self, url_or_request, video_id, note=None, errnote=None,
            fatal=True, tries=1, timeout=NO_DEFAULT, *args, **kwargs):
        """
        Return the data of the page as a string.

        Keyword arguments:
        tries -- number of tries
        timeout -- sleep interval between tries

        See _download_webpage_handle docstring for other arguments specification.
        """

        R''' # NB: These are unused; should they be deprecated?
        if tries != 1:
            self._downloader.deprecation_warning('tries argument is deprecated in InfoExtractor._download_webpage')
        if timeout is NO_DEFAULT:
            timeout = 5
        else:
            self._downloader.deprecation_warning('timeout argument is deprecated in InfoExtractor._download_webpage')
        '''

        try_count = 0
        while True:
            try:
                return self.__download_webpage(url_or_request, video_id, note, errnote, None, fatal, *args, **kwargs)
<<<<<<< HEAD
            except IncompleteRead as e:
=======
            except http.client.IncompleteRead as e:
>>>>>>> 14f25df2
                try_count += 1
                if try_count >= tries:
                    raise e
                self._sleep(timeout, video_id)

    def report_warning(self, msg, video_id=None, *args, only_once=False, **kwargs):
        idstr = format_field(video_id, None, '%s: ')
        msg = f'[{self.IE_NAME}] {idstr}{msg}'
        if only_once:
            if f'WARNING: {msg}' in self._printed_messages:
                return
            self._printed_messages.add(f'WARNING: {msg}')
        self._downloader.report_warning(msg, *args, **kwargs)

    def to_screen(self, msg, *args, **kwargs):
        """Print msg to screen, prefixing it with '[ie_name]'"""
        self._downloader.to_screen(f'[{self.IE_NAME}] {msg}', *args, **kwargs)

    def write_debug(self, msg, *args, **kwargs):
        self._downloader.write_debug(f'[{self.IE_NAME}] {msg}', *args, **kwargs)

    def get_param(self, name, default=None, *args, **kwargs):
        if self._downloader:
            return self._downloader.params.get(name, default, *args, **kwargs)
        return default

    def report_drm(self, video_id, partial=False):
        self.raise_no_formats('This video is DRM protected', expected=True, video_id=video_id)

    def report_extraction(self, id_or_name):
        """Report information extraction."""
        self.to_screen('%s: Extracting information' % id_or_name)

    def report_download_webpage(self, video_id):
        """Report webpage download."""
        self.to_screen('%s: Downloading webpage' % video_id)

    def report_age_confirmation(self):
        """Report attempt to confirm age."""
        self.to_screen('Confirming age')

    def report_login(self):
        """Report attempt to log in."""
        self.to_screen('Logging in')

    def raise_login_required(
            self, msg='This video is only available for registered users',
            metadata_available=False, method=NO_DEFAULT):
        if metadata_available and (
                self.get_param('ignore_no_formats_error') or self.get_param('wait_for_video')):
            self.report_warning(msg)
            return
        msg += format_field(self._login_hint(method), None, '. %s')
        raise ExtractorError(msg, expected=True)

    def raise_geo_restricted(
            self, msg='This video is not available from your location due to geo restriction',
            countries=None, metadata_available=False):
        if metadata_available and (
                self.get_param('ignore_no_formats_error') or self.get_param('wait_for_video')):
            self.report_warning(msg)
        else:
            raise GeoRestrictedError(msg, countries=countries)

    def raise_no_formats(self, msg, expected=False, video_id=None):
        if expected and (
                self.get_param('ignore_no_formats_error') or self.get_param('wait_for_video')):
            self.report_warning(msg, video_id)
        elif isinstance(msg, ExtractorError):
            raise msg
        else:
            raise ExtractorError(msg, expected=expected, video_id=video_id)

    # Methods for following #608
    @staticmethod
    def url_result(url, ie=None, video_id=None, video_title=None, *, url_transparent=False, **kwargs):
        """Returns a URL that points to a page that should be processed"""
        if ie is not None:
            kwargs['ie_key'] = ie if isinstance(ie, str) else ie.ie_key()
        if video_id is not None:
            kwargs['id'] = video_id
        if video_title is not None:
            kwargs['title'] = video_title
        return {
            **kwargs,
            '_type': 'url_transparent' if url_transparent else 'url',
            'url': url,
        }

    def playlist_from_matches(self, matches, playlist_id=None, playlist_title=None, getter=None, ie=None, video_kwargs=None, **kwargs):
        urls = (self.url_result(self._proto_relative_url(m), ie, **(video_kwargs or {}))
                for m in orderedSet(map(getter, matches) if getter else matches))
        return self.playlist_result(urls, playlist_id, playlist_title, **kwargs)

    @staticmethod
    def playlist_result(entries, playlist_id=None, playlist_title=None, playlist_description=None, *, multi_video=False, **kwargs):
        """Returns a playlist"""
        if playlist_id:
            kwargs['id'] = playlist_id
        if playlist_title:
            kwargs['title'] = playlist_title
        if playlist_description is not None:
            kwargs['description'] = playlist_description
        return {
            **kwargs,
            '_type': 'multi_video' if multi_video else 'playlist',
            'entries': entries,
        }

    def _search_regex(self, pattern, string, name, default=NO_DEFAULT, fatal=True, flags=0, group=None):
        """
        Perform a regex search on the given string, using a single or a list of
        patterns returning the first matching group.
        In case of failure return a default value or raise a WARNING or a
        RegexNotFoundError, depending on fatal, specifying the field name.
        """
        if string is None:
            mobj = None
        elif isinstance(pattern, (str, re.Pattern)):
            mobj = re.search(pattern, string, flags)
        else:
            for p in pattern:
                mobj = re.search(p, string, flags)
                if mobj:
                    break

        _name = self._downloader._format_err(name, self._downloader.Styles.EMPHASIS)

        if mobj:
            if group is None:
                # return the first matching group
                return next(g for g in mobj.groups() if g is not None)
            elif isinstance(group, (list, tuple)):
                return tuple(mobj.group(g) for g in group)
            else:
                return mobj.group(group)
        elif default is not NO_DEFAULT:
            return default
        elif fatal:
            raise RegexNotFoundError('Unable to extract %s' % _name)
        else:
            self.report_warning('unable to extract %s' % _name + bug_reports_message())
            return None

    def _search_json(self, start_pattern, string, name, video_id, *, end_pattern='',
                     contains_pattern='(?s:.+)', fatal=True, default=NO_DEFAULT, **kwargs):
        """Searches string for the JSON object specified by start_pattern"""
        # NB: end_pattern is only used to reduce the size of the initial match
        if default is NO_DEFAULT:
            default, has_default = {}, False
        else:
            fatal, has_default = False, True

        json_string = self._search_regex(
            rf'{start_pattern}\s*(?P<json>{{\s*{contains_pattern}\s*}})\s*{end_pattern}',
            string, name, group='json', fatal=fatal, default=None if has_default else NO_DEFAULT)
        if not json_string:
            return default

        _name = self._downloader._format_err(name, self._downloader.Styles.EMPHASIS)
        try:
            return self._parse_json(json_string, video_id, ignore_extra=True, **kwargs)
        except ExtractorError as e:
            if fatal:
                raise ExtractorError(
                    f'Unable to extract {_name} - Failed to parse JSON', cause=e.cause, video_id=video_id)
            elif not has_default:
                self.report_warning(
                    f'Unable to extract {_name} - Failed to parse JSON: {e}', video_id=video_id)
        return default

    def _html_search_regex(self, pattern, string, name, default=NO_DEFAULT, fatal=True, flags=0, group=None):
        """
        Like _search_regex, but strips HTML tags and unescapes entities.
        """
        res = self._search_regex(pattern, string, name, default, fatal, flags, group)
        if res:
            return clean_html(res).strip()
        else:
            return res

    def _get_netrc_login_info(self, netrc_machine=None):
        username = None
        password = None
        netrc_machine = netrc_machine or self._NETRC_MACHINE

        if self.get_param('usenetrc', False):
            try:
                netrc_file = compat_expanduser(self.get_param('netrc_location') or '~')
                if os.path.isdir(netrc_file):
                    netrc_file = os.path.join(netrc_file, '.netrc')
                info = netrc.netrc(file=netrc_file).authenticators(netrc_machine)
                if info is not None:
                    username = info[0]
                    password = info[2]
                else:
                    raise netrc.NetrcParseError(
                        'No authenticators for %s' % netrc_machine)
            except (OSError, netrc.NetrcParseError) as err:
                self.report_warning(
                    'parsing .netrc: %s' % error_to_compat_str(err))

        return username, password

    def _get_login_info(self, username_option='username', password_option='password', netrc_machine=None):
        """
        Get the login info as (username, password)
        First look for the manually specified credentials using username_option
        and password_option as keys in params dictionary. If no such credentials
        available look in the netrc file using the netrc_machine or _NETRC_MACHINE
        value.
        If there's no info available, return (None, None)
        """

        # Attempt to use provided username and password or .netrc data
        username = self.get_param(username_option)
        if username is not None:
            password = self.get_param(password_option)
        else:
            username, password = self._get_netrc_login_info(netrc_machine)

        return username, password

    def _get_tfa_info(self, note='two-factor verification code'):
        """
        Get the two-factor authentication info
        TODO - asking the user will be required for sms/phone verify
        currently just uses the command line option
        If there's no info available, return None
        """

        tfa = self.get_param('twofactor')
        if tfa is not None:
            return tfa

        return getpass.getpass('Type %s and press [Return]: ' % note)

    # Helper functions for extracting OpenGraph info
    @staticmethod
    def _og_regexes(prop):
        content_re = r'content=(?:"([^"]+?)"|\'([^\']+?)\'|\s*([^\s"\'=<>`]+?))'
        property_re = (r'(?:name|property)=(?:\'og%(sep)s%(prop)s\'|"og%(sep)s%(prop)s"|\s*og%(sep)s%(prop)s\b)'
                       % {'prop': re.escape(prop), 'sep': '(?:&#x3A;|[:-])'})
        template = r'<meta[^>]+?%s[^>]+?%s'
        return [
            template % (property_re, content_re),
            template % (content_re, property_re),
        ]

    @staticmethod
    def _meta_regex(prop):
        return r'''(?isx)<meta
                    (?=[^>]+(?:itemprop|name|property|id|http-equiv)=(["\']?)%s\1)
                    [^>]+?content=(["\'])(?P<content>.*?)\2''' % re.escape(prop)

    def _og_search_property(self, prop, html, name=None, **kargs):
        prop = variadic(prop)
        if name is None:
            name = 'OpenGraph %s' % prop[0]
        og_regexes = []
        for p in prop:
            og_regexes.extend(self._og_regexes(p))
        escaped = self._search_regex(og_regexes, html, name, flags=re.DOTALL, **kargs)
        if escaped is None:
            return None
        return unescapeHTML(escaped)

    def _og_search_thumbnail(self, html, **kargs):
        return self._og_search_property('image', html, 'thumbnail URL', fatal=False, **kargs)

    def _og_search_description(self, html, **kargs):
        return self._og_search_property('description', html, fatal=False, **kargs)

    def _og_search_title(self, html, *, fatal=False, **kargs):
        return self._og_search_property('title', html, fatal=fatal, **kargs)

    def _og_search_video_url(self, html, name='video url', secure=True, **kargs):
        regexes = self._og_regexes('video') + self._og_regexes('video:url')
        if secure:
            regexes = self._og_regexes('video:secure_url') + regexes
        return self._html_search_regex(regexes, html, name, **kargs)

    def _og_search_url(self, html, **kargs):
        return self._og_search_property('url', html, **kargs)

    def _html_extract_title(self, html, name='title', *, fatal=False, **kwargs):
        return self._html_search_regex(r'(?s)<title\b[^>]*>([^<]+)</title>', html, name, fatal=fatal, **kwargs)

    def _html_search_meta(self, name, html, display_name=None, fatal=False, **kwargs):
        name = variadic(name)
        if display_name is None:
            display_name = name[0]
        return self._html_search_regex(
            [self._meta_regex(n) for n in name],
            html, display_name, fatal=fatal, group='content', **kwargs)

    def _dc_search_uploader(self, html):
        return self._html_search_meta('dc.creator', html, 'uploader')

    def _rta_search(self, html):
        # See http://www.rtalabel.org/index.php?content=howtofaq#single
        if re.search(r'(?ix)<meta\s+name="rating"\s+'
                     r'     content="RTA-5042-1996-1400-1577-RTA"',
                     html):
            return 18
        return 0

    def _media_rating_search(self, html):
        # See http://www.tjg-designs.com/WP/metadata-code-examples-adding-metadata-to-your-web-pages/
        rating = self._html_search_meta('rating', html)

        if not rating:
            return None

        RATING_TABLE = {
            'safe for kids': 0,
            'general': 8,
            '14 years': 14,
            'mature': 17,
            'restricted': 19,
        }
        return RATING_TABLE.get(rating.lower())

    def _family_friendly_search(self, html):
        # See http://schema.org/VideoObject
        family_friendly = self._html_search_meta(
            'isFamilyFriendly', html, default=None)

        if not family_friendly:
            return None

        RATING_TABLE = {
            '1': 0,
            'true': 0,
            '0': 18,
            'false': 18,
        }
        return RATING_TABLE.get(family_friendly.lower())

    def _twitter_search_player(self, html):
        return self._html_search_meta('twitter:player', html,
                                      'twitter card player')

    def _yield_json_ld(self, html, video_id, *, fatal=True, default=NO_DEFAULT):
        """Yield all json ld objects in the html"""
        if default is not NO_DEFAULT:
            fatal = False
        for mobj in re.finditer(JSON_LD_RE, html):
            json_ld_item = self._parse_json(mobj.group('json_ld'), video_id, fatal=fatal)
            for json_ld in variadic(json_ld_item):
                if isinstance(json_ld, dict):
                    yield json_ld

    def _search_json_ld(self, html, video_id, expected_type=None, *, fatal=True, default=NO_DEFAULT):
        """Search for a video in any json ld in the html"""
        if default is not NO_DEFAULT:
            fatal = False
        info = self._json_ld(
            list(self._yield_json_ld(html, video_id, fatal=fatal, default=default)),
            video_id, fatal=fatal, expected_type=expected_type)
        if info:
            return info
        if default is not NO_DEFAULT:
            return default
        elif fatal:
            raise RegexNotFoundError('Unable to extract JSON-LD')
        else:
            self.report_warning('unable to extract JSON-LD %s' % bug_reports_message())
            return {}

    def _json_ld(self, json_ld, video_id, fatal=True, expected_type=None):
        if isinstance(json_ld, str):
            json_ld = self._parse_json(json_ld, video_id, fatal=fatal)
        if not json_ld:
            return {}
        info = {}
        if not isinstance(json_ld, (list, tuple, dict)):
            return info
        if isinstance(json_ld, dict):
            json_ld = [json_ld]

        INTERACTION_TYPE_MAP = {
            'CommentAction': 'comment',
            'AgreeAction': 'like',
            'DisagreeAction': 'dislike',
            'LikeAction': 'like',
            'DislikeAction': 'dislike',
            'ListenAction': 'view',
            'WatchAction': 'view',
            'ViewAction': 'view',
        }

        def is_type(e, *expected_types):
            type = variadic(traverse_obj(e, '@type'))
            return any(x in type for x in expected_types)

        def extract_interaction_type(e):
            interaction_type = e.get('interactionType')
            if isinstance(interaction_type, dict):
                interaction_type = interaction_type.get('@type')
            return str_or_none(interaction_type)

        def extract_interaction_statistic(e):
            interaction_statistic = e.get('interactionStatistic')
            if isinstance(interaction_statistic, dict):
                interaction_statistic = [interaction_statistic]
            if not isinstance(interaction_statistic, list):
                return
            for is_e in interaction_statistic:
                if not is_type(is_e, 'InteractionCounter'):
                    continue
                interaction_type = extract_interaction_type(is_e)
                if not interaction_type:
                    continue
                # For interaction count some sites provide string instead of
                # an integer (as per spec) with non digit characters (e.g. ",")
                # so extracting count with more relaxed str_to_int
                interaction_count = str_to_int(is_e.get('userInteractionCount'))
                if interaction_count is None:
                    continue
                count_kind = INTERACTION_TYPE_MAP.get(interaction_type.split('/')[-1])
                if not count_kind:
                    continue
                count_key = '%s_count' % count_kind
                if info.get(count_key) is not None:
                    continue
                info[count_key] = interaction_count

        def extract_chapter_information(e):
            chapters = [{
                'title': part.get('name'),
                'start_time': part.get('startOffset'),
                'end_time': part.get('endOffset'),
            } for part in variadic(e.get('hasPart') or []) if part.get('@type') == 'Clip']
            for idx, (last_c, current_c, next_c) in enumerate(zip(
                    [{'end_time': 0}] + chapters, chapters, chapters[1:])):
                current_c['end_time'] = current_c['end_time'] or next_c['start_time']
                current_c['start_time'] = current_c['start_time'] or last_c['end_time']
                if None in current_c.values():
                    self.report_warning(f'Chapter {idx} contains broken data. Not extracting chapters')
                    return
            if chapters:
                chapters[-1]['end_time'] = chapters[-1]['end_time'] or info['duration']
                info['chapters'] = chapters

        def extract_video_object(e):
            assert is_type(e, 'VideoObject')
            author = e.get('author')
            info.update({
                'url': url_or_none(e.get('contentUrl')),
                'title': unescapeHTML(e.get('name')),
                'description': unescapeHTML(e.get('description')),
                'thumbnails': [{'url': url}
                               for url in variadic(traverse_obj(e, 'thumbnailUrl', 'thumbnailURL'))
                               if url_or_none(url)],
                'duration': parse_duration(e.get('duration')),
                'timestamp': unified_timestamp(e.get('uploadDate')),
                # author can be an instance of 'Organization' or 'Person' types.
                # both types can have 'name' property(inherited from 'Thing' type). [1]
                # however some websites are using 'Text' type instead.
                # 1. https://schema.org/VideoObject
                'uploader': author.get('name') if isinstance(author, dict) else author if isinstance(author, str) else None,
                'filesize': int_or_none(float_or_none(e.get('contentSize'))),
                'tbr': int_or_none(e.get('bitrate')),
                'width': int_or_none(e.get('width')),
                'height': int_or_none(e.get('height')),
                'view_count': int_or_none(e.get('interactionCount')),
            })
            extract_interaction_statistic(e)
            extract_chapter_information(e)

        def traverse_json_ld(json_ld, at_top_level=True):
            for e in json_ld:
                if at_top_level and '@context' not in e:
                    continue
                if at_top_level and set(e.keys()) == {'@context', '@graph'}:
                    traverse_json_ld(variadic(e['@graph'], allowed_types=(dict,)), at_top_level=False)
                    break
                if expected_type is not None and not is_type(e, expected_type):
                    continue
                rating = traverse_obj(e, ('aggregateRating', 'ratingValue'), expected_type=float_or_none)
                if rating is not None:
                    info['average_rating'] = rating
                if is_type(e, 'TVEpisode', 'Episode'):
                    episode_name = unescapeHTML(e.get('name'))
                    info.update({
                        'episode': episode_name,
                        'episode_number': int_or_none(e.get('episodeNumber')),
                        'description': unescapeHTML(e.get('description')),
                    })
                    if not info.get('title') and episode_name:
                        info['title'] = episode_name
                    part_of_season = e.get('partOfSeason')
                    if is_type(part_of_season, 'TVSeason', 'Season', 'CreativeWorkSeason'):
                        info.update({
                            'season': unescapeHTML(part_of_season.get('name')),
                            'season_number': int_or_none(part_of_season.get('seasonNumber')),
                        })
                    part_of_series = e.get('partOfSeries') or e.get('partOfTVSeries')
                    if is_type(part_of_series, 'TVSeries', 'Series', 'CreativeWorkSeries'):
                        info['series'] = unescapeHTML(part_of_series.get('name'))
                elif is_type(e, 'Movie'):
                    info.update({
                        'title': unescapeHTML(e.get('name')),
                        'description': unescapeHTML(e.get('description')),
                        'duration': parse_duration(e.get('duration')),
                        'timestamp': unified_timestamp(e.get('dateCreated')),
                    })
                elif is_type(e, 'Article', 'NewsArticle'):
                    info.update({
                        'timestamp': parse_iso8601(e.get('datePublished')),
                        'title': unescapeHTML(e.get('headline')),
                        'description': unescapeHTML(e.get('articleBody') or e.get('description')),
                    })
                    if is_type(traverse_obj(e, ('video', 0)), 'VideoObject'):
                        extract_video_object(e['video'][0])
                    elif is_type(traverse_obj(e, ('subjectOf', 0)), 'VideoObject'):
                        extract_video_object(e['subjectOf'][0])
                elif is_type(e, 'VideoObject'):
                    extract_video_object(e)
                    if expected_type is None:
                        continue
                    else:
                        break
                video = e.get('video')
                if is_type(video, 'VideoObject'):
                    extract_video_object(video)
                if expected_type is None:
                    continue
                else:
                    break
        traverse_json_ld(json_ld)

        return filter_dict(info)

    def _search_nextjs_data(self, webpage, video_id, *, transform_source=None, fatal=True, **kw):
        return self._parse_json(
            self._search_regex(
                r'(?s)<script[^>]+id=[\'"]__NEXT_DATA__[\'"][^>]*>([^<]+)</script>',
                webpage, 'next.js data', fatal=fatal, **kw),
            video_id, transform_source=transform_source, fatal=fatal)

    def _search_nuxt_data(self, webpage, video_id, context_name='__NUXT__', *, fatal=True, traverse=('data', 0)):
        """Parses Nuxt.js metadata. This works as long as the function __NUXT__ invokes is a pure function"""
        rectx = re.escape(context_name)
        FUNCTION_RE = r'\(function\((?P<arg_keys>.*?)\){return\s+(?P<js>{.*?})\s*;?\s*}\((?P<arg_vals>.*?)\)'
        js, arg_keys, arg_vals = self._search_regex(
            (rf'<script>\s*window\.{rectx}={FUNCTION_RE}\s*\)\s*;?\s*</script>', rf'{rectx}\(.*?{FUNCTION_RE}'),
            webpage, context_name, group=('js', 'arg_keys', 'arg_vals'), fatal=fatal)

        args = dict(zip(arg_keys.split(','), arg_vals.split(',')))

        for key, val in args.items():
            if val in ('undefined', 'void 0'):
                args[key] = 'null'

        ret = self._parse_json(js, video_id, transform_source=functools.partial(js_to_json, vars=args), fatal=fatal)
        return traverse_obj(ret, traverse) or {}

    @staticmethod
    def _hidden_inputs(html):
        html = re.sub(r'<!--(?:(?!<!--).)*-->', '', html)
        hidden_inputs = {}
        for input in re.findall(r'(?i)(<input[^>]+>)', html):
            attrs = extract_attributes(input)
            if not input:
                continue
            if attrs.get('type') not in ('hidden', 'submit'):
                continue
            name = attrs.get('name') or attrs.get('id')
            value = attrs.get('value')
            if name and value is not None:
                hidden_inputs[name] = value
        return hidden_inputs

    def _form_hidden_inputs(self, form_id, html):
        form = self._search_regex(
            r'(?is)<form[^>]+?id=(["\'])%s\1[^>]*>(?P<form>.+?)</form>' % form_id,
            html, '%s form' % form_id, group='form')
        return self._hidden_inputs(form)

    class FormatSort:
        regex = r' *((?P<reverse>\+)?(?P<field>[a-zA-Z0-9_]+)((?P<separator>[~:])(?P<limit>.*?))?)? *$'

        default = ('hidden', 'aud_or_vid', 'hasvid', 'ie_pref', 'lang', 'quality',
                   'res', 'fps', 'hdr:12', 'codec:vp9.2', 'size', 'br', 'asr',
                   'proto', 'ext', 'hasaud', 'source', 'id')  # These must not be aliases
        ytdl_default = ('hasaud', 'lang', 'quality', 'tbr', 'filesize', 'vbr',
                        'height', 'width', 'proto', 'vext', 'abr', 'aext',
                        'fps', 'fs_approx', 'source', 'id')

        settings = {
            'vcodec': {'type': 'ordered', 'regex': True,
                       'order': ['av0?1', 'vp0?9.2', 'vp0?9', '[hx]265|he?vc?', '[hx]264|avc', 'vp0?8', 'mp4v|h263', 'theora', '', None, 'none']},
            'acodec': {'type': 'ordered', 'regex': True,
                       'order': ['[af]lac', 'wav|aiff', 'opus', 'vorbis|ogg', 'aac', 'mp?4a?', 'mp3', 'e-?a?c-?3', 'ac-?3', 'dts', '', None, 'none']},
            'hdr': {'type': 'ordered', 'regex': True, 'field': 'dynamic_range',
                    'order': ['dv', '(hdr)?12', r'(hdr)?10\+', '(hdr)?10', 'hlg', '', 'sdr', None]},
            'proto': {'type': 'ordered', 'regex': True, 'field': 'protocol',
                      'order': ['(ht|f)tps', '(ht|f)tp$', 'm3u8.*', '.*dash', 'websocket_frag', 'rtmpe?', '', 'mms|rtsp', 'ws|websocket', 'f4']},
            'vext': {'type': 'ordered', 'field': 'video_ext',
                     'order': ('mp4', 'webm', 'flv', '', 'none'),
                     'order_free': ('webm', 'mp4', 'flv', '', 'none')},
            'aext': {'type': 'ordered', 'field': 'audio_ext',
                     'order': ('m4a', 'aac', 'mp3', 'ogg', 'opus', 'webm', '', 'none'),
                     'order_free': ('opus', 'ogg', 'webm', 'm4a', 'mp3', 'aac', '', 'none')},
            'hidden': {'visible': False, 'forced': True, 'type': 'extractor', 'max': -1000},
            'aud_or_vid': {'visible': False, 'forced': True, 'type': 'multiple',
                           'field': ('vcodec', 'acodec'),
                           'function': lambda it: int(any(v != 'none' for v in it))},
            'ie_pref': {'priority': True, 'type': 'extractor'},
            'hasvid': {'priority': True, 'field': 'vcodec', 'type': 'boolean', 'not_in_list': ('none',)},
            'hasaud': {'field': 'acodec', 'type': 'boolean', 'not_in_list': ('none',)},
            'lang': {'convert': 'float', 'field': 'language_preference', 'default': -1},
            'quality': {'convert': 'float', 'default': -1},
            'filesize': {'convert': 'bytes'},
            'fs_approx': {'convert': 'bytes', 'field': 'filesize_approx'},
            'id': {'convert': 'string', 'field': 'format_id'},
            'height': {'convert': 'float_none'},
            'width': {'convert': 'float_none'},
            'fps': {'convert': 'float_none'},
            'tbr': {'convert': 'float_none'},
            'vbr': {'convert': 'float_none'},
            'abr': {'convert': 'float_none'},
            'asr': {'convert': 'float_none'},
            'source': {'convert': 'float', 'field': 'source_preference', 'default': -1},

            'codec': {'type': 'combined', 'field': ('vcodec', 'acodec')},
            'br': {'type': 'combined', 'field': ('tbr', 'vbr', 'abr'), 'same_limit': True},
            'size': {'type': 'combined', 'same_limit': True, 'field': ('filesize', 'fs_approx')},
            'ext': {'type': 'combined', 'field': ('vext', 'aext')},
            'res': {'type': 'multiple', 'field': ('height', 'width'),
                    'function': lambda it: (lambda l: min(l) if l else 0)(tuple(filter(None, it)))},

            # For compatibility with youtube-dl
            'format_id': {'type': 'alias', 'field': 'id'},
            'preference': {'type': 'alias', 'field': 'ie_pref'},
            'language_preference': {'type': 'alias', 'field': 'lang'},
            'source_preference': {'type': 'alias', 'field': 'source'},
            'protocol': {'type': 'alias', 'field': 'proto'},
            'filesize_approx': {'type': 'alias', 'field': 'fs_approx'},

            # Deprecated
            'dimension': {'type': 'alias', 'field': 'res', 'deprecated': True},
            'resolution': {'type': 'alias', 'field': 'res', 'deprecated': True},
            'extension': {'type': 'alias', 'field': 'ext', 'deprecated': True},
            'bitrate': {'type': 'alias', 'field': 'br', 'deprecated': True},
            'total_bitrate': {'type': 'alias', 'field': 'tbr', 'deprecated': True},
            'video_bitrate': {'type': 'alias', 'field': 'vbr', 'deprecated': True},
            'audio_bitrate': {'type': 'alias', 'field': 'abr', 'deprecated': True},
            'framerate': {'type': 'alias', 'field': 'fps', 'deprecated': True},
            'filesize_estimate': {'type': 'alias', 'field': 'size', 'deprecated': True},
            'samplerate': {'type': 'alias', 'field': 'asr', 'deprecated': True},
            'video_ext': {'type': 'alias', 'field': 'vext', 'deprecated': True},
            'audio_ext': {'type': 'alias', 'field': 'aext', 'deprecated': True},
            'video_codec': {'type': 'alias', 'field': 'vcodec', 'deprecated': True},
            'audio_codec': {'type': 'alias', 'field': 'acodec', 'deprecated': True},
            'video': {'type': 'alias', 'field': 'hasvid', 'deprecated': True},
            'has_video': {'type': 'alias', 'field': 'hasvid', 'deprecated': True},
            'audio': {'type': 'alias', 'field': 'hasaud', 'deprecated': True},
            'has_audio': {'type': 'alias', 'field': 'hasaud', 'deprecated': True},
            'extractor': {'type': 'alias', 'field': 'ie_pref', 'deprecated': True},
            'extractor_preference': {'type': 'alias', 'field': 'ie_pref', 'deprecated': True},
        }

        def __init__(self, ie, field_preference):
            self._order = []
            self.ydl = ie._downloader
            self.evaluate_params(self.ydl.params, field_preference)
            if ie.get_param('verbose'):
                self.print_verbose_info(self.ydl.write_debug)

        def _get_field_setting(self, field, key):
            if field not in self.settings:
                if key in ('forced', 'priority'):
                    return False
                self.ydl.deprecation_warning(
                    f'Using arbitrary fields ({field}) for format sorting is deprecated '
                    'and may be removed in a future version')
                self.settings[field] = {}
            propObj = self.settings[field]
            if key not in propObj:
                type = propObj.get('type')
                if key == 'field':
                    default = 'preference' if type == 'extractor' else (field,) if type in ('combined', 'multiple') else field
                elif key == 'convert':
                    default = 'order' if type == 'ordered' else 'float_string' if field else 'ignore'
                else:
                    default = {'type': 'field', 'visible': True, 'order': [], 'not_in_list': (None,)}.get(key, None)
                propObj[key] = default
            return propObj[key]

        def _resolve_field_value(self, field, value, convertNone=False):
            if value is None:
                if not convertNone:
                    return None
            else:
                value = value.lower()
            conversion = self._get_field_setting(field, 'convert')
            if conversion == 'ignore':
                return None
            if conversion == 'string':
                return value
            elif conversion == 'float_none':
                return float_or_none(value)
            elif conversion == 'bytes':
                return FileDownloader.parse_bytes(value)
            elif conversion == 'order':
                order_list = (self._use_free_order and self._get_field_setting(field, 'order_free')) or self._get_field_setting(field, 'order')
                use_regex = self._get_field_setting(field, 'regex')
                list_length = len(order_list)
                empty_pos = order_list.index('') if '' in order_list else list_length + 1
                if use_regex and value is not None:
                    for i, regex in enumerate(order_list):
                        if regex and re.match(regex, value):
                            return list_length - i
                    return list_length - empty_pos  # not in list
                else:  # not regex or  value = None
                    return list_length - (order_list.index(value) if value in order_list else empty_pos)
            else:
                if value.isnumeric():
                    return float(value)
                else:
                    self.settings[field]['convert'] = 'string'
                    return value

        def evaluate_params(self, params, sort_extractor):
            self._use_free_order = params.get('prefer_free_formats', False)
            self._sort_user = params.get('format_sort', [])
            self._sort_extractor = sort_extractor

            def add_item(field, reverse, closest, limit_text):
                field = field.lower()
                if field in self._order:
                    return
                self._order.append(field)
                limit = self._resolve_field_value(field, limit_text)
                data = {
                    'reverse': reverse,
                    'closest': False if limit is None else closest,
                    'limit_text': limit_text,
                    'limit': limit}
                if field in self.settings:
                    self.settings[field].update(data)
                else:
                    self.settings[field] = data

            sort_list = (
                tuple(field for field in self.default if self._get_field_setting(field, 'forced'))
                + (tuple() if params.get('format_sort_force', False)
                   else tuple(field for field in self.default if self._get_field_setting(field, 'priority')))
                + tuple(self._sort_user) + tuple(sort_extractor) + self.default)

            for item in sort_list:
                match = re.match(self.regex, item)
                if match is None:
                    raise ExtractorError('Invalid format sort string "%s" given by extractor' % item)
                field = match.group('field')
                if field is None:
                    continue
                if self._get_field_setting(field, 'type') == 'alias':
                    alias, field = field, self._get_field_setting(field, 'field')
                    if self._get_field_setting(alias, 'deprecated'):
                        self.ydl.deprecation_warning(
                            f'Format sorting alias {alias} is deprecated '
                            f'and may be removed in a future version. Please use {field} instead')
                reverse = match.group('reverse') is not None
                closest = match.group('separator') == '~'
                limit_text = match.group('limit')

                has_limit = limit_text is not None
                has_multiple_fields = self._get_field_setting(field, 'type') == 'combined'
                has_multiple_limits = has_limit and has_multiple_fields and not self._get_field_setting(field, 'same_limit')

                fields = self._get_field_setting(field, 'field') if has_multiple_fields else (field,)
                limits = limit_text.split(':') if has_multiple_limits else (limit_text,) if has_limit else tuple()
                limit_count = len(limits)
                for (i, f) in enumerate(fields):
                    add_item(f, reverse, closest,
                             limits[i] if i < limit_count
                             else limits[0] if has_limit and not has_multiple_limits
                             else None)

        def print_verbose_info(self, write_debug):
            if self._sort_user:
                write_debug('Sort order given by user: %s' % ', '.join(self._sort_user))
            if self._sort_extractor:
                write_debug('Sort order given by extractor: %s' % ', '.join(self._sort_extractor))
            write_debug('Formats sorted by: %s' % ', '.join(['%s%s%s' % (
                '+' if self._get_field_setting(field, 'reverse') else '', field,
                '%s%s(%s)' % ('~' if self._get_field_setting(field, 'closest') else ':',
                              self._get_field_setting(field, 'limit_text'),
                              self._get_field_setting(field, 'limit'))
                if self._get_field_setting(field, 'limit_text') is not None else '')
                for field in self._order if self._get_field_setting(field, 'visible')]))

        def _calculate_field_preference_from_value(self, format, field, type, value):
            reverse = self._get_field_setting(field, 'reverse')
            closest = self._get_field_setting(field, 'closest')
            limit = self._get_field_setting(field, 'limit')

            if type == 'extractor':
                maximum = self._get_field_setting(field, 'max')
                if value is None or (maximum is not None and value >= maximum):
                    value = -1
            elif type == 'boolean':
                in_list = self._get_field_setting(field, 'in_list')
                not_in_list = self._get_field_setting(field, 'not_in_list')
                value = 0 if ((in_list is None or value in in_list) and (not_in_list is None or value not in not_in_list)) else -1
            elif type == 'ordered':
                value = self._resolve_field_value(field, value, True)

            # try to convert to number
            val_num = float_or_none(value, default=self._get_field_setting(field, 'default'))
            is_num = self._get_field_setting(field, 'convert') != 'string' and val_num is not None
            if is_num:
                value = val_num

            return ((-10, 0) if value is None
                    else (1, value, 0) if not is_num  # if a field has mixed strings and numbers, strings are sorted higher
                    else (0, -abs(value - limit), value - limit if reverse else limit - value) if closest
                    else (0, value, 0) if not reverse and (limit is None or value <= limit)
                    else (0, -value, 0) if limit is None or (reverse and value == limit) or value > limit
                    else (-1, value, 0))

        def _calculate_field_preference(self, format, field):
            type = self._get_field_setting(field, 'type')  # extractor, boolean, ordered, field, multiple
            get_value = lambda f: format.get(self._get_field_setting(f, 'field'))
            if type == 'multiple':
                type = 'field'  # Only 'field' is allowed in multiple for now
                actual_fields = self._get_field_setting(field, 'field')

                value = self._get_field_setting(field, 'function')(get_value(f) for f in actual_fields)
            else:
                value = get_value(field)
            return self._calculate_field_preference_from_value(format, field, type, value)

        def calculate_preference(self, format):
            # Determine missing protocol
            if not format.get('protocol'):
                format['protocol'] = determine_protocol(format)

            # Determine missing ext
            if not format.get('ext') and 'url' in format:
                format['ext'] = determine_ext(format['url'])
            if format.get('vcodec') == 'none':
                format['audio_ext'] = format['ext'] if format.get('acodec') != 'none' else 'none'
                format['video_ext'] = 'none'
            else:
                format['video_ext'] = format['ext']
                format['audio_ext'] = 'none'
            # if format.get('preference') is None and format.get('ext') in ('f4f', 'f4m'):  # Not supported?
            #    format['preference'] = -1000

            # Determine missing bitrates
            if format.get('tbr') is None:
                if format.get('vbr') is not None and format.get('abr') is not None:
                    format['tbr'] = format.get('vbr', 0) + format.get('abr', 0)
            else:
                if format.get('vcodec') != 'none' and format.get('vbr') is None:
                    format['vbr'] = format.get('tbr') - format.get('abr', 0)
                if format.get('acodec') != 'none' and format.get('abr') is None:
                    format['abr'] = format.get('tbr') - format.get('vbr', 0)

            return tuple(self._calculate_field_preference(format, field) for field in self._order)

    def _sort_formats(self, formats, field_preference=[]):
        if not formats:
            return
        formats.sort(key=self.FormatSort(self, field_preference).calculate_preference)

    def _check_formats(self, formats, video_id):
        if formats:
            formats[:] = filter(
                lambda f: self._is_valid_url(
                    f['url'], video_id,
                    item='%s video format' % f.get('format_id') if f.get('format_id') else 'video'),
                formats)

    @staticmethod
    def _remove_duplicate_formats(formats):
        format_urls = set()
        unique_formats = []
        for f in formats:
            if f['url'] not in format_urls:
                format_urls.add(f['url'])
                unique_formats.append(f)
        formats[:] = unique_formats

    def _is_valid_url(self, url, video_id, item='video', headers={}):
        url = self._proto_relative_url(url, scheme='http:')
        # For now assume non HTTP(S) URLs always valid
        if not (url.startswith('http://') or url.startswith('https://')):
            return True
        try:
            self._request_webpage(url, video_id, 'Checking %s URL' % item, headers=headers)
            return True
        except ExtractorError as e:
            self.to_screen(
                '%s: %s URL is invalid, skipping: %s'
                % (video_id, item, error_to_compat_str(e.cause)))
            return False

    def http_scheme(self):
        """ Either "http:" or "https:", depending on the user's preferences """
        return (
            'http:'
            if self.get_param('prefer_insecure', False)
            else 'https:')

    def _proto_relative_url(self, url, scheme=None):
        if url is None:
            return url
        if url.startswith('//'):
            if scheme is None:
                scheme = self.http_scheme()
            return scheme + url
        else:
            return url

    def _sleep(self, timeout, video_id, msg_template=None):
        if msg_template is None:
            msg_template = '%(video_id)s: Waiting for %(timeout)s seconds'
        msg = msg_template % {'video_id': video_id, 'timeout': timeout}
        self.to_screen(msg)
        time.sleep(timeout)

    def _extract_f4m_formats(self, manifest_url, video_id, preference=None, quality=None, f4m_id=None,
                             transform_source=lambda s: fix_xml_ampersands(s).strip(),
                             fatal=True, m3u8_id=None, data=None, headers={}, query={}):
        res = self._download_xml_handle(
            manifest_url, video_id, 'Downloading f4m manifest',
            'Unable to download f4m manifest',
            # Some manifests may be malformed, e.g. prosiebensat1 generated manifests
            # (see https://github.com/ytdl-org/youtube-dl/issues/6215#issuecomment-121704244)
            transform_source=transform_source,
            fatal=fatal, data=data, headers=headers, query=query)
        if res is False:
            return []

        manifest, urlh = res
        manifest_url = urlh.geturl()

        return self._parse_f4m_formats(
            manifest, manifest_url, video_id, preference=preference, quality=quality, f4m_id=f4m_id,
            transform_source=transform_source, fatal=fatal, m3u8_id=m3u8_id)

    def _parse_f4m_formats(self, manifest, manifest_url, video_id, preference=None, quality=None, f4m_id=None,
                           transform_source=lambda s: fix_xml_ampersands(s).strip(),
                           fatal=True, m3u8_id=None):
        if not isinstance(manifest, xml.etree.ElementTree.Element) and not fatal:
            return []

        # currently yt-dlp cannot decode the playerVerificationChallenge as Akamai uses Adobe Alchemy
        akamai_pv = manifest.find('{http://ns.adobe.com/f4m/1.0}pv-2.0')
        if akamai_pv is not None and ';' in akamai_pv.text:
            playerVerificationChallenge = akamai_pv.text.split(';')[0]
            if playerVerificationChallenge.strip() != '':
                return []

        formats = []
        manifest_version = '1.0'
        media_nodes = manifest.findall('{http://ns.adobe.com/f4m/1.0}media')
        if not media_nodes:
            manifest_version = '2.0'
            media_nodes = manifest.findall('{http://ns.adobe.com/f4m/2.0}media')
        # Remove unsupported DRM protected media from final formats
        # rendition (see https://github.com/ytdl-org/youtube-dl/issues/8573).
        media_nodes = remove_encrypted_media(media_nodes)
        if not media_nodes:
            return formats

        manifest_base_url = get_base_url(manifest)

        bootstrap_info = xpath_element(
            manifest, ['{http://ns.adobe.com/f4m/1.0}bootstrapInfo', '{http://ns.adobe.com/f4m/2.0}bootstrapInfo'],
            'bootstrap info', default=None)

        vcodec = None
        mime_type = xpath_text(
            manifest, ['{http://ns.adobe.com/f4m/1.0}mimeType', '{http://ns.adobe.com/f4m/2.0}mimeType'],
            'base URL', default=None)
        if mime_type and mime_type.startswith('audio/'):
            vcodec = 'none'

        for i, media_el in enumerate(media_nodes):
            tbr = int_or_none(media_el.attrib.get('bitrate'))
            width = int_or_none(media_el.attrib.get('width'))
            height = int_or_none(media_el.attrib.get('height'))
            format_id = join_nonempty(f4m_id, tbr or i)
            # If <bootstrapInfo> is present, the specified f4m is a
            # stream-level manifest, and only set-level manifests may refer to
            # external resources.  See section 11.4 and section 4 of F4M spec
            if bootstrap_info is None:
                media_url = None
                # @href is introduced in 2.0, see section 11.6 of F4M spec
                if manifest_version == '2.0':
                    media_url = media_el.attrib.get('href')
                if media_url is None:
                    media_url = media_el.attrib.get('url')
                if not media_url:
                    continue
                manifest_url = (
                    media_url if media_url.startswith('http://') or media_url.startswith('https://')
                    else ((manifest_base_url or '/'.join(manifest_url.split('/')[:-1])) + '/' + media_url))
                # If media_url is itself a f4m manifest do the recursive extraction
                # since bitrates in parent manifest (this one) and media_url manifest
                # may differ leading to inability to resolve the format by requested
                # bitrate in f4m downloader
                ext = determine_ext(manifest_url)
                if ext == 'f4m':
                    f4m_formats = self._extract_f4m_formats(
                        manifest_url, video_id, preference=preference, quality=quality, f4m_id=f4m_id,
                        transform_source=transform_source, fatal=fatal)
                    # Sometimes stream-level manifest contains single media entry that
                    # does not contain any quality metadata (e.g. http://matchtv.ru/#live-player).
                    # At the same time parent's media entry in set-level manifest may
                    # contain it. We will copy it from parent in such cases.
                    if len(f4m_formats) == 1:
                        f = f4m_formats[0]
                        f.update({
                            'tbr': f.get('tbr') or tbr,
                            'width': f.get('width') or width,
                            'height': f.get('height') or height,
                            'format_id': f.get('format_id') if not tbr else format_id,
                            'vcodec': vcodec,
                        })
                    formats.extend(f4m_formats)
                    continue
                elif ext == 'm3u8':
                    formats.extend(self._extract_m3u8_formats(
                        manifest_url, video_id, 'mp4', preference=preference,
                        quality=quality, m3u8_id=m3u8_id, fatal=fatal))
                    continue
            formats.append({
                'format_id': format_id,
                'url': manifest_url,
                'manifest_url': manifest_url,
                'ext': 'flv' if bootstrap_info is not None else None,
                'protocol': 'f4m',
                'tbr': tbr,
                'width': width,
                'height': height,
                'vcodec': vcodec,
                'preference': preference,
                'quality': quality,
            })
        return formats

    def _m3u8_meta_format(self, m3u8_url, ext=None, preference=None, quality=None, m3u8_id=None):
        return {
            'format_id': join_nonempty(m3u8_id, 'meta'),
            'url': m3u8_url,
            'ext': ext,
            'protocol': 'm3u8',
            'preference': preference - 100 if preference else -100,
            'quality': quality,
            'resolution': 'multiple',
            'format_note': 'Quality selection URL',
        }

    def _report_ignoring_subs(self, name):
        self.report_warning(bug_reports_message(
            f'Ignoring subtitle tracks found in the {name} manifest; '
            'if any subtitle tracks are missing,'
        ), only_once=True)

    def _extract_m3u8_formats(self, *args, **kwargs):
        fmts, subs = self._extract_m3u8_formats_and_subtitles(*args, **kwargs)
        if subs:
            self._report_ignoring_subs('HLS')
        return fmts

    def _extract_m3u8_formats_and_subtitles(
            self, m3u8_url, video_id, ext=None, entry_protocol='m3u8_native',
            preference=None, quality=None, m3u8_id=None, note=None,
            errnote=None, fatal=True, live=False, data=None, headers={},
            query={}):

        res = self._download_webpage_handle(
            m3u8_url, video_id,
            note='Downloading m3u8 information' if note is None else note,
            errnote='Failed to download m3u8 information' if errnote is None else errnote,
            fatal=fatal, data=data, headers=headers, query=query)

        if res is False:
            return [], {}

        m3u8_doc, urlh = res
        m3u8_url = urlh.geturl()

        return self._parse_m3u8_formats_and_subtitles(
            m3u8_doc, m3u8_url, ext=ext, entry_protocol=entry_protocol,
            preference=preference, quality=quality, m3u8_id=m3u8_id,
            note=note, errnote=errnote, fatal=fatal, live=live, data=data,
            headers=headers, query=query, video_id=video_id)

    def _parse_m3u8_formats_and_subtitles(
            self, m3u8_doc, m3u8_url=None, ext=None, entry_protocol='m3u8_native',
            preference=None, quality=None, m3u8_id=None, live=False, note=None,
            errnote=None, fatal=True, data=None, headers={}, query={},
            video_id=None):
        formats, subtitles = [], {}

        has_drm = re.search('|'.join([
            r'#EXT-X-FAXS-CM:',  # Adobe Flash Access
            r'#EXT-X-(?:SESSION-)?KEY:.*?URI="skd://',  # Apple FairPlay
        ]), m3u8_doc)

        def format_url(url):
            return url if re.match(r'^https?://', url) else urllib.parse.urljoin(m3u8_url, url)

        if self.get_param('hls_split_discontinuity', False):
            def _extract_m3u8_playlist_indices(manifest_url=None, m3u8_doc=None):
                if not m3u8_doc:
                    if not manifest_url:
                        return []
                    m3u8_doc = self._download_webpage(
                        manifest_url, video_id, fatal=fatal, data=data, headers=headers,
                        note=False, errnote='Failed to download m3u8 playlist information')
                    if m3u8_doc is False:
                        return []
                return range(1 + sum(line.startswith('#EXT-X-DISCONTINUITY') for line in m3u8_doc.splitlines()))

        else:
            def _extract_m3u8_playlist_indices(*args, **kwargs):
                return [None]

        # References:
        # 1. https://tools.ietf.org/html/draft-pantos-http-live-streaming-21
        # 2. https://github.com/ytdl-org/youtube-dl/issues/12211
        # 3. https://github.com/ytdl-org/youtube-dl/issues/18923

        # We should try extracting formats only from master playlists [1, 4.3.4],
        # i.e. playlists that describe available qualities. On the other hand
        # media playlists [1, 4.3.3] should be returned as is since they contain
        # just the media without qualities renditions.
        # Fortunately, master playlist can be easily distinguished from media
        # playlist based on particular tags availability. As of [1, 4.3.3, 4.3.4]
        # master playlist tags MUST NOT appear in a media playlist and vice versa.
        # As of [1, 4.3.3.1] #EXT-X-TARGETDURATION tag is REQUIRED for every
        # media playlist and MUST NOT appear in master playlist thus we can
        # clearly detect media playlist with this criterion.

        if '#EXT-X-TARGETDURATION' in m3u8_doc:  # media playlist, return as is
            formats = [{
                'format_id': join_nonempty(m3u8_id, idx),
                'format_index': idx,
                'url': m3u8_url or encode_data_uri(m3u8_doc.encode('utf-8'), 'application/x-mpegurl'),
                'ext': ext,
                'protocol': entry_protocol,
                'preference': preference,
                'quality': quality,
                'has_drm': has_drm,
            } for idx in _extract_m3u8_playlist_indices(m3u8_doc=m3u8_doc)]

            return formats, subtitles

        groups = {}
        last_stream_inf = {}

        def extract_media(x_media_line):
            media = parse_m3u8_attributes(x_media_line)
            # As per [1, 4.3.4.1] TYPE, GROUP-ID and NAME are REQUIRED
            media_type, group_id, name = media.get('TYPE'), media.get('GROUP-ID'), media.get('NAME')
            if not (media_type and group_id and name):
                return
            groups.setdefault(group_id, []).append(media)
            # <https://tools.ietf.org/html/rfc8216#section-4.3.4.1>
            if media_type == 'SUBTITLES':
                # According to RFC 8216 §4.3.4.2.1, URI is REQUIRED in the
                # EXT-X-MEDIA tag if the media type is SUBTITLES.
                # However, lack of URI has been spotted in the wild.
                # e.g. NebulaIE; see https://github.com/yt-dlp/yt-dlp/issues/339
                if not media.get('URI'):
                    return
                url = format_url(media['URI'])
                sub_info = {
                    'url': url,
                    'ext': determine_ext(url),
                }
                if sub_info['ext'] == 'm3u8':
                    # Per RFC 8216 §3.1, the only possible subtitle format m3u8
                    # files may contain is WebVTT:
                    # <https://tools.ietf.org/html/rfc8216#section-3.1>
                    sub_info['ext'] = 'vtt'
                    sub_info['protocol'] = 'm3u8_native'
                lang = media.get('LANGUAGE') or 'und'
                subtitles.setdefault(lang, []).append(sub_info)
            if media_type not in ('VIDEO', 'AUDIO'):
                return
            media_url = media.get('URI')
            if media_url:
                manifest_url = format_url(media_url)
                formats.extend({
                    'format_id': join_nonempty(m3u8_id, group_id, name, idx),
                    'format_note': name,
                    'format_index': idx,
                    'url': manifest_url,
                    'manifest_url': m3u8_url,
                    'language': media.get('LANGUAGE'),
                    'ext': ext,
                    'protocol': entry_protocol,
                    'preference': preference,
                    'quality': quality,
                    'vcodec': 'none' if media_type == 'AUDIO' else None,
                } for idx in _extract_m3u8_playlist_indices(manifest_url))

        def build_stream_name():
            # Despite specification does not mention NAME attribute for
            # EXT-X-STREAM-INF tag it still sometimes may be present (see [1]
            # or vidio test in TestInfoExtractor.test_parse_m3u8_formats)
            # 1. http://www.vidio.com/watch/165683-dj_ambred-booyah-live-2015
            stream_name = last_stream_inf.get('NAME')
            if stream_name:
                return stream_name
            # If there is no NAME in EXT-X-STREAM-INF it will be obtained
            # from corresponding rendition group
            stream_group_id = last_stream_inf.get('VIDEO')
            if not stream_group_id:
                return
            stream_group = groups.get(stream_group_id)
            if not stream_group:
                return stream_group_id
            rendition = stream_group[0]
            return rendition.get('NAME') or stream_group_id

        # parse EXT-X-MEDIA tags before EXT-X-STREAM-INF in order to have the
        # chance to detect video only formats when EXT-X-STREAM-INF tags
        # precede EXT-X-MEDIA tags in HLS manifest such as [3].
        for line in m3u8_doc.splitlines():
            if line.startswith('#EXT-X-MEDIA:'):
                extract_media(line)

        for line in m3u8_doc.splitlines():
            if line.startswith('#EXT-X-STREAM-INF:'):
                last_stream_inf = parse_m3u8_attributes(line)
            elif line.startswith('#') or not line.strip():
                continue
            else:
                tbr = float_or_none(
                    last_stream_inf.get('AVERAGE-BANDWIDTH')
                    or last_stream_inf.get('BANDWIDTH'), scale=1000)
                manifest_url = format_url(line.strip())

                for idx in _extract_m3u8_playlist_indices(manifest_url):
                    format_id = [m3u8_id, None, idx]
                    # Bandwidth of live streams may differ over time thus making
                    # format_id unpredictable. So it's better to keep provided
                    # format_id intact.
                    if not live:
                        stream_name = build_stream_name()
                        format_id[1] = stream_name or '%d' % (tbr or len(formats))
                    f = {
                        'format_id': join_nonempty(*format_id),
                        'format_index': idx,
                        'url': manifest_url,
                        'manifest_url': m3u8_url,
                        'tbr': tbr,
                        'ext': ext,
                        'fps': float_or_none(last_stream_inf.get('FRAME-RATE')),
                        'protocol': entry_protocol,
                        'preference': preference,
                        'quality': quality,
                    }
                    resolution = last_stream_inf.get('RESOLUTION')
                    if resolution:
                        mobj = re.search(r'(?P<width>\d+)[xX](?P<height>\d+)', resolution)
                        if mobj:
                            f['width'] = int(mobj.group('width'))
                            f['height'] = int(mobj.group('height'))
                    # Unified Streaming Platform
                    mobj = re.search(
                        r'audio.*?(?:%3D|=)(\d+)(?:-video.*?(?:%3D|=)(\d+))?', f['url'])
                    if mobj:
                        abr, vbr = mobj.groups()
                        abr, vbr = float_or_none(abr, 1000), float_or_none(vbr, 1000)
                        f.update({
                            'vbr': vbr,
                            'abr': abr,
                        })
                    codecs = parse_codecs(last_stream_inf.get('CODECS'))
                    f.update(codecs)
                    audio_group_id = last_stream_inf.get('AUDIO')
                    # As per [1, 4.3.4.1.1] any EXT-X-STREAM-INF tag which
                    # references a rendition group MUST have a CODECS attribute.
                    # However, this is not always respected, for example, [2]
                    # contains EXT-X-STREAM-INF tag which references AUDIO
                    # rendition group but does not have CODECS and despite
                    # referencing an audio group it represents a complete
                    # (with audio and video) format. So, for such cases we will
                    # ignore references to rendition groups and treat them
                    # as complete formats.
                    if audio_group_id and codecs and f.get('vcodec') != 'none':
                        audio_group = groups.get(audio_group_id)
                        if audio_group and audio_group[0].get('URI'):
                            # TODO: update acodec for audio only formats with
                            # the same GROUP-ID
                            f['acodec'] = 'none'
                    if not f.get('ext'):
                        f['ext'] = 'm4a' if f.get('vcodec') == 'none' else 'mp4'
                    formats.append(f)

                    # for DailyMotion
                    progressive_uri = last_stream_inf.get('PROGRESSIVE-URI')
                    if progressive_uri:
                        http_f = f.copy()
                        del http_f['manifest_url']
                        http_f.update({
                            'format_id': f['format_id'].replace('hls-', 'http-'),
                            'protocol': 'http',
                            'url': progressive_uri,
                        })
                        formats.append(http_f)

                last_stream_inf = {}
        return formats, subtitles

    def _extract_m3u8_vod_duration(
            self, m3u8_vod_url, video_id, note=None, errnote=None, data=None, headers={}, query={}):

        m3u8_vod = self._download_webpage(
            m3u8_vod_url, video_id,
            note='Downloading m3u8 VOD manifest' if note is None else note,
            errnote='Failed to download VOD manifest' if errnote is None else errnote,
            fatal=False, data=data, headers=headers, query=query)

        return self._parse_m3u8_vod_duration(m3u8_vod or '', video_id)

    def _parse_m3u8_vod_duration(self, m3u8_vod, video_id):
        if '#EXT-X-PLAYLIST-TYPE:VOD' not in m3u8_vod:
            return None

        return int(sum(
            float(line[len('#EXTINF:'):].split(',')[0])
            for line in m3u8_vod.splitlines() if line.startswith('#EXTINF:'))) or None

    @staticmethod
    def _xpath_ns(path, namespace=None):
        if not namespace:
            return path
        out = []
        for c in path.split('/'):
            if not c or c == '.':
                out.append(c)
            else:
                out.append('{%s}%s' % (namespace, c))
        return '/'.join(out)

    def _extract_smil_formats_and_subtitles(self, smil_url, video_id, fatal=True, f4m_params=None, transform_source=None):
        res = self._download_smil(smil_url, video_id, fatal=fatal, transform_source=transform_source)
        if res is False:
            assert not fatal
            return [], {}

        smil, urlh = res
        smil_url = urlh.geturl()

        namespace = self._parse_smil_namespace(smil)

        fmts = self._parse_smil_formats(
            smil, smil_url, video_id, namespace=namespace, f4m_params=f4m_params)
        subs = self._parse_smil_subtitles(
            smil, namespace=namespace)

        return fmts, subs

    def _extract_smil_formats(self, *args, **kwargs):
        fmts, subs = self._extract_smil_formats_and_subtitles(*args, **kwargs)
        if subs:
            self._report_ignoring_subs('SMIL')
        return fmts

    def _extract_smil_info(self, smil_url, video_id, fatal=True, f4m_params=None):
        res = self._download_smil(smil_url, video_id, fatal=fatal)
        if res is False:
            return {}

        smil, urlh = res
        smil_url = urlh.geturl()

        return self._parse_smil(smil, smil_url, video_id, f4m_params=f4m_params)

    def _download_smil(self, smil_url, video_id, fatal=True, transform_source=None):
        return self._download_xml_handle(
            smil_url, video_id, 'Downloading SMIL file',
            'Unable to download SMIL file', fatal=fatal, transform_source=transform_source)

    def _parse_smil(self, smil, smil_url, video_id, f4m_params=None):
        namespace = self._parse_smil_namespace(smil)

        formats = self._parse_smil_formats(
            smil, smil_url, video_id, namespace=namespace, f4m_params=f4m_params)
        subtitles = self._parse_smil_subtitles(smil, namespace=namespace)

        video_id = os.path.splitext(url_basename(smil_url))[0]
        title = None
        description = None
        upload_date = None
        for meta in smil.findall(self._xpath_ns('./head/meta', namespace)):
            name = meta.attrib.get('name')
            content = meta.attrib.get('content')
            if not name or not content:
                continue
            if not title and name == 'title':
                title = content
            elif not description and name in ('description', 'abstract'):
                description = content
            elif not upload_date and name == 'date':
                upload_date = unified_strdate(content)

        thumbnails = [{
            'id': image.get('type'),
            'url': image.get('src'),
            'width': int_or_none(image.get('width')),
            'height': int_or_none(image.get('height')),
        } for image in smil.findall(self._xpath_ns('.//image', namespace)) if image.get('src')]

        return {
            'id': video_id,
            'title': title or video_id,
            'description': description,
            'upload_date': upload_date,
            'thumbnails': thumbnails,
            'formats': formats,
            'subtitles': subtitles,
        }

    def _parse_smil_namespace(self, smil):
        return self._search_regex(
            r'(?i)^{([^}]+)?}smil$', smil.tag, 'namespace', default=None)

    def _parse_smil_formats(self, smil, smil_url, video_id, namespace=None, f4m_params=None, transform_rtmp_url=None):
        base = smil_url
        for meta in smil.findall(self._xpath_ns('./head/meta', namespace)):
            b = meta.get('base') or meta.get('httpBase')
            if b:
                base = b
                break

        formats = []
        rtmp_count = 0
        http_count = 0
        m3u8_count = 0
        imgs_count = 0

        srcs = set()
        media = smil.findall(self._xpath_ns('.//video', namespace)) + smil.findall(self._xpath_ns('.//audio', namespace))
        for medium in media:
            src = medium.get('src')
            if not src or src in srcs:
                continue
            srcs.add(src)

            bitrate = float_or_none(medium.get('system-bitrate') or medium.get('systemBitrate'), 1000)
            filesize = int_or_none(medium.get('size') or medium.get('fileSize'))
            width = int_or_none(medium.get('width'))
            height = int_or_none(medium.get('height'))
            proto = medium.get('proto')
            ext = medium.get('ext')
            src_ext = determine_ext(src)
            streamer = medium.get('streamer') or base

            if proto == 'rtmp' or streamer.startswith('rtmp'):
                rtmp_count += 1
                formats.append({
                    'url': streamer,
                    'play_path': src,
                    'ext': 'flv',
                    'format_id': 'rtmp-%d' % (rtmp_count if bitrate is None else bitrate),
                    'tbr': bitrate,
                    'filesize': filesize,
                    'width': width,
                    'height': height,
                })
                if transform_rtmp_url:
                    streamer, src = transform_rtmp_url(streamer, src)
                    formats[-1].update({
                        'url': streamer,
                        'play_path': src,
                    })
                continue

            src_url = src if src.startswith('http') else urllib.parse.urljoin(base, src)
            src_url = src_url.strip()

            if proto == 'm3u8' or src_ext == 'm3u8':
                m3u8_formats = self._extract_m3u8_formats(
                    src_url, video_id, ext or 'mp4', m3u8_id='hls', fatal=False)
                if len(m3u8_formats) == 1:
                    m3u8_count += 1
                    m3u8_formats[0].update({
                        'format_id': 'hls-%d' % (m3u8_count if bitrate is None else bitrate),
                        'tbr': bitrate,
                        'width': width,
                        'height': height,
                    })
                formats.extend(m3u8_formats)
            elif src_ext == 'f4m':
                f4m_url = src_url
                if not f4m_params:
                    f4m_params = {
                        'hdcore': '3.2.0',
                        'plugin': 'flowplayer-3.2.0.1',
                    }
                f4m_url += '&' if '?' in f4m_url else '?'
                f4m_url += urllib.parse.urlencode(f4m_params)
                formats.extend(self._extract_f4m_formats(f4m_url, video_id, f4m_id='hds', fatal=False))
            elif src_ext == 'mpd':
                formats.extend(self._extract_mpd_formats(
                    src_url, video_id, mpd_id='dash', fatal=False))
            elif re.search(r'\.ism/[Mm]anifest', src_url):
                formats.extend(self._extract_ism_formats(
                    src_url, video_id, ism_id='mss', fatal=False))
            elif src_url.startswith('http') and self._is_valid_url(src, video_id):
                http_count += 1
                formats.append({
                    'url': src_url,
                    'ext': ext or src_ext or 'flv',
                    'format_id': 'http-%d' % (bitrate or http_count),
                    'tbr': bitrate,
                    'filesize': filesize,
                    'width': width,
                    'height': height,
                })

        for medium in smil.findall(self._xpath_ns('.//imagestream', namespace)):
            src = medium.get('src')
            if not src or src in srcs:
                continue
            srcs.add(src)

            imgs_count += 1
            formats.append({
                'format_id': 'imagestream-%d' % (imgs_count),
                'url': src,
                'ext': mimetype2ext(medium.get('type')),
                'acodec': 'none',
                'vcodec': 'none',
                'width': int_or_none(medium.get('width')),
                'height': int_or_none(medium.get('height')),
                'format_note': 'SMIL storyboards',
            })

        return formats

    def _parse_smil_subtitles(self, smil, namespace=None, subtitles_lang='en'):
        urls = []
        subtitles = {}
        for num, textstream in enumerate(smil.findall(self._xpath_ns('.//textstream', namespace))):
            src = textstream.get('src')
            if not src or src in urls:
                continue
            urls.append(src)
            ext = textstream.get('ext') or mimetype2ext(textstream.get('type')) or determine_ext(src)
            lang = textstream.get('systemLanguage') or textstream.get('systemLanguageName') or textstream.get('lang') or subtitles_lang
            subtitles.setdefault(lang, []).append({
                'url': src,
                'ext': ext,
            })
        return subtitles

    def _extract_xspf_playlist(self, xspf_url, playlist_id, fatal=True):
        res = self._download_xml_handle(
            xspf_url, playlist_id, 'Downloading xpsf playlist',
            'Unable to download xspf manifest', fatal=fatal)
        if res is False:
            return []

        xspf, urlh = res
        xspf_url = urlh.geturl()

        return self._parse_xspf(
            xspf, playlist_id, xspf_url=xspf_url,
            xspf_base_url=base_url(xspf_url))

    def _parse_xspf(self, xspf_doc, playlist_id, xspf_url=None, xspf_base_url=None):
        NS_MAP = {
            'xspf': 'http://xspf.org/ns/0/',
            's1': 'http://static.streamone.nl/player/ns/0',
        }

        entries = []
        for track in xspf_doc.findall(xpath_with_ns('./xspf:trackList/xspf:track', NS_MAP)):
            title = xpath_text(
                track, xpath_with_ns('./xspf:title', NS_MAP), 'title', default=playlist_id)
            description = xpath_text(
                track, xpath_with_ns('./xspf:annotation', NS_MAP), 'description')
            thumbnail = xpath_text(
                track, xpath_with_ns('./xspf:image', NS_MAP), 'thumbnail')
            duration = float_or_none(
                xpath_text(track, xpath_with_ns('./xspf:duration', NS_MAP), 'duration'), 1000)

            formats = []
            for location in track.findall(xpath_with_ns('./xspf:location', NS_MAP)):
                format_url = urljoin(xspf_base_url, location.text)
                if not format_url:
                    continue
                formats.append({
                    'url': format_url,
                    'manifest_url': xspf_url,
                    'format_id': location.get(xpath_with_ns('s1:label', NS_MAP)),
                    'width': int_or_none(location.get(xpath_with_ns('s1:width', NS_MAP))),
                    'height': int_or_none(location.get(xpath_with_ns('s1:height', NS_MAP))),
                })
            self._sort_formats(formats)

            entries.append({
                'id': playlist_id,
                'title': title,
                'description': description,
                'thumbnail': thumbnail,
                'duration': duration,
                'formats': formats,
            })
        return entries

    def _extract_mpd_formats(self, *args, **kwargs):
        fmts, subs = self._extract_mpd_formats_and_subtitles(*args, **kwargs)
        if subs:
            self._report_ignoring_subs('DASH')
        return fmts

    def _extract_mpd_formats_and_subtitles(
            self, mpd_url, video_id, mpd_id=None, note=None, errnote=None,
            fatal=True, data=None, headers={}, query={}):
        res = self._download_xml_handle(
            mpd_url, video_id,
            note='Downloading MPD manifest' if note is None else note,
            errnote='Failed to download MPD manifest' if errnote is None else errnote,
            fatal=fatal, data=data, headers=headers, query=query)
        if res is False:
            return [], {}
        mpd_doc, urlh = res
        if mpd_doc is None:
            return [], {}

        # We could have been redirected to a new url when we retrieved our mpd file.
        mpd_url = urlh.geturl()
        mpd_base_url = base_url(mpd_url)

        return self._parse_mpd_formats_and_subtitles(
            mpd_doc, mpd_id, mpd_base_url, mpd_url)

    def _parse_mpd_formats(self, *args, **kwargs):
        fmts, subs = self._parse_mpd_formats_and_subtitles(*args, **kwargs)
        if subs:
            self._report_ignoring_subs('DASH')
        return fmts

    def _parse_mpd_formats_and_subtitles(
            self, mpd_doc, mpd_id=None, mpd_base_url='', mpd_url=None):
        """
        Parse formats from MPD manifest.
        References:
         1. MPEG-DASH Standard, ISO/IEC 23009-1:2014(E),
            http://standards.iso.org/ittf/PubliclyAvailableStandards/c065274_ISO_IEC_23009-1_2014.zip
         2. https://en.wikipedia.org/wiki/Dynamic_Adaptive_Streaming_over_HTTP
        """
        if not self.get_param('dynamic_mpd', True):
            if mpd_doc.get('type') == 'dynamic':
                return [], {}

        namespace = self._search_regex(r'(?i)^{([^}]+)?}MPD$', mpd_doc.tag, 'namespace', default=None)

        def _add_ns(path):
            return self._xpath_ns(path, namespace)

        def is_drm_protected(element):
            return element.find(_add_ns('ContentProtection')) is not None

        def extract_multisegment_info(element, ms_parent_info):
            ms_info = ms_parent_info.copy()

            # As per [1, 5.3.9.2.2] SegmentList and SegmentTemplate share some
            # common attributes and elements.  We will only extract relevant
            # for us.
            def extract_common(source):
                segment_timeline = source.find(_add_ns('SegmentTimeline'))
                if segment_timeline is not None:
                    s_e = segment_timeline.findall(_add_ns('S'))
                    if s_e:
                        ms_info['total_number'] = 0
                        ms_info['s'] = []
                        for s in s_e:
                            r = int(s.get('r', 0))
                            ms_info['total_number'] += 1 + r
                            ms_info['s'].append({
                                't': int(s.get('t', 0)),
                                # @d is mandatory (see [1, 5.3.9.6.2, Table 17, page 60])
                                'd': int(s.attrib['d']),
                                'r': r,
                            })
                start_number = source.get('startNumber')
                if start_number:
                    ms_info['start_number'] = int(start_number)
                timescale = source.get('timescale')
                if timescale:
                    ms_info['timescale'] = int(timescale)
                segment_duration = source.get('duration')
                if segment_duration:
                    ms_info['segment_duration'] = float(segment_duration)

            def extract_Initialization(source):
                initialization = source.find(_add_ns('Initialization'))
                if initialization is not None:
                    ms_info['initialization_url'] = initialization.attrib['sourceURL']

            segment_list = element.find(_add_ns('SegmentList'))
            if segment_list is not None:
                extract_common(segment_list)
                extract_Initialization(segment_list)
                segment_urls_e = segment_list.findall(_add_ns('SegmentURL'))
                if segment_urls_e:
                    ms_info['segment_urls'] = [segment.attrib['media'] for segment in segment_urls_e]
            else:
                segment_template = element.find(_add_ns('SegmentTemplate'))
                if segment_template is not None:
                    extract_common(segment_template)
                    media = segment_template.get('media')
                    if media:
                        ms_info['media'] = media
                    initialization = segment_template.get('initialization')
                    if initialization:
                        ms_info['initialization'] = initialization
                    else:
                        extract_Initialization(segment_template)
            return ms_info

        mpd_duration = parse_duration(mpd_doc.get('mediaPresentationDuration'))
        formats, subtitles = [], {}
        stream_numbers = collections.defaultdict(int)
        for period in mpd_doc.findall(_add_ns('Period')):
            period_duration = parse_duration(period.get('duration')) or mpd_duration
            period_ms_info = extract_multisegment_info(period, {
                'start_number': 1,
                'timescale': 1,
            })
            for adaptation_set in period.findall(_add_ns('AdaptationSet')):
                adaption_set_ms_info = extract_multisegment_info(adaptation_set, period_ms_info)
                for representation in adaptation_set.findall(_add_ns('Representation')):
                    representation_attrib = adaptation_set.attrib.copy()
                    representation_attrib.update(representation.attrib)
                    # According to [1, 5.3.7.2, Table 9, page 41], @mimeType is mandatory
                    mime_type = representation_attrib['mimeType']
                    content_type = representation_attrib.get('contentType', mime_type.split('/')[0])

                    codec_str = representation_attrib.get('codecs', '')
                    # Some kind of binary subtitle found in some youtube livestreams
                    if mime_type == 'application/x-rawcc':
                        codecs = {'scodec': codec_str}
                    else:
                        codecs = parse_codecs(codec_str)
                    if content_type not in ('video', 'audio', 'text'):
                        if mime_type == 'image/jpeg':
                            content_type = mime_type
                        elif codecs.get('vcodec', 'none') != 'none':
                            content_type = 'video'
                        elif codecs.get('acodec', 'none') != 'none':
                            content_type = 'audio'
                        elif codecs.get('scodec', 'none') != 'none':
                            content_type = 'text'
                        elif mimetype2ext(mime_type) in ('tt', 'dfxp', 'ttml', 'xml', 'json'):
                            content_type = 'text'
                        else:
                            self.report_warning('Unknown MIME type %s in DASH manifest' % mime_type)
                            continue

                    base_url = ''
                    for element in (representation, adaptation_set, period, mpd_doc):
                        base_url_e = element.find(_add_ns('BaseURL'))
                        if base_url_e is not None:
                            base_url = base_url_e.text + base_url
                            if re.match(r'^https?://', base_url):
                                break
                    if mpd_base_url and base_url.startswith('/'):
                        base_url = urllib.parse.urljoin(mpd_base_url, base_url)
                    elif mpd_base_url and not re.match(r'^https?://', base_url):
                        if not mpd_base_url.endswith('/'):
                            mpd_base_url += '/'
                        base_url = mpd_base_url + base_url
                    representation_id = representation_attrib.get('id')
                    lang = representation_attrib.get('lang')
                    url_el = representation.find(_add_ns('BaseURL'))
                    filesize = int_or_none(url_el.attrib.get('{http://youtube.com/yt/2012/10/10}contentLength') if url_el is not None else None)
                    bandwidth = int_or_none(representation_attrib.get('bandwidth'))
                    if representation_id is not None:
                        format_id = representation_id
                    else:
                        format_id = content_type
                    if mpd_id:
                        format_id = mpd_id + '-' + format_id
                    if content_type in ('video', 'audio'):
                        f = {
                            'format_id': format_id,
                            'manifest_url': mpd_url,
                            'ext': mimetype2ext(mime_type),
                            'width': int_or_none(representation_attrib.get('width')),
                            'height': int_or_none(representation_attrib.get('height')),
                            'tbr': float_or_none(bandwidth, 1000),
                            'asr': int_or_none(representation_attrib.get('audioSamplingRate')),
                            'fps': int_or_none(representation_attrib.get('frameRate')),
                            'language': lang if lang not in ('mul', 'und', 'zxx', 'mis') else None,
                            'format_note': 'DASH %s' % content_type,
                            'filesize': filesize,
                            'container': mimetype2ext(mime_type) + '_dash',
                            **codecs
                        }
                    elif content_type == 'text':
                        f = {
                            'ext': mimetype2ext(mime_type),
                            'manifest_url': mpd_url,
                            'filesize': filesize,
                        }
                    elif content_type == 'image/jpeg':
                        # See test case in VikiIE
                        # https://www.viki.com/videos/1175236v-choosing-spouse-by-lottery-episode-1
                        f = {
                            'format_id': format_id,
                            'ext': 'mhtml',
                            'manifest_url': mpd_url,
                            'format_note': 'DASH storyboards (jpeg)',
                            'acodec': 'none',
                            'vcodec': 'none',
                        }
                    if is_drm_protected(adaptation_set) or is_drm_protected(representation):
                        f['has_drm'] = True
                    representation_ms_info = extract_multisegment_info(representation, adaption_set_ms_info)

                    def prepare_template(template_name, identifiers):
                        tmpl = representation_ms_info[template_name]
                        # First of, % characters outside $...$ templates
                        # must be escaped by doubling for proper processing
                        # by % operator string formatting used further (see
                        # https://github.com/ytdl-org/youtube-dl/issues/16867).
                        t = ''
                        in_template = False
                        for c in tmpl:
                            t += c
                            if c == '$':
                                in_template = not in_template
                            elif c == '%' and not in_template:
                                t += c
                        # Next, $...$ templates are translated to their
                        # %(...) counterparts to be used with % operator
                        if representation_id is not None:
                            t = t.replace('$RepresentationID$', representation_id)
                        t = re.sub(r'\$(%s)\$' % '|'.join(identifiers), r'%(\1)d', t)
                        t = re.sub(r'\$(%s)%%([^$]+)\$' % '|'.join(identifiers), r'%(\1)\2', t)
                        t.replace('$$', '$')
                        return t

                    # @initialization is a regular template like @media one
                    # so it should be handled just the same way (see
                    # https://github.com/ytdl-org/youtube-dl/issues/11605)
                    if 'initialization' in representation_ms_info:
                        initialization_template = prepare_template(
                            'initialization',
                            # As per [1, 5.3.9.4.2, Table 15, page 54] $Number$ and
                            # $Time$ shall not be included for @initialization thus
                            # only $Bandwidth$ remains
                            ('Bandwidth', ))
                        representation_ms_info['initialization_url'] = initialization_template % {
                            'Bandwidth': bandwidth,
                        }

                    def location_key(location):
                        return 'url' if re.match(r'^https?://', location) else 'path'

                    if 'segment_urls' not in representation_ms_info and 'media' in representation_ms_info:

                        media_template = prepare_template('media', ('Number', 'Bandwidth', 'Time'))
                        media_location_key = location_key(media_template)

                        # As per [1, 5.3.9.4.4, Table 16, page 55] $Number$ and $Time$
                        # can't be used at the same time
                        if '%(Number' in media_template and 's' not in representation_ms_info:
                            segment_duration = None
                            if 'total_number' not in representation_ms_info and 'segment_duration' in representation_ms_info:
                                segment_duration = float_or_none(representation_ms_info['segment_duration'], representation_ms_info['timescale'])
                                representation_ms_info['total_number'] = int(math.ceil(
                                    float_or_none(period_duration, segment_duration, default=0)))
                            representation_ms_info['fragments'] = [{
                                media_location_key: media_template % {
                                    'Number': segment_number,
                                    'Bandwidth': bandwidth,
                                },
                                'duration': segment_duration,
                            } for segment_number in range(
                                representation_ms_info['start_number'],
                                representation_ms_info['total_number'] + representation_ms_info['start_number'])]
                        else:
                            # $Number*$ or $Time$ in media template with S list available
                            # Example $Number*$: http://www.svtplay.se/klipp/9023742/stopptid-om-bjorn-borg
                            # Example $Time$: https://play.arkena.com/embed/avp/v2/player/media/b41dda37-d8e7-4d3f-b1b5-9a9db578bdfe/1/129411
                            representation_ms_info['fragments'] = []
                            segment_time = 0
                            segment_d = None
                            segment_number = representation_ms_info['start_number']

                            def add_segment_url():
                                segment_url = media_template % {
                                    'Time': segment_time,
                                    'Bandwidth': bandwidth,
                                    'Number': segment_number,
                                }
                                representation_ms_info['fragments'].append({
                                    media_location_key: segment_url,
                                    'duration': float_or_none(segment_d, representation_ms_info['timescale']),
                                })

                            for num, s in enumerate(representation_ms_info['s']):
                                segment_time = s.get('t') or segment_time
                                segment_d = s['d']
                                add_segment_url()
                                segment_number += 1
                                for r in range(s.get('r', 0)):
                                    segment_time += segment_d
                                    add_segment_url()
                                    segment_number += 1
                                segment_time += segment_d
                    elif 'segment_urls' in representation_ms_info and 's' in representation_ms_info:
                        # No media template
                        # Example: https://www.youtube.com/watch?v=iXZV5uAYMJI
                        # or any YouTube dashsegments video
                        fragments = []
                        segment_index = 0
                        timescale = representation_ms_info['timescale']
                        for s in representation_ms_info['s']:
                            duration = float_or_none(s['d'], timescale)
                            for r in range(s.get('r', 0) + 1):
                                segment_uri = representation_ms_info['segment_urls'][segment_index]
                                fragments.append({
                                    location_key(segment_uri): segment_uri,
                                    'duration': duration,
                                })
                                segment_index += 1
                        representation_ms_info['fragments'] = fragments
                    elif 'segment_urls' in representation_ms_info:
                        # Segment URLs with no SegmentTimeline
                        # Example: https://www.seznam.cz/zpravy/clanek/cesko-zasahne-vitr-o-sile-vichrice-muze-byt-i-zivotu-nebezpecny-39091
                        # https://github.com/ytdl-org/youtube-dl/pull/14844
                        fragments = []
                        segment_duration = float_or_none(
                            representation_ms_info['segment_duration'],
                            representation_ms_info['timescale']) if 'segment_duration' in representation_ms_info else None
                        for segment_url in representation_ms_info['segment_urls']:
                            fragment = {
                                location_key(segment_url): segment_url,
                            }
                            if segment_duration:
                                fragment['duration'] = segment_duration
                            fragments.append(fragment)
                        representation_ms_info['fragments'] = fragments
                    # If there is a fragments key available then we correctly recognized fragmented media.
                    # Otherwise we will assume unfragmented media with direct access. Technically, such
                    # assumption is not necessarily correct since we may simply have no support for
                    # some forms of fragmented media renditions yet, but for now we'll use this fallback.
                    if 'fragments' in representation_ms_info:
                        f.update({
                            # NB: mpd_url may be empty when MPD manifest is parsed from a string
                            'url': mpd_url or base_url,
                            'fragment_base_url': base_url,
                            'fragments': [],
                            'protocol': 'http_dash_segments' if mime_type != 'image/jpeg' else 'mhtml',
                        })
                        if 'initialization_url' in representation_ms_info:
                            initialization_url = representation_ms_info['initialization_url']
                            if not f.get('url'):
                                f['url'] = initialization_url
                            f['fragments'].append({location_key(initialization_url): initialization_url})
                        f['fragments'].extend(representation_ms_info['fragments'])
                        if not period_duration:
                            period_duration = try_get(
                                representation_ms_info,
                                lambda r: sum(frag['duration'] for frag in r['fragments']), float)
                    else:
                        # Assuming direct URL to unfragmented media.
                        f['url'] = base_url
                    if content_type in ('video', 'audio', 'image/jpeg'):
                        f['manifest_stream_number'] = stream_numbers[f['url']]
                        stream_numbers[f['url']] += 1
                        formats.append(f)
                    elif content_type == 'text':
                        subtitles.setdefault(lang or 'und', []).append(f)

        return formats, subtitles

    def _extract_ism_formats(self, *args, **kwargs):
        fmts, subs = self._extract_ism_formats_and_subtitles(*args, **kwargs)
        if subs:
            self._report_ignoring_subs('ISM')
        return fmts

    def _extract_ism_formats_and_subtitles(self, ism_url, video_id, ism_id=None, note=None, errnote=None, fatal=True, data=None, headers={}, query={}):
        res = self._download_xml_handle(
            ism_url, video_id,
            note='Downloading ISM manifest' if note is None else note,
            errnote='Failed to download ISM manifest' if errnote is None else errnote,
            fatal=fatal, data=data, headers=headers, query=query)
        if res is False:
            return [], {}
        ism_doc, urlh = res
        if ism_doc is None:
            return [], {}

        return self._parse_ism_formats_and_subtitles(ism_doc, urlh.geturl(), ism_id)

    def _parse_ism_formats_and_subtitles(self, ism_doc, ism_url, ism_id=None):
        """
        Parse formats from ISM manifest.
        References:
         1. [MS-SSTR]: Smooth Streaming Protocol,
            https://msdn.microsoft.com/en-us/library/ff469518.aspx
        """
        if ism_doc.get('IsLive') == 'TRUE':
            return [], {}

        duration = int(ism_doc.attrib['Duration'])
        timescale = int_or_none(ism_doc.get('TimeScale')) or 10000000

        formats = []
        subtitles = {}
        for stream in ism_doc.findall('StreamIndex'):
            stream_type = stream.get('Type')
            if stream_type not in ('video', 'audio', 'text'):
                continue
            url_pattern = stream.attrib['Url']
            stream_timescale = int_or_none(stream.get('TimeScale')) or timescale
            stream_name = stream.get('Name')
            stream_language = stream.get('Language', 'und')
            for track in stream.findall('QualityLevel'):
                fourcc = track.get('FourCC') or ('AACL' if track.get('AudioTag') == '255' else None)
                # TODO: add support for WVC1 and WMAP
                if fourcc not in ('H264', 'AVC1', 'AACL', 'TTML'):
                    self.report_warning('%s is not a supported codec' % fourcc)
                    continue
                tbr = int(track.attrib['Bitrate']) // 1000
                # [1] does not mention Width and Height attributes. However,
                # they're often present while MaxWidth and MaxHeight are
                # missing, so should be used as fallbacks
                width = int_or_none(track.get('MaxWidth') or track.get('Width'))
                height = int_or_none(track.get('MaxHeight') or track.get('Height'))
                sampling_rate = int_or_none(track.get('SamplingRate'))

                track_url_pattern = re.sub(r'{[Bb]itrate}', track.attrib['Bitrate'], url_pattern)
                track_url_pattern = urllib.parse.urljoin(ism_url, track_url_pattern)

                fragments = []
                fragment_ctx = {
                    'time': 0,
                }
                stream_fragments = stream.findall('c')
                for stream_fragment_index, stream_fragment in enumerate(stream_fragments):
                    fragment_ctx['time'] = int_or_none(stream_fragment.get('t')) or fragment_ctx['time']
                    fragment_repeat = int_or_none(stream_fragment.get('r')) or 1
                    fragment_ctx['duration'] = int_or_none(stream_fragment.get('d'))
                    if not fragment_ctx['duration']:
                        try:
                            next_fragment_time = int(stream_fragment[stream_fragment_index + 1].attrib['t'])
                        except IndexError:
                            next_fragment_time = duration
                        fragment_ctx['duration'] = (next_fragment_time - fragment_ctx['time']) / fragment_repeat
                    for _ in range(fragment_repeat):
                        fragments.append({
                            'url': re.sub(r'{start[ _]time}', str(fragment_ctx['time']), track_url_pattern),
                            'duration': fragment_ctx['duration'] / stream_timescale,
                        })
                        fragment_ctx['time'] += fragment_ctx['duration']

                if stream_type == 'text':
                    subtitles.setdefault(stream_language, []).append({
                        'ext': 'ismt',
                        'protocol': 'ism',
                        'url': ism_url,
                        'manifest_url': ism_url,
                        'fragments': fragments,
                        '_download_params': {
                            'stream_type': stream_type,
                            'duration': duration,
                            'timescale': stream_timescale,
                            'fourcc': fourcc,
                            'language': stream_language,
                            'codec_private_data': track.get('CodecPrivateData'),
                        }
                    })
                elif stream_type in ('video', 'audio'):
                    formats.append({
                        'format_id': join_nonempty(ism_id, stream_name, tbr),
                        'url': ism_url,
                        'manifest_url': ism_url,
                        'ext': 'ismv' if stream_type == 'video' else 'isma',
                        'width': width,
                        'height': height,
                        'tbr': tbr,
                        'asr': sampling_rate,
                        'vcodec': 'none' if stream_type == 'audio' else fourcc,
                        'acodec': 'none' if stream_type == 'video' else fourcc,
                        'protocol': 'ism',
                        'fragments': fragments,
                        'has_drm': ism_doc.find('Protection') is not None,
                        '_download_params': {
                            'stream_type': stream_type,
                            'duration': duration,
                            'timescale': stream_timescale,
                            'width': width or 0,
                            'height': height or 0,
                            'fourcc': fourcc,
                            'language': stream_language,
                            'codec_private_data': track.get('CodecPrivateData'),
                            'sampling_rate': sampling_rate,
                            'channels': int_or_none(track.get('Channels', 2)),
                            'bits_per_sample': int_or_none(track.get('BitsPerSample', 16)),
                            'nal_unit_length_field': int_or_none(track.get('NALUnitLengthField', 4)),
                        },
                    })
        return formats, subtitles

    def _parse_html5_media_entries(self, base_url, webpage, video_id, m3u8_id=None, m3u8_entry_protocol='m3u8_native', mpd_id=None, preference=None, quality=None):
        def absolute_url(item_url):
            return urljoin(base_url, item_url)

        def parse_content_type(content_type):
            if not content_type:
                return {}
            ctr = re.search(r'(?P<mimetype>[^/]+/[^;]+)(?:;\s*codecs="?(?P<codecs>[^"]+))?', content_type)
            if ctr:
                mimetype, codecs = ctr.groups()
                f = parse_codecs(codecs)
                f['ext'] = mimetype2ext(mimetype)
                return f
            return {}

        def _media_formats(src, cur_media_type, type_info=None):
            type_info = type_info or {}
            full_url = absolute_url(src)
            ext = type_info.get('ext') or determine_ext(full_url)
            if ext == 'm3u8':
                is_plain_url = False
                formats = self._extract_m3u8_formats(
                    full_url, video_id, ext='mp4',
                    entry_protocol=m3u8_entry_protocol, m3u8_id=m3u8_id,
                    preference=preference, quality=quality, fatal=False)
            elif ext == 'mpd':
                is_plain_url = False
                formats = self._extract_mpd_formats(
                    full_url, video_id, mpd_id=mpd_id, fatal=False)
            else:
                is_plain_url = True
                formats = [{
                    'url': full_url,
                    'vcodec': 'none' if cur_media_type == 'audio' else None,
                    'ext': ext,
                }]
            return is_plain_url, formats

        entries = []
        # amp-video and amp-audio are very similar to their HTML5 counterparts
        # so we wll include them right here (see
        # https://www.ampproject.org/docs/reference/components/amp-video)
        # For dl8-* tags see https://delight-vr.com/documentation/dl8-video/
        _MEDIA_TAG_NAME_RE = r'(?:(?:amp|dl8(?:-live)?)-)?(video|audio)'
        media_tags = [(media_tag, media_tag_name, media_type, '')
                      for media_tag, media_tag_name, media_type
                      in re.findall(r'(?s)(<(%s)[^>]*/>)' % _MEDIA_TAG_NAME_RE, webpage)]
        media_tags.extend(re.findall(
            # We only allow video|audio followed by a whitespace or '>'.
            # Allowing more characters may end up in significant slow down (see
            # https://github.com/ytdl-org/youtube-dl/issues/11979, example URL:
            # http://www.porntrex.com/maps/videositemap.xml).
            r'(?s)(<(?P<tag>%s)(?:\s+[^>]*)?>)(.*?)</(?P=tag)>' % _MEDIA_TAG_NAME_RE, webpage))
        for media_tag, _, media_type, media_content in media_tags:
            media_info = {
                'formats': [],
                'subtitles': {},
            }
            media_attributes = extract_attributes(media_tag)
            src = strip_or_none(media_attributes.get('src'))
            if src:
                f = parse_content_type(media_attributes.get('type'))
                _, formats = _media_formats(src, media_type, f)
                media_info['formats'].extend(formats)
            media_info['thumbnail'] = absolute_url(media_attributes.get('poster'))
            if media_content:
                for source_tag in re.findall(r'<source[^>]+>', media_content):
                    s_attr = extract_attributes(source_tag)
                    # data-video-src and data-src are non standard but seen
                    # several times in the wild
                    src = strip_or_none(dict_get(s_attr, ('src', 'data-video-src', 'data-src')))
                    if not src:
                        continue
                    f = parse_content_type(s_attr.get('type'))
                    is_plain_url, formats = _media_formats(src, media_type, f)
                    if is_plain_url:
                        # width, height, res, label and title attributes are
                        # all not standard but seen several times in the wild
                        labels = [
                            s_attr.get(lbl)
                            for lbl in ('label', 'title')
                            if str_or_none(s_attr.get(lbl))
                        ]
                        width = int_or_none(s_attr.get('width'))
                        height = (int_or_none(s_attr.get('height'))
                                  or int_or_none(s_attr.get('res')))
                        if not width or not height:
                            for lbl in labels:
                                resolution = parse_resolution(lbl)
                                if not resolution:
                                    continue
                                width = width or resolution.get('width')
                                height = height or resolution.get('height')
                        for lbl in labels:
                            tbr = parse_bitrate(lbl)
                            if tbr:
                                break
                        else:
                            tbr = None
                        f.update({
                            'width': width,
                            'height': height,
                            'tbr': tbr,
                            'format_id': s_attr.get('label') or s_attr.get('title'),
                        })
                        f.update(formats[0])
                        media_info['formats'].append(f)
                    else:
                        media_info['formats'].extend(formats)
                for track_tag in re.findall(r'<track[^>]+>', media_content):
                    track_attributes = extract_attributes(track_tag)
                    kind = track_attributes.get('kind')
                    if not kind or kind in ('subtitles', 'captions'):
                        src = strip_or_none(track_attributes.get('src'))
                        if not src:
                            continue
                        lang = track_attributes.get('srclang') or track_attributes.get('lang') or track_attributes.get('label')
                        media_info['subtitles'].setdefault(lang, []).append({
                            'url': absolute_url(src),
                        })
            for f in media_info['formats']:
                f.setdefault('http_headers', {})['Referer'] = base_url
            if media_info['formats'] or media_info['subtitles']:
                entries.append(media_info)
        return entries

    def _extract_akamai_formats(self, *args, **kwargs):
        fmts, subs = self._extract_akamai_formats_and_subtitles(*args, **kwargs)
        if subs:
            self._report_ignoring_subs('akamai')
        return fmts

    def _extract_akamai_formats_and_subtitles(self, manifest_url, video_id, hosts={}):
        signed = 'hdnea=' in manifest_url
        if not signed:
            # https://learn.akamai.com/en-us/webhelp/media-services-on-demand/stream-packaging-user-guide/GUID-BE6C0F73-1E06-483B-B0EA-57984B91B7F9.html
            manifest_url = re.sub(
                r'(?:b=[\d,-]+|(?:__a__|attributes)=off|__b__=\d+)&?',
                '', manifest_url).strip('?')

        formats = []
        subtitles = {}

        hdcore_sign = 'hdcore=3.7.0'
        f4m_url = re.sub(r'(https?://[^/]+)/i/', r'\1/z/', manifest_url).replace('/master.m3u8', '/manifest.f4m')
        hds_host = hosts.get('hds')
        if hds_host:
            f4m_url = re.sub(r'(https?://)[^/]+', r'\1' + hds_host, f4m_url)
        if 'hdcore=' not in f4m_url:
            f4m_url += ('&' if '?' in f4m_url else '?') + hdcore_sign
        f4m_formats = self._extract_f4m_formats(
            f4m_url, video_id, f4m_id='hds', fatal=False)
        for entry in f4m_formats:
            entry.update({'extra_param_to_segment_url': hdcore_sign})
        formats.extend(f4m_formats)

        m3u8_url = re.sub(r'(https?://[^/]+)/z/', r'\1/i/', manifest_url).replace('/manifest.f4m', '/master.m3u8')
        hls_host = hosts.get('hls')
        if hls_host:
            m3u8_url = re.sub(r'(https?://)[^/]+', r'\1' + hls_host, m3u8_url)
        m3u8_formats, m3u8_subtitles = self._extract_m3u8_formats_and_subtitles(
            m3u8_url, video_id, 'mp4', 'm3u8_native',
            m3u8_id='hls', fatal=False)
        formats.extend(m3u8_formats)
        subtitles = self._merge_subtitles(subtitles, m3u8_subtitles)

        http_host = hosts.get('http')
        if http_host and m3u8_formats and not signed:
            REPL_REGEX = r'https?://[^/]+/i/([^,]+),([^/]+),([^/]+)\.csmil/.+'
            qualities = re.match(REPL_REGEX, m3u8_url).group(2).split(',')
            qualities_length = len(qualities)
            if len(m3u8_formats) in (qualities_length, qualities_length + 1):
                i = 0
                for f in m3u8_formats:
                    if f['vcodec'] != 'none':
                        for protocol in ('http', 'https'):
                            http_f = f.copy()
                            del http_f['manifest_url']
                            http_url = re.sub(
                                REPL_REGEX, protocol + fr'://{http_host}/\g<1>{qualities[i]}\3', f['url'])
                            http_f.update({
                                'format_id': http_f['format_id'].replace('hls-', protocol + '-'),
                                'url': http_url,
                                'protocol': protocol,
                            })
                            formats.append(http_f)
                        i += 1

        return formats, subtitles

    def _extract_wowza_formats(self, url, video_id, m3u8_entry_protocol='m3u8_native', skip_protocols=[]):
        query = urllib.parse.urlparse(url).query
        url = re.sub(r'/(?:manifest|playlist|jwplayer)\.(?:m3u8|f4m|mpd|smil)', '', url)
        mobj = re.search(
            r'(?:(?:http|rtmp|rtsp)(?P<s>s)?:)?(?P<url>//[^?]+)', url)
        url_base = mobj.group('url')
        http_base_url = '%s%s:%s' % ('http', mobj.group('s') or '', url_base)
        formats = []

        def manifest_url(manifest):
            m_url = f'{http_base_url}/{manifest}'
            if query:
                m_url += '?%s' % query
            return m_url

        if 'm3u8' not in skip_protocols:
            formats.extend(self._extract_m3u8_formats(
                manifest_url('playlist.m3u8'), video_id, 'mp4',
                m3u8_entry_protocol, m3u8_id='hls', fatal=False))
        if 'f4m' not in skip_protocols:
            formats.extend(self._extract_f4m_formats(
                manifest_url('manifest.f4m'),
                video_id, f4m_id='hds', fatal=False))
        if 'dash' not in skip_protocols:
            formats.extend(self._extract_mpd_formats(
                manifest_url('manifest.mpd'),
                video_id, mpd_id='dash', fatal=False))
        if re.search(r'(?:/smil:|\.smil)', url_base):
            if 'smil' not in skip_protocols:
                rtmp_formats = self._extract_smil_formats(
                    manifest_url('jwplayer.smil'),
                    video_id, fatal=False)
                for rtmp_format in rtmp_formats:
                    rtsp_format = rtmp_format.copy()
                    rtsp_format['url'] = '%s/%s' % (rtmp_format['url'], rtmp_format['play_path'])
                    del rtsp_format['play_path']
                    del rtsp_format['ext']
                    rtsp_format.update({
                        'url': rtsp_format['url'].replace('rtmp://', 'rtsp://'),
                        'format_id': rtmp_format['format_id'].replace('rtmp', 'rtsp'),
                        'protocol': 'rtsp',
                    })
                    formats.extend([rtmp_format, rtsp_format])
        else:
            for protocol in ('rtmp', 'rtsp'):
                if protocol not in skip_protocols:
                    formats.append({
                        'url': f'{protocol}:{url_base}',
                        'format_id': protocol,
                        'protocol': protocol,
                    })
        return formats

    def _find_jwplayer_data(self, webpage, video_id=None, transform_source=js_to_json):
        mobj = re.search(
            r'(?s)jwplayer\((?P<quote>[\'"])[^\'" ]+(?P=quote)\)(?!</script>).*?\.setup\s*\((?P<options>[^)]+)\)',
            webpage)
        if mobj:
            try:
                jwplayer_data = self._parse_json(mobj.group('options'),
                                                 video_id=video_id,
                                                 transform_source=transform_source)
            except ExtractorError:
                pass
            else:
                if isinstance(jwplayer_data, dict):
                    return jwplayer_data

    def _extract_jwplayer_data(self, webpage, video_id, *args, **kwargs):
        jwplayer_data = self._find_jwplayer_data(
            webpage, video_id, transform_source=js_to_json)
        return self._parse_jwplayer_data(
            jwplayer_data, video_id, *args, **kwargs)

    def _parse_jwplayer_data(self, jwplayer_data, video_id=None, require_title=True,
                             m3u8_id=None, mpd_id=None, rtmp_params=None, base_url=None):
        # JWPlayer backward compatibility: flattened playlists
        # https://github.com/jwplayer/jwplayer/blob/v7.4.3/src/js/api/config.js#L81-L96
        if 'playlist' not in jwplayer_data:
            jwplayer_data = {'playlist': [jwplayer_data]}

        entries = []

        # JWPlayer backward compatibility: single playlist item
        # https://github.com/jwplayer/jwplayer/blob/v7.7.0/src/js/playlist/playlist.js#L10
        if not isinstance(jwplayer_data['playlist'], list):
            jwplayer_data['playlist'] = [jwplayer_data['playlist']]

        for video_data in jwplayer_data['playlist']:
            # JWPlayer backward compatibility: flattened sources
            # https://github.com/jwplayer/jwplayer/blob/v7.4.3/src/js/playlist/item.js#L29-L35
            if 'sources' not in video_data:
                video_data['sources'] = [video_data]

            this_video_id = video_id or video_data['mediaid']

            formats = self._parse_jwplayer_formats(
                video_data['sources'], video_id=this_video_id, m3u8_id=m3u8_id,
                mpd_id=mpd_id, rtmp_params=rtmp_params, base_url=base_url)

            subtitles = {}
            tracks = video_data.get('tracks')
            if tracks and isinstance(tracks, list):
                for track in tracks:
                    if not isinstance(track, dict):
                        continue
                    track_kind = track.get('kind')
                    if not track_kind or not isinstance(track_kind, str):
                        continue
                    if track_kind.lower() not in ('captions', 'subtitles'):
                        continue
                    track_url = urljoin(base_url, track.get('file'))
                    if not track_url:
                        continue
                    subtitles.setdefault(track.get('label') or 'en', []).append({
                        'url': self._proto_relative_url(track_url)
                    })

            entry = {
                'id': this_video_id,
                'title': unescapeHTML(video_data['title'] if require_title else video_data.get('title')),
                'description': clean_html(video_data.get('description')),
                'thumbnail': urljoin(base_url, self._proto_relative_url(video_data.get('image'))),
                'timestamp': int_or_none(video_data.get('pubdate')),
                'duration': float_or_none(jwplayer_data.get('duration') or video_data.get('duration')),
                'subtitles': subtitles,
            }
            # https://github.com/jwplayer/jwplayer/blob/master/src/js/utils/validator.js#L32
            if len(formats) == 1 and re.search(r'^(?:http|//).*(?:youtube\.com|youtu\.be)/.+', formats[0]['url']):
                entry.update({
                    '_type': 'url_transparent',
                    'url': formats[0]['url'],
                })
            else:
                self._sort_formats(formats)
                entry['formats'] = formats
            entries.append(entry)
        if len(entries) == 1:
            return entries[0]
        else:
            return self.playlist_result(entries)

    def _parse_jwplayer_formats(self, jwplayer_sources_data, video_id=None,
                                m3u8_id=None, mpd_id=None, rtmp_params=None, base_url=None):
        urls = []
        formats = []
        for source in jwplayer_sources_data:
            if not isinstance(source, dict):
                continue
            source_url = urljoin(
                base_url, self._proto_relative_url(source.get('file')))
            if not source_url or source_url in urls:
                continue
            urls.append(source_url)
            source_type = source.get('type') or ''
            ext = mimetype2ext(source_type) or determine_ext(source_url)
            if source_type == 'hls' or ext == 'm3u8':
                formats.extend(self._extract_m3u8_formats(
                    source_url, video_id, 'mp4', entry_protocol='m3u8_native',
                    m3u8_id=m3u8_id, fatal=False))
            elif source_type == 'dash' or ext == 'mpd':
                formats.extend(self._extract_mpd_formats(
                    source_url, video_id, mpd_id=mpd_id, fatal=False))
            elif ext == 'smil':
                formats.extend(self._extract_smil_formats(
                    source_url, video_id, fatal=False))
            # https://github.com/jwplayer/jwplayer/blob/master/src/js/providers/default.js#L67
            elif source_type.startswith('audio') or ext in (
                    'oga', 'aac', 'mp3', 'mpeg', 'vorbis'):
                formats.append({
                    'url': source_url,
                    'vcodec': 'none',
                    'ext': ext,
                })
            else:
                height = int_or_none(source.get('height'))
                if height is None:
                    # Often no height is provided but there is a label in
                    # format like "1080p", "720p SD", or 1080.
                    height = int_or_none(self._search_regex(
                        r'^(\d{3,4})[pP]?(?:\b|$)', str(source.get('label') or ''),
                        'height', default=None))
                a_format = {
                    'url': source_url,
                    'width': int_or_none(source.get('width')),
                    'height': height,
                    'tbr': int_or_none(source.get('bitrate')),
                    'ext': ext,
                }
                if source_url.startswith('rtmp'):
                    a_format['ext'] = 'flv'
                    # See com/longtailvideo/jwplayer/media/RTMPMediaProvider.as
                    # of jwplayer.flash.swf
                    rtmp_url_parts = re.split(
                        r'((?:mp4|mp3|flv):)', source_url, 1)
                    if len(rtmp_url_parts) == 3:
                        rtmp_url, prefix, play_path = rtmp_url_parts
                        a_format.update({
                            'url': rtmp_url,
                            'play_path': prefix + play_path,
                        })
                    if rtmp_params:
                        a_format.update(rtmp_params)
                formats.append(a_format)
        return formats

    def _live_title(self, name):
        self._downloader.deprecation_warning('yt_dlp.InfoExtractor._live_title is deprecated and does not work as expected')
        return name

    def _int(self, v, name, fatal=False, **kwargs):
        res = int_or_none(v, **kwargs)
        if res is None:
            msg = f'Failed to extract {name}: Could not parse value {v!r}'
            if fatal:
                raise ExtractorError(msg)
            else:
                self.report_warning(msg)
        return res

    def _float(self, v, name, fatal=False, **kwargs):
        res = float_or_none(v, **kwargs)
        if res is None:
            msg = f'Failed to extract {name}: Could not parse value {v!r}'
            if fatal:
                raise ExtractorError(msg)
            else:
                self.report_warning(msg)
        return res

    def _set_cookie(self, domain, name, value, expire_time=None, port=None,
                    path='/', secure=False, discard=False, rest={}, **kwargs):
        cookie = http.cookiejar.Cookie(
            0, name, value, port, port is not None, domain, True,
            domain.startswith('.'), path, True, secure, expire_time,
            discard, None, None, rest)
        self.cookiejar.set_cookie(cookie)

    def _get_cookies(self, url):
        """ Return a http.cookies.SimpleCookie with the cookies for the url """
        return http.cookies.SimpleCookie(self._downloader._calc_cookies(url))

    def _apply_first_set_cookie_header(self, url_handle, cookie):
        """
        Apply first Set-Cookie header instead of the last. Experimental.

        Some sites (e.g. [1-3]) may serve two cookies under the same name
        in Set-Cookie header and expect the first (old) one to be set rather
        than second (new). However, as of RFC6265 the newer one cookie
        should be set into cookie store what actually happens.
        We will workaround this issue by resetting the cookie to
        the first one manually.
        1. https://new.vk.com/
        2. https://github.com/ytdl-org/youtube-dl/issues/9841#issuecomment-227871201
        3. https://learning.oreilly.com/
        """
        for header, cookies in url_handle.headers.items():
            if header.lower() != 'set-cookie':
                continue
            cookies = cookies.encode('iso-8859-1').decode('utf-8')
            cookie_value = re.search(
                r'%s=(.+?);.*?\b[Dd]omain=(.+?)(?:[,;]|$)' % cookie, cookies)
            if cookie_value:
                value, domain = cookie_value.groups()
                self._set_cookie(domain, cookie, value)
                break

    @classmethod
    def get_testcases(cls, include_onlymatching=False):
        t = getattr(cls, '_TEST', None)
        if t:
            assert not hasattr(cls, '_TESTS'), f'{cls.ie_key()}IE has _TEST and _TESTS'
            tests = [t]
        else:
            tests = getattr(cls, '_TESTS', [])
        for t in tests:
            if not include_onlymatching and t.get('only_matching', False):
                continue
            t['name'] = cls.ie_key()
            yield t

    @classproperty
    def age_limit(cls):
        """Get age limit from the testcases"""
        return max(traverse_obj(
            tuple(cls.get_testcases(include_onlymatching=False)),
            (..., (('playlist', 0), None), 'info_dict', 'age_limit')) or [0])

    @classmethod
    def is_suitable(cls, age_limit):
        """Test whether the extractor is generally suitable for the given age limit"""
        return not age_restricted(cls.age_limit, age_limit)

    @classmethod
    def description(cls, *, markdown=True, search_examples=None):
        """Description of the extractor"""
        desc = ''
        if cls._NETRC_MACHINE:
            if markdown:
                desc += f' [<abbr title="netrc machine"><em>{cls._NETRC_MACHINE}</em></abbr>]'
            else:
                desc += f' [{cls._NETRC_MACHINE}]'
        if cls.IE_DESC is False:
            desc += ' [HIDDEN]'
        elif cls.IE_DESC:
            desc += f' {cls.IE_DESC}'
        if cls.SEARCH_KEY:
            desc += f'; "{cls.SEARCH_KEY}:" prefix'
            if search_examples:
                _COUNTS = ('', '5', '10', 'all')
                desc += f' (Example: "{cls.SEARCH_KEY}{random.choice(_COUNTS)}:{random.choice(search_examples)}")'
        if not cls.working():
            desc += ' (**Currently broken**)' if markdown else ' (Currently broken)'

        name = f' - **{cls.IE_NAME}**' if markdown else cls.IE_NAME
        return f'{name}:{desc}' if desc else name

    def extract_subtitles(self, *args, **kwargs):
        if (self.get_param('writesubtitles', False)
                or self.get_param('listsubtitles')):
            return self._get_subtitles(*args, **kwargs)
        return {}

    def _get_subtitles(self, *args, **kwargs):
        raise NotImplementedError('This method must be implemented by subclasses')

    def extract_comments(self, *args, **kwargs):
        if not self.get_param('getcomments'):
            return None
        generator = self._get_comments(*args, **kwargs)

        def extractor():
            comments = []
            interrupted = True
            try:
                while True:
                    comments.append(next(generator))
            except StopIteration:
                interrupted = False
            except KeyboardInterrupt:
                self.to_screen('Interrupted by user')
            except Exception as e:
                if self.get_param('ignoreerrors') is not True:
                    raise
                self._downloader.report_error(e)
            comment_count = len(comments)
            self.to_screen(f'Extracted {comment_count} comments')
            return {
                'comments': comments,
                'comment_count': None if interrupted else comment_count
            }
        return extractor

    def _get_comments(self, *args, **kwargs):
        raise NotImplementedError('This method must be implemented by subclasses')

    @staticmethod
    def _merge_subtitle_items(subtitle_list1, subtitle_list2):
        """ Merge subtitle items for one language. Items with duplicated URLs/data
        will be dropped. """
        list1_data = {(item.get('url'), item.get('data')) for item in subtitle_list1}
        ret = list(subtitle_list1)
        ret.extend(item for item in subtitle_list2 if (item.get('url'), item.get('data')) not in list1_data)
        return ret

    @classmethod
    def _merge_subtitles(cls, *dicts, target=None):
        """ Merge subtitle dictionaries, language by language. """
        if target is None:
            target = {}
        for d in dicts:
            for lang, subs in d.items():
                target[lang] = cls._merge_subtitle_items(target.get(lang, []), subs)
        return target

    def extract_automatic_captions(self, *args, **kwargs):
        if (self.get_param('writeautomaticsub', False)
                or self.get_param('listsubtitles')):
            return self._get_automatic_captions(*args, **kwargs)
        return {}

    def _get_automatic_captions(self, *args, **kwargs):
        raise NotImplementedError('This method must be implemented by subclasses')

    @functools.cached_property
    def _cookies_passed(self):
        """Whether cookies have been passed to YoutubeDL"""
        return self.get_param('cookiefile') is not None or self.get_param('cookiesfrombrowser') is not None

    def mark_watched(self, *args, **kwargs):
        if not self.get_param('mark_watched', False):
            return
        if self.supports_login() and self._get_login_info()[0] is not None or self._cookies_passed:
            self._mark_watched(*args, **kwargs)

    def _mark_watched(self, *args, **kwargs):
        raise NotImplementedError('This method must be implemented by subclasses')

    def geo_verification_headers(self):
        headers = {}
        geo_verification_proxy = self.get_param('geo_verification_proxy')
        if geo_verification_proxy:
            headers['Ytdl-request-proxy'] = geo_verification_proxy
        return headers

    def _generic_id(self, url):
        return urllib.parse.unquote(os.path.splitext(url.rstrip('/').split('/')[-1])[0])

    def _generic_title(self, url):
        return urllib.parse.unquote(os.path.splitext(url_basename(url))[0])

    @staticmethod
    def _availability(is_private=None, needs_premium=None, needs_subscription=None, needs_auth=None, is_unlisted=None):
        all_known = all(map(
            lambda x: x is not None,
            (is_private, needs_premium, needs_subscription, needs_auth, is_unlisted)))
        return (
            'private' if is_private
            else 'premium_only' if needs_premium
            else 'subscriber_only' if needs_subscription
            else 'needs_auth' if needs_auth
            else 'unlisted' if is_unlisted
            else 'public' if all_known
            else None)

    def _configuration_arg(self, key, default=NO_DEFAULT, *, ie_key=None, casesense=False):
        '''
        @returns            A list of values for the extractor argument given by "key"
                            or "default" if no such key is present
        @param default      The default value to return when the key is not present (default: [])
        @param casesense    When false, the values are converted to lower case
        '''
        val = traverse_obj(
            self._downloader.params, ('extractor_args', (ie_key or self.ie_key()).lower(), key))
        if val is None:
            return [] if default is NO_DEFAULT else default
        return list(val) if casesense else [x.lower() for x in val]

    def _yes_playlist(self, playlist_id, video_id, smuggled_data=None, *, playlist_label='playlist', video_label='video'):
        if not playlist_id or not video_id:
            return not video_id

        no_playlist = (smuggled_data or {}).get('force_noplaylist')
        if no_playlist is not None:
            return not no_playlist

        video_id = '' if video_id is True else f' {video_id}'
        playlist_id = '' if playlist_id is True else f' {playlist_id}'
        if self.get_param('noplaylist'):
            self.to_screen(f'Downloading just the {video_label}{video_id} because of --no-playlist')
            return False
        self.to_screen(f'Downloading {playlist_label}{playlist_id} - add --no-playlist to download just the {video_label}{video_id}')
        return True


class SearchInfoExtractor(InfoExtractor):
    """
    Base class for paged search queries extractors.
    They accept URLs in the format _SEARCH_KEY(|all|[0-9]):{query}
    Instances should define _SEARCH_KEY and optionally _MAX_RESULTS
    """

    _MAX_RESULTS = float('inf')

    @classmethod
    def _make_valid_url(cls):
        return r'%s(?P<prefix>|[1-9][0-9]*|all):(?P<query>[\s\S]+)' % cls._SEARCH_KEY

    def _real_extract(self, query):
        prefix, query = self._match_valid_url(query).group('prefix', 'query')
        if prefix == '':
            return self._get_n_results(query, 1)
        elif prefix == 'all':
            return self._get_n_results(query, self._MAX_RESULTS)
        else:
            n = int(prefix)
            if n <= 0:
                raise ExtractorError(f'invalid download number {n} for query "{query}"')
            elif n > self._MAX_RESULTS:
                self.report_warning('%s returns max %i results (you requested %i)' % (self._SEARCH_KEY, self._MAX_RESULTS, n))
                n = self._MAX_RESULTS
            return self._get_n_results(query, n)

    def _get_n_results(self, query, n):
        """Get a specified number of results for a query.
        Either this function or _search_results must be overridden by subclasses """
        return self.playlist_result(
            itertools.islice(self._search_results(query), 0, None if n == float('inf') else n),
            query, query)

    def _search_results(self, query):
        """Returns an iterator of search results"""
        raise NotImplementedError('This method must be implemented by subclasses')

    @classproperty
    def SEARCH_KEY(cls):
        return cls._SEARCH_KEY<|MERGE_RESOLUTION|>--- conflicted
+++ resolved
@@ -13,40 +13,24 @@
 import random
 import sys
 import time
-<<<<<<< HEAD
-=======
 import urllib.parse
->>>>>>> 14f25df2
 import urllib.request
 import xml.etree.ElementTree
 
+from ..compat import functools, re  # isort: split
+from ..compat import compat_etree_fromstring, compat_expanduser, compat_os_name
+from ..downloader import FileDownloader
+from ..downloader.f4m import get_base_url, remove_encrypted_media
 from ..networking import Request
 from ..networking.utils import update_request
-from ..compat import functools, re  # isort: split
-<<<<<<< HEAD
-from ..compat import (
-    compat_cookiejar_Cookie,
-    compat_cookies_SimpleCookie,
-    compat_etree_fromstring,
-    compat_expanduser,
-    compat_getpass,
-    compat_os_name,
-    compat_str,
-    compat_urllib_parse_unquote,
-    compat_urllib_parse_urlencode,
-    compat_urlparse,
-)
-=======
-from ..compat import compat_etree_fromstring, compat_expanduser, compat_os_name
->>>>>>> 14f25df2
-from ..downloader import FileDownloader
-from ..downloader.f4m import get_base_url, remove_encrypted_media
 from ..utils import (
     JSON_LD_RE,
     NO_DEFAULT,
     ExtractorError,
     GeoRestrictedError,
     GeoUtils,
+    HTTPError,
+    IncompleteRead,
     LenientJSONDecoder,
     RegexNotFoundError,
     UnsupportedError,
@@ -93,8 +77,6 @@
     xpath_element,
     xpath_text,
     xpath_with_ns,
-    IncompleteRead,
-    HTTPError,
 )
 
 
@@ -682,11 +664,7 @@
             if hasattr(e, 'countries'):
                 kwargs['countries'] = e.countries
             raise type(e)(e.orig_msg, **kwargs)
-<<<<<<< HEAD
         except IncompleteRead as e:
-=======
-        except http.client.IncompleteRead as e:
->>>>>>> 14f25df2
             raise ExtractorError('A network error has occurred.', cause=e, expected=True, video_id=self.get_temp_id(url))
         except (KeyError, StopIteration) as e:
             raise ExtractorError('An extractor error has occurred.', cause=e, video_id=self.get_temp_id(url))
@@ -745,11 +723,7 @@
 
     @staticmethod
     def __can_accept_status_code(err, expected_status):
-<<<<<<< HEAD
         assert isinstance(err, HTTPError)
-=======
-        assert isinstance(err, urllib.error.HTTPError)
->>>>>>> 14f25df2
         if expected_status is None:
             return False
         elif callable(expected_status):
@@ -759,7 +733,6 @@
 
     def _create_request(self, url_or_request, data=None, headers={}, query={}):
         if isinstance(url_or_request, urllib.request.Request):
-<<<<<<< HEAD
             return Request(
                 url_or_request.get_full_url(), data=data or url_or_request.data, query=query,
                 headers=headers or url_or_request.headers, method=url_or_request.get_method())
@@ -767,12 +740,6 @@
             return update_request(url_or_request, data, headers, query)
 
         return Request(url_or_request, data, headers, query=query)
-=======
-            return update_Request(url_or_request, data=data, headers=headers, query=query)
-        if query:
-            url_or_request = update_url_query(url_or_request, query)
-        return sanitized_Request(url_or_request, data, headers)
->>>>>>> 14f25df2
 
     def _request_webpage(self, url_or_request, video_id, note=None, errnote=None, fatal=True, data=None, headers={}, query={}, expected_status=None):
         """
@@ -808,11 +775,7 @@
         try:
             return self._downloader.urlopen(self._create_request(url_or_request, data, headers, query))
         except network_exceptions as err:
-<<<<<<< HEAD
             if isinstance(err, HTTPError):
-=======
-            if isinstance(err, urllib.error.HTTPError):
->>>>>>> 14f25df2
                 if self.__can_accept_status_code(err, expected_status):
                     # Retain reference to error to prevent file object from
                     # being closed before it can be read. Works around the
@@ -1089,11 +1052,7 @@
         while True:
             try:
                 return self.__download_webpage(url_or_request, video_id, note, errnote, None, fatal, *args, **kwargs)
-<<<<<<< HEAD
             except IncompleteRead as e:
-=======
-            except http.client.IncompleteRead as e:
->>>>>>> 14f25df2
                 try_count += 1
                 if try_count >= tries:
                     raise e
